--- conflicted
+++ resolved
@@ -4,14 +4,24 @@
 The format is based on [Keep a Changelog].
 
 ## Unreleased
-<<<<<<< HEAD
-### Changed
-* `selectrum-read` now also accepts a function as CANDIDATES.  This
-   can be used to generate them dynamically and to adjust user input
-   used for matching/highlighting ([#27]).
-* The API of `selectrum-refine-candidates-function` changed to always
-  return a list of strings and is no longer able to adjust user input.
-=======
+### Breaking changes
+* The way to dynamically generate the candidate list has changed.
+  Instead of rebinding `selectrum-preprocess-candidates-function` and
+  `selectrum-refine-candidates-function`, you simply pass a function
+  as the COLLECTION argument to `selectrum-read`. This function takes
+  one argument, the current user input, and returns the list of
+  candidates as strings. Alternatively, it can return an alist whose
+  `candidates` key is the candidate list and whose `input` key is a
+  transformed user input to use for highlighting.
+
+  As part of this change, `selectrum-refine-candidates-function` no
+  longer can return an alist; that functionality should instead be
+  moved to the CANDIDATES function. (This feature was never properly
+  supported in the first place if you tried to use it in a way that
+  can't be done equivalently in the CANDIDATES function.)
+
+  See [#27].
+
 ### Enhancements
 * In `read-file-name`, when a default is provided (for example in the
   `dired-do-rename` command), we actually use it as the initial
@@ -34,12 +44,12 @@
   in accordance with the `completing-read` API ([#34]).
 
 [#25]: https://github.com/raxod502/selectrum/pull/25
+[#27]: https://github.com/raxod502/selectrum/pull/27
 [#30]: https://github.com/raxod502/selectrum/issues/30
 [#31]: https://github.com/raxod502/selectrum/issues/31
 [#32]: https://github.com/raxod502/selectrum/issues/32
-[#33]: https://github.com/raxod502/selectrum/issues/33
-[#34]: https://github.com/raxod502/selectrum/issues/34
->>>>>>> 9ba9beeb
+[#33]: https://github.com/raxod502/selectrum/pull/33
+[#34]: https://github.com/raxod502/selectrum/pull/34
 
 ## 1.0 (released 2020-03-23)
 ### Added
