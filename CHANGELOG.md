# Changelog

All notable changes to this project will be documented in this file.
The format is based on [Keep a Changelog].

## Unreleased
### Breaking changes
* The function `selectrum-read-directory-name` is no longer available.
* When reading directories and the default is already in the prompt,
  it gets selected so you can immediately submit it ([#126], [#127]).
  In correspondence with this change, the initial working directory
  for `read-directory-name` is now unchanged from the Emacs default,
  rather than being the parent directory.
* Selectrum now uses a keymap (`selectrum-minibuffer-map`) instead of
  an alist (`selectrum-minibuffer-bindings`, now removed) for
  configuring bindings ([#186]). This better meets users'
  expectations, and allows other packages (e.g., General) to better
  work with Selectrum's keybindings ([#71]).

### Features
* The user option `selectrum-completing-read-multiple-show-help` can
  be used to control display of additional usage information in the
  prompt in a `completing-read-multiple` session ([#130], [#132]).
* `selectrum-read` accepts two additional keyword arguments
  `minibuffer-completion-table` and
  `minibuffer-completion-predicate`. These can be used to pass the
  `completing-read` collection and predicate so they are available for
  internal handling of completion API features and for other external
  commands or packages which make use of them ([#94], [#95]).
* If the completion table passed to `completing-read` provides
  `annotation-function` or `display-sort-function` in its metadata,
  Selectrum will use this information to annotate or sort the
  candidates accordingly. Annotations defined by
  `completion-extra-properties` are handled, too ([#82], [#95]).
* One can trigger an update of Selectrum's completions UI manually by
  calling `selectrum-exhibit` ([#95]).
* You can now interact with candidates via the mouse. Left click
  (`mouse-1`) selects the candidate, and right click (`mouse-3`)
  inserts the candidate, just like `RET` and `TAB`, respectively. See
  [#113] and [#118].

### Enhancements
* If `selectrum-candidate-display-right-margin` is used the margin is
  included in the highlighting of the selected candidate so it's
  easier to see to which candidate the margin belongs to ([#166]).
* If the `default-filename` passed to `selectrum-read-file-name` is an
  absolute path it will still be sorted to the top when it is
  contained in the prompting directory ([#160]).
* `icomplete-mode` is now automatically disabled when entering
  Selectrum, to avoid conflicts ([#99]).
* Working with the default candidate has been improved in cases where
  it is not in the candidate list. Such candidates are currently shown
  in the prompt message. For example, the command `lgrep` might
  suggest searching through files matching `*.el` instead of just a
  specific file. See [#120], [#122].
  * While there is no user input, the default candidate remains
    visible in the prompt message. Previously, it would be hidden when
    the prompt line was not selected. Unchanged is the behavior is to
    hide the default candidate when text is typed, so that it is only
    visible when it can be submitted (similar to the effect of
    `minibuffer-electric-default-mode`).
  * The default candidate shown in the prompt message is now displayed
    with the face `selectrum-current-candidate` when it is selected.
  * Now that Selectrum always shows the default candidate when it can
    be submitted, it now attempts to remove the default candidate from
    prompt messages that already contain it. This decreases
    redundancy.
* When there is no default value the prompt shows `[default-value :
  ""]` to indicate that you would submit the empty string. Previously
  it showed `[default-value: none]` ([#133]).
* When reading file names spaces are now considered symbol
  constituents which means you can use s-expression commands to
  navigate and edit the input more efficently. A binding for
  `backward-kill-sexp` was added to go up a directory with `C-M-DEL`
  ([#138]).
* Compliance to default minibuffer API has been further improved by
  using an overlay for candidates display. Previously code which
  assumed that the minibuffer only contains user input would be likely
  to fail ([#124]). This also means inside the minibuffer
  `minibuffer-contents` now returns only the current input as expected
  ([#116], [#133]).
* Multiline candidates are now merged into a single truncated line so
  there is no gradual scrolling effect anymore when going through the
  candidate list. The first matched line is shown in front of the
  merged lines ([#133]). This formatting is customizable via
  `selectrum-multiline-display-settings` ([#147]).

### Bugs fixed
* The minibuffer height is now determined by the actual height of
  displayed candidates. Previously the height could be off for
  candidates containing unicode characters or other means which
  changed the display height such as `line-spacing` ([#146], [#151],
  [#154]).
* When passing a named function or compiled lambda as CANDIDATES
  argument to `selectrum-read` an error would be thrown, which has
  been fixed ([#163]).
* When selecting file name prompts and submitting them the result will
  be the selected prompt. Previously it could be the default file name
  passed to `selectrum-read-file-name` which is the behavior of
  default completion where there is no concept of an active selection
  ([#157], [#160]).
* When there are no candidates and a match isn't required the prompt
  will now be shown as selected to indicate one can submit the input
  ([#160]).
* If the MUSTMATCH argument to `read-directory-name` was non-nil the
  selection of the prompt wasn't visible which has been fixed ([#157],
  [#160]).
* If a predicate was passed to `read-buffer` an error would be thrown
  which has been fixed ([#159], [#161]).
* Dynamic collection functions can now reuse their returned
  candidates. Previously Selectrum could modify them even when the
  `:may-modify-candidates` argument wasn't passed to `selectrum-read`.
* Incremental history search via `isearch` wasn't working which has
  been fixed ([#124], [#133]).
* Empty string completion candidates are now ignored like in the
  default completion UI ([#101]).
* Text properties are now stripped for standard completion functions
  ([#107], [#108]).
* You can now select and submit empty input and for file prompts
  existing paths when require-match is non-nil ([#67], [#125]).
* The default candidate is now first selected, even when it is not in
  the candidate list, conforming with expectations. Previously, the
  first candidate in the list was selected instead. See [#120].
* `selectrum-insert-current-candidate` now works correctly for
  `completing-read-multiple` when `crm-separator` has a non default
  value. Previously it would replace the separator with commas when
  adding new candidates ([#140]).
* `selectrum-insert-current-candidate` now works from
  `selectrum-select-from-history` and other commands which ignore
  history by setting `minibuffer-history-variable` to `t`. Previously
  an error would be thrown ([#152]).
* When completing filenames and a match is required, non-normalized
  paths (e.g., `~/Documents//etc/hosts`) are accepted ([#190]).
* Pressing TAB when nothing matches shows a “No match” message in the
  minibuffer instead of signaling an error and erasing the minibuffer
  contents ([#193]).  If ‘completion-fail-discreetly’ is non-nil,
  nothing is done.
<<<<<<< HEAD
* Submitting the default value with the empty prompt does no longer
  strip the text properties of the default candidate ([#180], [#198]).
=======
* Fix type mismatch when configuring `selectrum-count-style` in
  customizations.
>>>>>>> ca99ce7e

[#67]: https://github.com/raxod502/selectrum/issues/67
[#71]: https://github.com/raxod502/selectrum/issues/71
[#82]: https://github.com/raxod502/selectrum/issues/82
[#94]: https://github.com/raxod502/selectrum/issues/94
[#95]: https://github.com/raxod502/selectrum/pull/95
[#99]: https://github.com/raxod502/selectrum/issues/99
[#101]: https://github.com/raxod502/selectrum/pull/101
[#107]: https://github.com/raxod502/selectrum/issues/107
[#108]: https://github.com/raxod502/selectrum/pull/108
[#113]: https://github.com/raxod502/selectrum/issues/113
[#116]: https://github.com/raxod502/selectrum/issues/116
[#118]: https://github.com/raxod502/selectrum/pull/118
[#120]: https://github.com/raxod502/selectrum/issues/120
[#122]: https://github.com/raxod502/selectrum/pull/122
[#124]: https://github.com/raxod502/selectrum/issues/124
[#125]: https://github.com/raxod502/selectrum/pull/125
[#126]: https://github.com/raxod502/selectrum/issues/126
[#127]: https://github.com/raxod502/selectrum/pull/127
[#130]: https://github.com/raxod502/selectrum/issues/130
[#132]: https://github.com/raxod502/selectrum/pull/132
[#133]: https://github.com/raxod502/selectrum/pull/133
[#138]: https://github.com/raxod502/selectrum/pull/138
[#140]: https://github.com/raxod502/selectrum/pull/140
[#146]: https://github.com/raxod502/selectrum/issues/146
[#147]: https://github.com/raxod502/selectrum/pull/147
[#151]: https://github.com/raxod502/selectrum/issues/151
[#152]: https://github.com/raxod502/selectrum/pull/152
[#154]: https://github.com/raxod502/selectrum/pull/154
[#157]: https://github.com/raxod502/selectrum/issues/157
[#159]: https://github.com/raxod502/selectrum/issues/159
[#160]: https://github.com/raxod502/selectrum/pull/160
[#161]: https://github.com/raxod502/selectrum/pull/161
[#163]: https://github.com/raxod502/selectrum/pull/163
[#166]: https://github.com/raxod502/selectrum/pull/166
[#180]: https://github.com/raxod502/selectrum/issues/180
[#186]: https://github.com/raxod502/selectrum/pull/186
[#190]: https://github.com/raxod502/selectrum/pull/190
[#193]: https://github.com/raxod502/selectrum/pull/193
[#198]: https://github.com/raxod502/selectrum/pull/198

## 2.0 (released 2020-07-18)
### Breaking changes
* The way to dynamically generate the candidate list has changed.
  Instead of rebinding `selectrum-preprocess-candidates-function` and
  `selectrum-refine-candidates-function`, you simply pass a function
  as the COLLECTION argument to `selectrum-read`. This function takes
  one argument, the current user input, and returns the list of
  candidates as strings. Alternatively, it can return an alist whose
  `candidates` key is the candidate list and whose `input` key is a
  transformed user input to use for highlighting.

  As part of this change, `selectrum-refine-candidates-function` no
  longer can return an alist; that functionality should instead be
  moved to the CANDIDATES function. (This feature was never properly
  supported in the first place if you tried to use it in a way that
  can't be done equivalently in the CANDIDATES function.)

  See [#27].

### Features
* You can now give a prefix argument to
  `selectrum-insert-current-candidate` to insert the candidate at a
  given index directly ([#96]).
* Candidates inserted by `selectrum-insert-current-candidate` are now
  added to history ([#54]).
* You can resume the last completion session using the
  `selectrum-repeat` command. (Note that you must bind this command to
  a key sequence in order to use it.) This command implements similar
  functionality to `ivy-resume`. See [#39].
* Experimental support for using Selectrum as a backend for Helm
  commands. Use it by enabling `selectrum-helm-mode` from the
  `selectrum-helm` library. See [#18].
* You can now give a prefix argument to
  `selectrum-select-current-candidate` to select the candidate at a
  given index directly. New user option `selectrum-show-indices` to
  display these indices for your convenience. This feature implements
  similar functionality to `ivy-avy`. See [#16].
* Recursive minibuffers are now supported.
* In the standard `completing-read` interface, you can use
  `previous-matching-history-element` to retrieve history
  elements. The binding now works properly in Selectrum too, except
  that you can use Selectrum to select a history element. See [#49],
  [#77]. If you prefer to use the original interface you can use
  `selectrum-previous-history-element` which is just not bound by
  default [#57].
* You can now cause the minibuffer to always have the same height,
  even if there are fewer candidates, by enabling
  `selectrum-fix-minibuffer-height` ([#35]).
* Multiple candidate selection is now supported, and we provide a
  `selectrum-completing-read-multiple` function which is installed
  automatically by `selectrum-mode`. This means that commands like
  `describe-face` (which delegate to `completing-read-multiple`
  internally) now use Selectrum by default. To select additional
  candidates within a supported command, use `TAB` and input
  `crm-separator` (`,` by default). See [#53], [#80], [#74].
* We provide a `selectrum-completion-in-region` function now and
  install it on `completion-in-region-function` in `selectrum-mode`,
  so `completion-at-point` will use Selectrum when there is more than
  one completion ([#42]). This function can display annotation
  informations if the `completion-at-point-function` backend offers
  them ([#62]), and will respect completion boundaries ([#89]).
  Appearance can be configured using the faces
  `selectrum-completion-annotation`, `selectrum-completion-docsig`,
  and `completions-common-part` ([#86]).

### Enhancements
* `selectrum-read-file-name` which is used as
  `read-file-name-function` now uses `read-file-name-default`
  internally. This means all default features of file completion
  should be available now. Most notably you can now use `M-n` to
  insert file names into the minibuffer (using
  `file-name-at-point-functions`) and you are able to use shortcuts
  like `//` or `~/` ([#50], [#52]).
* In `read-file-name`, when a default is provided (for example in the
  `dired-do-rename` command), we actually use it as the initial
  contents of the minibuffer, which allows you to have convenient
  access to the default filename when that default file does not exist
  ([#25]).
* We now bind `minibuffer-completing-file-name` during
  `read-file-name`, in conformance with the standard Emacs interface
  ([#30]).
* A new text property `selectrum-candidate-display-right-margin` is
  added, to display a string at the right margin after a candidate
  ([#44]).
* You can now access standard minibuffer history using `M-p` and `M-n`
  ([#4], [#38]).
* Previously, setting `resize-mini-windows` to nil would cause
  Selectrum to be unable to display any candidates. This has been
  fixed by having Selectrum bind the variable to `grow-only` when
  entering the minibuffer ([#35]).
* Previously, a large value of `selectrum-num-candidates-displayed`
  would produce a confusing result because `max-mini-window-height`
  imposed a lower limit on the height of the minibuffer. Now that
  variable is bound automatically by Selectrum based on the value of
  `selectrum-num-candidates-displayed` ([#22]).
* Multiline candidates are now displayed properly and do not mess up
  scrolling in the candidate list ([#12]).
* When you select the user input area and it doesn't have anything
  typed, we now show an overlay indicating that you are in this state,
  so it is less confusing. The overlay shows what default value will
  be submitted if you press return. See [#55].
* Switching buffers is now less confusing, because we don't modify the
  order of the buffer list at all. Previously the default buffer to
  switch to was moved to the top of the list. Now we leave it where it
  is, and just select it initially. `selectrum-read` grows a new
  argument `:no-move-default-candidate` to support this improvement.
* Previously, `selectrum-read` sometimes modified the list of
  candidates it was given. This has been fixed, and there is a new
  keyword argument `:may-modify-candidates` to re-enable the old
  behavior for cases where it is safe and the performance gains are
  useful. See [#74].

### Bugs fixed
* You can now use the undo system in the minibuffer. Previously,
  trying to do so would break Selectrum ([#31]).
* Passing a list of symbols to `selectrum-completing-read` works now.
* Previously, `selectrum-read-buffer` ignored its PREDICATE argument.
  This has now been fixed ([#32], [#33]).
* Previously, `selectrum-read` would return nil when
  `selectrum-submit-exact-input` was used on an empty input and no
  `:default-candidate` was provided. Now the empty string is returned,
  in accordance with the `completing-read` API ([#34]).
* The keymap used in the minibuffer now inherits from
  `minibuffer-local-map`, so standard minibuffer bindings should still
  work ([raxod502/ctrlf#41]).
* The application of face `selectrum-current-candidate` does not
  trample on the results of `selectrum-highlight-candidates-function`.
  In other words, the matched part of the current candidate is now
  highlighted just like the matched part of the other candidates. See
  ([#21], [#76]).
* Previously, an error was thrown if you used certain non-Selectrum
  minibuffer commands before loading Selectrum. This has been fixed
  ([#28]).
* If `selectrum-num-candidates-displayed` is set to one, the
  highlighting now works correctly. Before, the prompt would get
  highlighted instead of the current candidate. See [#85].
* `selectrum-read-library-name` previously, in certain versions of
  Emacs, showed some entries with `.el` appended. This has now been
  fixed. Also, `TAB` now inserts the current candidate and not the
  whole path to the library, so that the result can be submitted
  directly ([#73]).

[#4]: https://github.com/raxod502/selectrum/issues/4
[#12]: https://github.com/raxod502/selectrum/issues/12
[#16]: https://github.com/raxod502/selectrum/issues/16
[#18]: https://github.com/raxod502/selectrum/issues/18
[#21]: https://github.com/raxod502/selectrum/issues/21
[#22]: https://github.com/raxod502/selectrum/issues/22
[#25]: https://github.com/raxod502/selectrum/pull/25
[#27]: https://github.com/raxod502/selectrum/pull/27
[#28]: https://github.com/raxod502/selectrum/issues/28
[#30]: https://github.com/raxod502/selectrum/issues/30
[#31]: https://github.com/raxod502/selectrum/issues/31
[#32]: https://github.com/raxod502/selectrum/issues/32
[#33]: https://github.com/raxod502/selectrum/pull/33
[#34]: https://github.com/raxod502/selectrum/pull/34
[#35]: https://github.com/raxod502/selectrum/issues/35
[#38]: https://github.com/raxod502/selectrum/pull/38
[#39]: https://github.com/raxod502/selectrum/issues/39
[#42]: https://github.com/raxod502/selectrum/issues/42
[#44]: https://github.com/raxod502/selectrum/pull/44
[#49]: https://github.com/raxod502/selectrum/issues/49
[#50]: https://github.com/raxod502/selectrum/pull/50
[#52]: https://github.com/raxod502/selectrum/issues/52
[#53]: https://github.com/raxod502/selectrum/issues/53
[#54]: https://github.com/raxod502/selectrum/pull/54
[#55]: https://github.com/raxod502/selectrum/issues/55
[#57]: https://github.com/raxod502/selectrum/pull/57
[#62]: https://github.com/raxod502/selectrum/pull/62
[#73]: https://github.com/raxod502/selectrum/pull/73
[#74]: https://github.com/raxod502/selectrum/pull/74
[#76]: https://github.com/raxod502/selectrum/pull/76
[#77]: https://github.com/raxod502/selectrum/pull/77
[#80]: https://github.com/raxod502/selectrum/issues/80
[#85]: https://github.com/raxod502/selectrum/pull/85
[#86]: https://github.com/raxod502/selectrum/pull/86
[#89]: https://github.com/raxod502/selectrum/pull/89
[#96]: https://github.com/raxod502/selectrum/pull/96
[raxod502/ctrlf#41]: https://github.com/raxod502/ctrlf/issues/41

## 1.0 (released 2020-03-23)
### Added
* Package `selectrum`
* Minor mode `selectrum-mode`
* Faces:
    * `selectrum-current-candidate`
    * `selectrum-primary-highlight`
    * `selectrum-secondary-highlight`
* Interface user options:
    * `selectrum-num-candidates-displayed`
    * `selectrum-minibuffer-bindings`
    * `selectrum-count-style`
* Commands bound in minibuffer:
    * `selectrum-previous-candidate`
    * `selectrum-next-candidate`
    * `selectrum-previous-page`
    * `selectrum-next-page`
    * `selectrum-goto-beginning`
    * `selectrum-goto-end`
    * `selectrum-kill-ring-save`
    * `selectrum-select-current-candidate`
    * `selectrum-submit-exact-input`
    * `selectrum-insert-current-candidate`
* Entry points:
    * `selectrum-read`
    * `selectrum-completing-read`
    * `selectrum-read-buffer`
    * `selectrum-read-file-name`
    * `selectrum-read-directory-name`
    * `selectrum-read-library-name`
* Hooks:
    * `selectrum-candidate-selected-hook`
    * `selectrum-candidate-inserted-hook`
* API user options, variables, and functions:
    * `selectrum-refine-candidates-function`
    * `selectrum-default-candidate-refine-function`
    * `selectrum-preprocess-candidates-function`
    * `selectrum-default-candidate-preprocess-function`
    * `selectrum-highlight-candidates-function`
    * `selectrum-default-candidate-highlight-function`
    * `selectrum-should-sort-p`

[keep a changelog]: https://keepachangelog.com/en/1.0.0/<|MERGE_RESOLUTION|>--- conflicted
+++ resolved
@@ -135,13 +135,10 @@
   minibuffer instead of signaling an error and erasing the minibuffer
   contents ([#193]).  If ‘completion-fail-discreetly’ is non-nil,
   nothing is done.
-<<<<<<< HEAD
+* Fix type mismatch when configuring `selectrum-count-style` in
+  customizations.
 * Submitting the default value with the empty prompt does no longer
   strip the text properties of the default candidate ([#180], [#198]).
-=======
-* Fix type mismatch when configuring `selectrum-count-style` in
-  customizations.
->>>>>>> ca99ce7e
 
 [#67]: https://github.com/raxod502/selectrum/issues/67
 [#71]: https://github.com/raxod502/selectrum/issues/71
