--- conflicted
+++ resolved
@@ -77,13 +77,11 @@
   merged lines ([#133]).
 
 ### Bugs fixed
-<<<<<<< HEAD
 * The mininbuffer height is now determined by the actual height of
   displayed candidates. Previously the height could be off for
   candidates containing unicode characters or other means which
   changed the display height such as `line-spacing` ([#146], [#151],
   [#154]).
-=======
 * When selecting file name prompts and submitting them the result will
   be the selected prompt. Previously it could be the default file name
   passed to `selectrum-read-file-name` which is the behavior of
@@ -100,7 +98,6 @@
 * Dynamic collection functions can now reuse their returned
   candidates. Previously Selectrum could modify them even when the
   `:may-modify-candidates` argument wasn't passed to `selectrum-read`.
->>>>>>> 78cced9f
 * Incremental history search via `isearch` wasn't working which has
   been fixed ([#124], [#133]).
 * Empty string completion candidates are now ignored like in the
@@ -143,17 +140,14 @@
 [#133]: https://github.com/raxod502/selectrum/pull/133
 [#138]: https://github.com/raxod502/selectrum/pull/138
 [#140]: https://github.com/raxod502/selectrum/pull/140
-<<<<<<< HEAD
 [#146]: https://github.com/raxod502/selectrum/issues/146
 [#151]: https://github.com/raxod502/selectrum/issues/151
+[#152]: https://github.com/raxod502/selectrum/pull/152
 [#154]: https://github.com/raxod502/selectrum/pull/154
-=======
-[#152]: https://github.com/raxod502/selectrum/pull/152
 [#157]: https://github.com/raxod502/selectrum/issues/157
 [#159]: https://github.com/raxod502/selectrum/issues/159
 [#160]: https://github.com/raxod502/selectrum/pull/160
 [#161]: https://github.com/raxod502/selectrum/pull/161
->>>>>>> 78cced9f
 
 ## 2.0 (released 2020-07-18)
 ### Breaking changes
