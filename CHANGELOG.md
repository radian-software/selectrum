--- conflicted
+++ resolved
@@ -30,19 +30,11 @@
   first and will also make such prompts behave like in default Emacs
   completion where you can immediately submit the initial input
   ([#253]).
-<<<<<<< HEAD
-* In file completions you get completion for environmental variables
-  and for individual path levels now. By typing "$" after path
-  separator you get queried for the variable name. To change a
-  sublevel with completion you can navigate into the file path prompt
-  and start editing the path level ([#258]).
-=======
 * In buffer file completions act like normal completion now and insert
   the candidate without prompting if there is only one. You can drop
   into the minibuffer by triggering the completion again ([#261]).
 * The mark is pushed at the beginning of the candidate inserted by in
   buffer completion so you can easily jump there ([#261]).
->>>>>>> 5b74d157
 
 ### Bugs fixed
 * For in buffer file completions s-expression commands for path level
