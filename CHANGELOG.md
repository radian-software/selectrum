--- conflicted
+++ resolved
@@ -68,15 +68,12 @@
   they contain ([#266], [#302], [#318]).
 
 ### Bugs fixed
-<<<<<<< HEAD
 * When let binding `minibuffer-message-timeout` around
   `minibuffer-message` the value wouldn't be applied, which has been
   fixed ([#327]).
-=======
 * `minibuffer-default` is now treated as the default when set, before
   it would have no effect. When a list the car is used as default as
   of now ([#324]).
->>>>>>> 115a99ac
 * `selectrum-extend-current-candidate-highlight`,
   `selectrum-show-indices`, `selectrum-right-margin-padding` and
   `selectrum-multiline-display-settings` wouldn't use the local
@@ -166,12 +163,9 @@
 [#318]: https://github.com/raxod502/selectrum/pull/318
 [#320]: https://github.com/raxod502/selectrum/issues/320
 [#321]: https://github.com/raxod502/selectrum/pull/321
-<<<<<<< HEAD
-[#327]: https://github.com/raxod502/selectrum/pull/327
-=======
 [#323]: https://github.com/raxod502/selectrum/issues/323
 [#324]: https://github.com/raxod502/selectrum/pull/324
->>>>>>> 115a99ac
+[#327]: https://github.com/raxod502/selectrum/pull/327
 
 ## 3.0 (released 2020-10-20)
 ### Breaking changes
