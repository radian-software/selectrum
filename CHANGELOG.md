--- conflicted
+++ resolved
@@ -186,16 +186,13 @@
   directly ([#73]).
 * Empty string completion candidates are now ignored like in the
   default completion UI ([#101]).
-<<<<<<< HEAD
-* The default candidate is now first selected, even when it is not in
-  the candidate list, conforming with expectations. Previously, the
-  first candidate in the list was selected instead. See [#120].
-=======
 * Text properties are now stripped for standard completion functions
   ([#107], [#108]).
 * You can now select and submit empty input and for file prompts
   existing paths when require-match is non-nil ([#67], [#125]).
->>>>>>> 46ecebfc
+* The default candidate is now first selected, even when it is not in
+  the candidate list, conforming with expectations. Previously, the
+  first candidate in the list was selected instead. See [#120].
 
 [#4]: https://github.com/raxod502/selectrum/issues/4
 [#12]: https://github.com/raxod502/selectrum/issues/12
@@ -242,14 +239,11 @@
 [#108]: https://github.com/raxod502/selectrum/pull/108
 [#113]: https://github.com/raxod502/selectrum/issues/113
 [#118]: https://github.com/raxod502/selectrum/pull/118
-<<<<<<< HEAD
 [#120]: https://github.com/raxod502/selectrum/issues/120
 [#122]: https://github.com/raxod502/selectrum/pull/122
-=======
 [#125]: https://github.com/raxod502/selectrum/pull/125
 [#126]: https://github.com/raxod502/selectrum/issues/126
 [#127]: https://github.com/raxod502/selectrum/pull/127
->>>>>>> 46ecebfc
 [raxod502/ctrlf#41]: https://github.com/raxod502/ctrlf/issues/41
 
 ## 1.0 (released 2020-03-23)
