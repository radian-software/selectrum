# Changelog

All notable changes to this project will be documented in this file.
The format is based on [Keep a Changelog].

## Unreleased
### Features
* The user option `selectrum-show-indices` can now be a function that
  can be used to control the display of the a candidate's index ([#200]).
* The user option `selectrum-extend-current-candidate-highlight`
  determines whether to extend the highlighting of the current
  candidate until the margin (the default is nil). See [#208].

### Enhancements
* The user option `selectrum-do-completion-in-region` can be used to
  configure if Selectrum should handle completion in region ([#221]).
* The argument passed to `selectrum-select-current-candidate` and
  `selectrum-insert-current-candidate` is now used to choose the nth
  displayed candidate instead of calculating an index based on the
  currently selected candidate ([#194], [#215]).
* `selectrum-insert-current-candidate` no longer adds inserted
  candidates to the history ([#212], [#213]).
* Selectrum now by default shows indices relative to displayed
  candidates ([#200]).

### Bugs fixed
<<<<<<< HEAD
* `selectrum-completion-in-region` no longer unsets
  `selectrum-should-sort-p` for all recursive minibuffer sessions in
  the case the initial completion table specified its own
  `display-sort-function` ([#221]).
=======
* The candiate list returned from a dynamic candidate function passed
  to `selectrum-read` is now also prevented to be modified in case its
  a list of strings. Before the list only wasn't modfied when the
  function returned the alist format as specfied by `selectrum-read`
  ([#220]).
>>>>>>> ee1c60a8

[#194]: https://github.com/raxod502/selectrum/issues/194
[#200]: https://github.com/raxod502/selectrum/pull/200
[#208]: https://github.com/raxod502/selectrum/pull/208
[#212]: https://github.com/raxod502/selectrum/issues/212
[#213]: https://github.com/raxod502/selectrum/pull/213
[#215]: https://github.com/raxod502/selectrum/pull/215
<<<<<<< HEAD
[#221]: https://github.com/raxod502/selectrum/pull/221
=======
[#220]: https://github.com/raxod502/selectrum/pull/220
>>>>>>> ee1c60a8

## 3.0 (released 2020-10-20)
### Breaking changes
* The function `selectrum-read-directory-name` is no longer available.
* When reading directories and the default is already in the prompt,
  it gets selected so you can immediately submit it ([#126], [#127]).
  In correspondence with this change, the initial working directory
  for `read-directory-name` is now unchanged from the Emacs default,
  rather than being the parent directory.
* Selectrum now uses a keymap (`selectrum-minibuffer-map`) instead of
  an alist (`selectrum-minibuffer-bindings`, now removed) for
  configuring bindings ([#186]). This better meets users'
  expectations, and allows other packages (e.g., General) to better
  work with Selectrum's keybindings ([#71]).

### Features
* The user option `selectrum-completing-read-multiple-show-help` can
  be used to control display of additional usage information in the
  prompt in a `completing-read-multiple` session ([#130], [#132]).
* `selectrum-read` accepts two additional keyword arguments
  `minibuffer-completion-table` and
  `minibuffer-completion-predicate`. These can be used to pass the
  `completing-read` collection and predicate so they are available for
  internal handling of completion API features and for other external
  commands or packages which make use of them ([#94], [#95]).
* If the completion table passed to `completing-read` provides
  `annotation-function` or `display-sort-function` in its metadata,
  Selectrum will use this information to annotate or sort the
  candidates accordingly. Annotations defined by
  `completion-extra-properties` are handled, too ([#82], [#95]).
* One can trigger an update of Selectrum's completions UI manually by
  calling `selectrum-exhibit` ([#95]).
* You can now interact with candidates via the mouse. Left click
  (`mouse-1`) selects the candidate, and right click (`mouse-3`)
  inserts the candidate, just like `RET` and `TAB`, respectively. See
  [#113] and [#118].

### Enhancements
* If `selectrum-candidate-display-right-margin` is used the margin is
  included in the highlighting of the selected candidate so it's
  easier to see to which candidate the margin belongs to ([#166]).
* If the `default-filename` passed to `selectrum-read-file-name` is an
  absolute path it will still be sorted to the top when it is
  contained in the prompting directory ([#160]).
* `icomplete-mode` is now automatically disabled when entering
  Selectrum, to avoid conflicts ([#99]).
* Working with the default candidate has been improved in cases where
  it is not in the candidate list. Such candidates are currently shown
  in the prompt message. For example, the command `lgrep` might
  suggest searching through files matching `*.el` instead of just a
  specific file. See [#120], [#122].
  * While there is no user input, the default candidate remains
    visible in the prompt message. Previously, it would be hidden when
    the prompt line was not selected. Unchanged is the behavior is to
    hide the default candidate when text is typed, so that it is only
    visible when it can be submitted (similar to the effect of
    `minibuffer-electric-default-mode`).
  * The default candidate shown in the prompt message is now displayed
    with the face `selectrum-current-candidate` when it is selected.
  * Now that Selectrum always shows the default candidate when it can
    be submitted, it now attempts to remove the default candidate from
    prompt messages that already contain it. This decreases
    redundancy.
* When there is no default value the prompt shows `[default-value :
  ""]` to indicate that you would submit the empty string. Previously
  it showed `[default-value: none]` ([#133]).
* When reading file names spaces are now considered symbol
  constituents which means you can use s-expression commands to
  navigate and edit the input more efficently. A binding for
  `backward-kill-sexp` was added to go up a directory with `C-M-DEL`
  ([#138]).
* Compliance to default minibuffer API has been further improved by
  using an overlay for candidates display. Previously code which
  assumed that the minibuffer only contains user input would be likely
  to fail ([#124]). This also means inside the minibuffer
  `minibuffer-contents` now returns only the current input as expected
  ([#116], [#133]).
* Multiline candidates are now merged into a single truncated line so
  there is no gradual scrolling effect anymore when going through the
  candidate list. The first matched line is shown in front of the
  merged lines ([#133]). This formatting is customizable via
  `selectrum-multiline-display-settings` ([#147]).
* `selectrum-insert-current-candidate` now automatically inserts the
  separator for common values of `crm-separator` when using
  `completing-read-multiple` ([#197]).

### Bugs fixed
* The minibuffer height is now determined by the actual height of
  displayed candidates. Previously the height could be off for
  candidates containing unicode characters or other means which
  changed the display height such as `line-spacing` ([#146], [#151],
  [#154]).
* When passing a named function or compiled lambda as CANDIDATES
  argument to `selectrum-read` an error would be thrown, which has
  been fixed ([#163]).
* When selecting file name prompts and submitting them the result will
  be the selected prompt. Previously it could be the default file name
  passed to `selectrum-read-file-name` which is the behavior of
  default completion where there is no concept of an active selection
  ([#157], [#160]).
* When there are no candidates and a match isn't required the prompt
  will now be shown as selected to indicate one can submit the input
  ([#160]).
* If the MUSTMATCH argument to `read-directory-name` was non-nil the
  selection of the prompt wasn't visible which has been fixed ([#157],
  [#160]).
* If a predicate was passed to `read-buffer` an error would be thrown
  which has been fixed ([#159], [#161]).
* Dynamic collection functions can now reuse their returned
  candidates. Previously Selectrum could modify them even when the
  `:may-modify-candidates` argument wasn't passed to `selectrum-read`.
* Incremental history search via `isearch` wasn't working which has
  been fixed ([#124], [#133]).
* Empty string completion candidates are now ignored like in the
  default completion UI ([#101]).
* Text properties are now stripped for standard completion functions
  ([#107], [#108]).
* You can now select and submit empty input and for file prompts
  existing paths when require-match is non-nil ([#67], [#125]).
* The default candidate is now first selected, even when it is not in
  the candidate list, conforming with expectations. Previously, the
  first candidate in the list was selected instead. See [#120].
* `selectrum-insert-current-candidate` now works correctly for
  `completing-read-multiple` when `crm-separator` has a non default
  value. Previously it would replace the separator with commas when
  adding new candidates ([#140]).
* `selectrum-insert-current-candidate` now works from
  `selectrum-select-from-history` and other commands which ignore
  history by setting `minibuffer-history-variable` to `t`. Previously
  an error would be thrown ([#152]).
* When completing filenames and a match is required, non-normalized
  paths (e.g., `~/Documents//etc/hosts`) are accepted ([#190]).
* Pressing TAB when nothing matches shows a “No match” message in the
  minibuffer instead of signaling an error and erasing the minibuffer
  contents ([#193]). If `completion-fail-discreetly` is non-nil,
  nothing is done.
* Fix type mismatch when configuring `selectrum-count-style` in
  customizations.
* Submitting the default value with the empty prompt does no longer
  strip the text properties of the default candidate ([#180], [#198]).

[#67]: https://github.com/raxod502/selectrum/issues/67
[#71]: https://github.com/raxod502/selectrum/issues/71
[#82]: https://github.com/raxod502/selectrum/issues/82
[#94]: https://github.com/raxod502/selectrum/issues/94
[#95]: https://github.com/raxod502/selectrum/pull/95
[#99]: https://github.com/raxod502/selectrum/issues/99
[#101]: https://github.com/raxod502/selectrum/pull/101
[#107]: https://github.com/raxod502/selectrum/issues/107
[#108]: https://github.com/raxod502/selectrum/pull/108
[#113]: https://github.com/raxod502/selectrum/issues/113
[#116]: https://github.com/raxod502/selectrum/issues/116
[#118]: https://github.com/raxod502/selectrum/pull/118
[#120]: https://github.com/raxod502/selectrum/issues/120
[#122]: https://github.com/raxod502/selectrum/pull/122
[#124]: https://github.com/raxod502/selectrum/issues/124
[#125]: https://github.com/raxod502/selectrum/pull/125
[#126]: https://github.com/raxod502/selectrum/issues/126
[#127]: https://github.com/raxod502/selectrum/pull/127
[#130]: https://github.com/raxod502/selectrum/issues/130
[#132]: https://github.com/raxod502/selectrum/pull/132
[#133]: https://github.com/raxod502/selectrum/pull/133
[#138]: https://github.com/raxod502/selectrum/pull/138
[#140]: https://github.com/raxod502/selectrum/pull/140
[#146]: https://github.com/raxod502/selectrum/issues/146
[#147]: https://github.com/raxod502/selectrum/pull/147
[#151]: https://github.com/raxod502/selectrum/issues/151
[#152]: https://github.com/raxod502/selectrum/pull/152
[#154]: https://github.com/raxod502/selectrum/pull/154
[#157]: https://github.com/raxod502/selectrum/issues/157
[#159]: https://github.com/raxod502/selectrum/issues/159
[#160]: https://github.com/raxod502/selectrum/pull/160
[#161]: https://github.com/raxod502/selectrum/pull/161
[#163]: https://github.com/raxod502/selectrum/pull/163
[#166]: https://github.com/raxod502/selectrum/pull/166
[#180]: https://github.com/raxod502/selectrum/issues/180
[#186]: https://github.com/raxod502/selectrum/pull/186
[#190]: https://github.com/raxod502/selectrum/pull/190
[#193]: https://github.com/raxod502/selectrum/pull/193
[#197]: https://github.com/raxod502/selectrum/pull/197
[#198]: https://github.com/raxod502/selectrum/pull/198

## 2.0 (released 2020-07-18)
### Breaking changes
* The way to dynamically generate the candidate list has changed.
  Instead of rebinding `selectrum-preprocess-candidates-function` and
  `selectrum-refine-candidates-function`, you simply pass a function
  as the COLLECTION argument to `selectrum-read`. This function takes
  one argument, the current user input, and returns the list of
  candidates as strings. Alternatively, it can return an alist whose
  `candidates` key is the candidate list and whose `input` key is a
  transformed user input to use for highlighting.

  As part of this change, `selectrum-refine-candidates-function` no
  longer can return an alist; that functionality should instead be
  moved to the CANDIDATES function. (This feature was never properly
  supported in the first place if you tried to use it in a way that
  can't be done equivalently in the CANDIDATES function.)

  See [#27].

### Features
* You can now give a prefix argument to
  `selectrum-insert-current-candidate` to insert the candidate at a
  given index directly ([#96]).
* Candidates inserted by `selectrum-insert-current-candidate` are now
  added to history ([#54]).
* You can resume the last completion session using the
  `selectrum-repeat` command. (Note that you must bind this command to
  a key sequence in order to use it.) This command implements similar
  functionality to `ivy-resume`. See [#39].
* Experimental support for using Selectrum as a backend for Helm
  commands. Use it by enabling `selectrum-helm-mode` from the
  `selectrum-helm` library. See [#18].
* You can now give a prefix argument to
  `selectrum-select-current-candidate` to select the candidate at a
  given index directly. New user option `selectrum-show-indices` to
  display these indices for your convenience. This feature implements
  similar functionality to `ivy-avy`. See [#16].
* Recursive minibuffers are now supported.
* In the standard `completing-read` interface, you can use
  `previous-matching-history-element` to retrieve history
  elements. The binding now works properly in Selectrum too, except
  that you can use Selectrum to select a history element. See [#49],
  [#77]. If you prefer to use the original interface you can use
  `selectrum-previous-history-element` which is just not bound by
  default [#57].
* You can now cause the minibuffer to always have the same height,
  even if there are fewer candidates, by enabling
  `selectrum-fix-minibuffer-height` ([#35]).
* Multiple candidate selection is now supported, and we provide a
  `selectrum-completing-read-multiple` function which is installed
  automatically by `selectrum-mode`. This means that commands like
  `describe-face` (which delegate to `completing-read-multiple`
  internally) now use Selectrum by default. To select additional
  candidates within a supported command, use `TAB` and input
  `crm-separator` (`,` by default). See [#53], [#80], [#74].
* We provide a `selectrum-completion-in-region` function now and
  install it on `completion-in-region-function` in `selectrum-mode`,
  so `completion-at-point` will use Selectrum when there is more than
  one completion ([#42]). This function can display annotation
  informations if the `completion-at-point-function` backend offers
  them ([#62]), and will respect completion boundaries ([#89]).
  Appearance can be configured using the faces
  `selectrum-completion-annotation`, `selectrum-completion-docsig`,
  and `completions-common-part` ([#86]).

### Enhancements
* `selectrum-read-file-name` which is used as
  `read-file-name-function` now uses `read-file-name-default`
  internally. This means all default features of file completion
  should be available now. Most notably you can now use `M-n` to
  insert file names into the minibuffer (using
  `file-name-at-point-functions`) and you are able to use shortcuts
  like `//` or `~/` ([#50], [#52]).
* In `read-file-name`, when a default is provided (for example in the
  `dired-do-rename` command), we actually use it as the initial
  contents of the minibuffer, which allows you to have convenient
  access to the default filename when that default file does not exist
  ([#25]).
* We now bind `minibuffer-completing-file-name` during
  `read-file-name`, in conformance with the standard Emacs interface
  ([#30]).
* A new text property `selectrum-candidate-display-right-margin` is
  added, to display a string at the right margin after a candidate
  ([#44]).
* You can now access standard minibuffer history using `M-p` and `M-n`
  ([#4], [#38]).
* Previously, setting `resize-mini-windows` to nil would cause
  Selectrum to be unable to display any candidates. This has been
  fixed by having Selectrum bind the variable to `grow-only` when
  entering the minibuffer ([#35]).
* Previously, a large value of `selectrum-num-candidates-displayed`
  would produce a confusing result because `max-mini-window-height`
  imposed a lower limit on the height of the minibuffer. Now that
  variable is bound automatically by Selectrum based on the value of
  `selectrum-num-candidates-displayed` ([#22]).
* Multiline candidates are now displayed properly and do not mess up
  scrolling in the candidate list ([#12]).
* When you select the user input area and it doesn't have anything
  typed, we now show an overlay indicating that you are in this state,
  so it is less confusing. The overlay shows what default value will
  be submitted if you press return. See [#55].
* Switching buffers is now less confusing, because we don't modify the
  order of the buffer list at all. Previously the default buffer to
  switch to was moved to the top of the list. Now we leave it where it
  is, and just select it initially. `selectrum-read` grows a new
  argument `:no-move-default-candidate` to support this improvement.
* Previously, `selectrum-read` sometimes modified the list of
  candidates it was given. This has been fixed, and there is a new
  keyword argument `:may-modify-candidates` to re-enable the old
  behavior for cases where it is safe and the performance gains are
  useful. See [#74].

### Bugs fixed
* You can now use the undo system in the minibuffer. Previously,
  trying to do so would break Selectrum ([#31]).
* Passing a list of symbols to `selectrum-completing-read` works now.
* Previously, `selectrum-read-buffer` ignored its PREDICATE argument.
  This has now been fixed ([#32], [#33]).
* Previously, `selectrum-read` would return nil when
  `selectrum-submit-exact-input` was used on an empty input and no
  `:default-candidate` was provided. Now the empty string is returned,
  in accordance with the `completing-read` API ([#34]).
* The keymap used in the minibuffer now inherits from
  `minibuffer-local-map`, so standard minibuffer bindings should still
  work ([raxod502/ctrlf#41]).
* The application of face `selectrum-current-candidate` does not
  trample on the results of `selectrum-highlight-candidates-function`.
  In other words, the matched part of the current candidate is now
  highlighted just like the matched part of the other candidates. See
  ([#21], [#76]).
* Previously, an error was thrown if you used certain non-Selectrum
  minibuffer commands before loading Selectrum. This has been fixed
  ([#28]).
* If `selectrum-num-candidates-displayed` is set to one, the
  highlighting now works correctly. Before, the prompt would get
  highlighted instead of the current candidate. See [#85].
* `selectrum-read-library-name` previously, in certain versions of
  Emacs, showed some entries with `.el` appended. This has now been
  fixed. Also, `TAB` now inserts the current candidate and not the
  whole path to the library, so that the result can be submitted
  directly ([#73]).

[#4]: https://github.com/raxod502/selectrum/issues/4
[#12]: https://github.com/raxod502/selectrum/issues/12
[#16]: https://github.com/raxod502/selectrum/issues/16
[#18]: https://github.com/raxod502/selectrum/issues/18
[#21]: https://github.com/raxod502/selectrum/issues/21
[#22]: https://github.com/raxod502/selectrum/issues/22
[#25]: https://github.com/raxod502/selectrum/pull/25
[#27]: https://github.com/raxod502/selectrum/pull/27
[#28]: https://github.com/raxod502/selectrum/issues/28
[#30]: https://github.com/raxod502/selectrum/issues/30
[#31]: https://github.com/raxod502/selectrum/issues/31
[#32]: https://github.com/raxod502/selectrum/issues/32
[#33]: https://github.com/raxod502/selectrum/pull/33
[#34]: https://github.com/raxod502/selectrum/pull/34
[#35]: https://github.com/raxod502/selectrum/issues/35
[#38]: https://github.com/raxod502/selectrum/pull/38
[#39]: https://github.com/raxod502/selectrum/issues/39
[#42]: https://github.com/raxod502/selectrum/issues/42
[#44]: https://github.com/raxod502/selectrum/pull/44
[#49]: https://github.com/raxod502/selectrum/issues/49
[#50]: https://github.com/raxod502/selectrum/pull/50
[#52]: https://github.com/raxod502/selectrum/issues/52
[#53]: https://github.com/raxod502/selectrum/issues/53
[#54]: https://github.com/raxod502/selectrum/pull/54
[#55]: https://github.com/raxod502/selectrum/issues/55
[#57]: https://github.com/raxod502/selectrum/pull/57
[#62]: https://github.com/raxod502/selectrum/pull/62
[#73]: https://github.com/raxod502/selectrum/pull/73
[#74]: https://github.com/raxod502/selectrum/pull/74
[#76]: https://github.com/raxod502/selectrum/pull/76
[#77]: https://github.com/raxod502/selectrum/pull/77
[#80]: https://github.com/raxod502/selectrum/issues/80
[#85]: https://github.com/raxod502/selectrum/pull/85
[#86]: https://github.com/raxod502/selectrum/pull/86
[#89]: https://github.com/raxod502/selectrum/pull/89
[#96]: https://github.com/raxod502/selectrum/pull/96
[raxod502/ctrlf#41]: https://github.com/raxod502/ctrlf/issues/41

## 1.0 (released 2020-03-23)
### Added
* Package `selectrum`
* Minor mode `selectrum-mode`
* Faces:
    * `selectrum-current-candidate`
    * `selectrum-primary-highlight`
    * `selectrum-secondary-highlight`
* Interface user options:
    * `selectrum-num-candidates-displayed`
    * `selectrum-minibuffer-bindings`
    * `selectrum-count-style`
* Commands bound in minibuffer:
    * `selectrum-previous-candidate`
    * `selectrum-next-candidate`
    * `selectrum-previous-page`
    * `selectrum-next-page`
    * `selectrum-goto-beginning`
    * `selectrum-goto-end`
    * `selectrum-kill-ring-save`
    * `selectrum-select-current-candidate`
    * `selectrum-submit-exact-input`
    * `selectrum-insert-current-candidate`
* Entry points:
    * `selectrum-read`
    * `selectrum-completing-read`
    * `selectrum-read-buffer`
    * `selectrum-read-file-name`
    * `selectrum-read-directory-name`
    * `selectrum-read-library-name`
* Hooks:
    * `selectrum-candidate-selected-hook`
    * `selectrum-candidate-inserted-hook`
* API user options, variables, and functions:
    * `selectrum-refine-candidates-function`
    * `selectrum-default-candidate-refine-function`
    * `selectrum-preprocess-candidates-function`
    * `selectrum-default-candidate-preprocess-function`
    * `selectrum-highlight-candidates-function`
    * `selectrum-default-candidate-highlight-function`
    * `selectrum-should-sort-p`

[keep a changelog]: https://keepachangelog.com/en/1.0.0/<|MERGE_RESOLUTION|>--- conflicted
+++ resolved
@@ -24,18 +24,15 @@
   candidates ([#200]).
 
 ### Bugs fixed
-<<<<<<< HEAD
 * `selectrum-completion-in-region` no longer unsets
   `selectrum-should-sort-p` for all recursive minibuffer sessions in
   the case the initial completion table specified its own
   `display-sort-function` ([#221]).
-=======
 * The candiate list returned from a dynamic candidate function passed
   to `selectrum-read` is now also prevented to be modified in case its
   a list of strings. Before the list only wasn't modfied when the
   function returned the alist format as specfied by `selectrum-read`
   ([#220]).
->>>>>>> ee1c60a8
 
 [#194]: https://github.com/raxod502/selectrum/issues/194
 [#200]: https://github.com/raxod502/selectrum/pull/200
@@ -43,11 +40,8 @@
 [#212]: https://github.com/raxod502/selectrum/issues/212
 [#213]: https://github.com/raxod502/selectrum/pull/213
 [#215]: https://github.com/raxod502/selectrum/pull/215
-<<<<<<< HEAD
+[#220]: https://github.com/raxod502/selectrum/pull/220
 [#221]: https://github.com/raxod502/selectrum/pull/221
-=======
-[#220]: https://github.com/raxod502/selectrum/pull/220
->>>>>>> ee1c60a8
 
 ## 3.0 (released 2020-10-20)
 ### Breaking changes
