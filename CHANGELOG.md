# Changelog

All notable changes to this project will be documented in this file.
The format is based on [Keep a Changelog].

## Unreleased
### Features
* `selectrum-exhibit` got an optional argument which allows to keep
  the current candidate selected after the update which is helpful for
  async completions ([#306], [#307], [#349]).
* The user option `selectrum-display-action` can be used to show
  candidates in another window or frame ([#230], [#309]).
* The user option `selectrum-show-indices` can now be a function that
  can be used to control the display of the a candidate's index ([#200]).
* The user option `selectrum-extend-current-candidate-highlight`
  determines whether to extend the highlighting of the current
  candidate until the margin (the default is nil). See [#208].
* The user option `selectrum-complete-in-buffer` can be used to
  control whether Selectrum should handle in buffer completion (the
  default is t) ([#261]).

### Enhancements
<<<<<<< HEAD
* When using commands where the prompt would exceed the window with
  the horizontal scroll wouldn't reset afterwards when a smaller
  element was pulled into the prompt under certain conditions (for
  example when using history commands), which has been fixed ([#360]).
=======
* When the prompt is empty and the default value is shown you can now
  insert it using `selectrum-insert-current-candidate` ([#359]).
>>>>>>> bbb355d2
* When using `next-history-element` or `previous-history-element`
  don't automatically open tramp connections for remote paths. To
  trigger tramp for a selected history element you can use
  `selectrum-insert-current-candidate` ([#358]).
* In file completions the prompt will also be selected when a match is
  required and the path exists ([#357]).
* With commands `next-history-element` and `previous-history-element`
  the inserted history element will get selected when a match isn't
  required which helps when the element isn't a member of the
  candidate set and also fixes a problem with file completions when
  the element is a directory. Before the first file in that directory
  would be selected ([#323], [#324], [#341], [#346]).
* Improved exit behaviour of `selectrum-select-current-candidate`. The
  commands gives feedback now when match is required and submission
  not possible. Also it allows submission of the prompt when a match
  is required and the prompt is a member of candidates ([#338]).
* You can now configure the initial filtering for candidates in
  `selectrum-completion-in-region` using
  `selectrum-completion-in-region-styles` ([#331], [#356]).
* Computation of candidates is faster for `describe-variable` ([#312],
  [#316], [#320], [#321], [#343]).
* Candidates of `completing-read-multiple` which are submitted by
  `selectrum-select-current-candidate` are now passed to
  `selectrum-candidate-selected-hook` one by one in the order they
  were added. Before the hook would not run for the multi candidates
  case ([#296]).
* File completions are faster because the internal handling was
  updated ([#334], [#335], [#339]). Most notably recomputation only
  happens on directory change now. Before, the candidates where
  recomputed on each input change which could slow down file
  completions significantly for cases where `read-file-name-internal`
  would be slow already ([#210], [#276], [#277]).
* You can now give a prefix argument to selection moving commands
  ([#275]).
* If completion table metadata or `completion-extra-properties` define
  an `affixation-function` (introduced in Emacs 28) Selectrum will use
  this information to annotate the candidates accordingly ([#240],
  [#271], [#286], [#288], [#289]).
* The argument passed to `selectrum-select-current-candidate` and
  `selectrum-insert-current-candidate` is now used to choose the nth
  displayed candidate instead of calculating an index based on the
  currently selected candidate ([#194], [#215]).
* `selectrum-insert-current-candidate` no longer adds inserted
  candidates to the history ([#212], [#213]).
* Selectrum now by default shows indices relative to displayed
  candidates ([#200]).
* Selectrum now uses the `initial-input` argument passed to
  `completing-read` which was ignored before ([#254]).
* The prompt gets initially selected now when it equals the default
  value. This aligns with Selectrum's behavior of sorting the default
  first and will also make such prompts behave like in default Emacs
  completion where you can immediately submit the initial input
  ([#253]).
* In buffer file completions act like normal completion now and insert
  the candidate without prompting if there is only one. You can drop
  into the minibuffer by triggering the completion again ([#261]).
* The mark is pushed at the beginning of the candidate inserted by in
  buffer completion so you can easily jump there ([#261]).
* When the prompt is selected``selectrum-insert-current-candidate`
  will now switch the selection to the first candidate. Before the
  prompt was reinserted in place so it did not have any useful effect
  ([#263]).
* Multiline candidates are now prefixed with the number of newlines
  they contain ([#266], [#302], [#318]).

### Bugs fixed
* Selectrum did not set `minibuffer-default` for the current
  completion session, which has been fixed ([#350], [#352], [#354]).
* When there were no candidates `selectrum-get-current-candidate`
  would throw an error, which has been fixed ([#347], [#348]).
* When `auto-hscroll-mode` was set to `current-line` prompts which
  exceeded the frame width would introduce constant back and forth
  scrolling issues, which has been fixed ([#344], [#345]).
* `selectrum-select-from-history` set variables
  `selectrum-should-sort-p`, `selectrum-candidate-inserted-hook`,
  `selectrum-candidate-selected-hook` and
  `enable-recursive-minibuffers` for subsequent recursive sessions,
  which has been fixed. It is also enhanced to trigger an error when
  called outside the minibuffer now [#337].
* `selectrum-completion-in-region` could trigger an error when
  `completion-all-completions` would be called within a session, which
  has been fixed ([#315], [#329]).
* `selectrum-select-from-history` wasn't autoloaded which would
  trigger an error when used before Selectrum was loaded, this has
  been fixed ([#310], [#328]).
* When let binding `minibuffer-message-timeout` around
  `minibuffer-message` within Selectrum sessions the value wouldn't be
  applied, which has been fixed ([#327]).
* `minibuffer-default` is now treated as the default when set, before
  it would have no effect. When a list the car is used as default as
  of now ([#324]).
* `selectrum-extend-current-candidate-highlight`,
  `selectrum-show-indices`, `selectrum-right-margin-padding` and
  `selectrum-multiline-display-settings` wouldn't use the local
  session bindings if there were any, which has been fixed ([#317]).
* `selectrum-insert-current-candidate` would duplicate the prompt for
  `completing-read-multiple` when the prompt was selected, which has
  been fixed. The behavior is now like in `completing-read` ([#296]).
* `selectrum-select-current-candidate` did not work correctly for
  `completing-read-multiple` when the prompt was submitted, which has
  been fixed ([#285], [#296]).
* `selectrum-candidate-inserted-hook` would run after using
  `selectrum-insert-current-candidate` with a selected prompt, which
  has been fixed ([#296]).
* Passing a symbol or a list of symbols to `completing-read` as
  default value DEF would trigger an error, which has been fixed.
  Selectrum now behaves like `completind-read-default` and returns the
  symbol (or the first in case of a list) ([#291], [#295]).
* `selectrum-active-p` would wrongly report an active status for
  recursive minibuffer session with Selectrum turned off, which has
  been fixed ([#293]).
* For in buffer file completions s-expression commands for path level
  navigation did not work which has been fixed ([#261]).
* Do not insert spaces after path completion in comint buffers
  ([#261])].
* The return value of `selectrum-completion-in-region` has been fixed
  according to the documented API of `completion-in-region` ([#251]).
* When strings of Selectrum display properties or completion table
  annotations have a face defined it gets used. Before those faces
  would be ignored ([#236], [#250]).
* Selectrum's internal minibuffer setup hook now runs after any other
  functions added to `minibuffer-setup-hook`. Before, you couldn't set
  `selectrum-should-sort-p` locally via `minibuffer-with-setup-hook`
  to adjust sorting for a single `selectrum-read` session ([#242]).
* `selectrum-completion-in-region` no longer unsets
  `selectrum-should-sort-p` for all recursive minibuffer sessions in
  the case the initial completion table specified its own
  `display-sort-function` ([#221]).
* The candiate list returned from a dynamic candidate function passed
  to `selectrum-read` is now also prevented to be modified in case
  it's a list of strings. Before the list only wasn't modfied when the
  function returned the alist format as specified by `selectrum-read`
  ([#220]).
* Annotations or usage or `selectrum-candidate-display-suffix`
  property in file completions were overwritten for directories and
  not displayed, which has been fixed ([#256], [#255]).

[#194]: https://github.com/raxod502/selectrum/issues/194
[#200]: https://github.com/raxod502/selectrum/pull/200
[#208]: https://github.com/raxod502/selectrum/pull/208
[#210]: https://github.com/raxod502/selectrum/issues/210
[#212]: https://github.com/raxod502/selectrum/issues/212
[#213]: https://github.com/raxod502/selectrum/pull/213
[#215]: https://github.com/raxod502/selectrum/pull/215
[#220]: https://github.com/raxod502/selectrum/pull/220
[#221]: https://github.com/raxod502/selectrum/pull/221
[#242]: https://github.com/raxod502/selectrum/pull/242
[#230]: https://github.com/raxod502/selectrum/pull/230
[#236]: https://github.com/raxod502/selectrum/issues/236
[#240]: https://github.com/raxod502/selectrum/issues/240
[#250]: https://github.com/raxod502/selectrum/pull/250
[#251]: https://github.com/raxod502/selectrum/pull/251
[#253]: https://github.com/raxod502/selectrum/pull/253
[#254]: https://github.com/raxod502/selectrum/pull/254
[#255]: https://github.com/raxod502/selectrum/issues/255
[#256]: https://github.com/raxod502/selectrum/pull/256
[#263]: https://github.com/raxod502/selectrum/pull/263
[#266]: https://github.com/raxod502/selectrum/pull/266
[#271]: https://github.com/raxod502/selectrum/pull/271
[#275]: https://github.com/raxod502/selectrum/pull/275
[#276]: https://github.com/raxod502/selectrum/issues/276
[#277]: https://github.com/raxod502/selectrum/pull/277
[#285]: https://github.com/raxod502/selectrum/issues/285
[#286]: https://github.com/raxod502/selectrum/issues/286
[#288]: https://github.com/raxod502/selectrum/pull/288
[#289]: https://github.com/raxod502/selectrum/pull/289
[#293]: https://github.com/raxod502/selectrum/pull/293
[#291]: https://github.com/raxod502/selectrum/issues/291
[#295]: https://github.com/raxod502/selectrum/pull/295
[#296]: https://github.com/raxod502/selectrum/pull/296
[#302]: https://github.com/raxod502/selectrum/pull/302
[#306]: https://github.com/raxod502/selectrum/issues/306
[#307]: https://github.com/raxod502/selectrum/pull/307
[#309]: https://github.com/raxod502/selectrum/pull/309
[#310]: https://github.com/raxod502/selectrum/issues/310
[#312]: https://github.com/raxod502/selectrum/issues/312
[#315]: https://github.com/raxod502/selectrum/issues/315
[#316]: https://github.com/raxod502/selectrum/pull/316
[#317]: https://github.com/raxod502/selectrum/pull/317
[#318]: https://github.com/raxod502/selectrum/pull/318
[#320]: https://github.com/raxod502/selectrum/issues/320
[#321]: https://github.com/raxod502/selectrum/pull/321
[#323]: https://github.com/raxod502/selectrum/issues/323
[#324]: https://github.com/raxod502/selectrum/pull/324
[#327]: https://github.com/raxod502/selectrum/pull/327
[#328]: https://github.com/raxod502/selectrum/pull/328
[#329]: https://github.com/raxod502/selectrum/pull/329
[#331]: https://github.com/raxod502/selectrum/pull/331
[#334]: https://github.com/raxod502/selectrum/issues/334
[#335]: https://github.com/raxod502/selectrum/pull/335
[#337]: https://github.com/raxod502/selectrum/pull/337
[#338]: https://github.com/raxod502/selectrum/pull/338
[#339]: https://github.com/raxod502/selectrum/pull/339
[#341]: https://github.com/raxod502/selectrum/pull/341
[#343]: https://github.com/raxod502/selectrum/pull/343
[#344]: https://github.com/raxod502/selectrum/issues/344
[#345]: https://github.com/raxod502/selectrum/pull/345
[#346]: https://github.com/raxod502/selectrum/pull/346
[#347]: https://github.com/raxod502/selectrum/pull/347
[#348]: https://github.com/raxod502/selectrum/pull/348
[#349]: https://github.com/raxod502/selectrum/pull/349
[#350]: https://github.com/raxod502/selectrum/issues/350
[#352]: https://github.com/raxod502/selectrum/pull/352
[#354]: https://github.com/raxod502/selectrum/pull/354
[#356]: https://github.com/raxod502/selectrum/pull/356
[#357]: https://github.com/raxod502/selectrum/pull/357
[#358]: https://github.com/raxod502/selectrum/pull/358
<<<<<<< HEAD
[#360]: https://github.com/raxod502/selectrum/pull/360
=======
[#359]: https://github.com/raxod502/selectrum/pull/359
>>>>>>> bbb355d2

## 3.0 (released 2020-10-20)
### Breaking changes
* The function `selectrum-read-directory-name` is no longer available.
* When reading directories and the default is already in the prompt,
  it gets selected so you can immediately submit it ([#126], [#127]).
  In correspondence with this change, the initial working directory
  for `read-directory-name` is now unchanged from the Emacs default,
  rather than being the parent directory.
* Selectrum now uses a keymap (`selectrum-minibuffer-map`) instead of
  an alist (`selectrum-minibuffer-bindings`, now removed) for
  configuring bindings ([#186]). This better meets users'
  expectations, and allows other packages (e.g., General) to better
  work with Selectrum's keybindings ([#71]).

### Features
* The user option `selectrum-completing-read-multiple-show-help` can
  be used to control display of additional usage information in the
  prompt in a `completing-read-multiple` session ([#130], [#132]).
* `selectrum-read` accepts two additional keyword arguments
  `minibuffer-completion-table` and
  `minibuffer-completion-predicate`. These can be used to pass the
  `completing-read` collection and predicate so they are available for
  internal handling of completion API features and for other external
  commands or packages which make use of them ([#94], [#95]).
* If the completion table passed to `completing-read` provides
  `annotation-function` or `display-sort-function` in its metadata,
  Selectrum will use this information to annotate or sort the
  candidates accordingly. Annotations defined by
  `completion-extra-properties` are handled, too ([#82], [#95]).
* One can trigger an update of Selectrum's completions UI manually by
  calling `selectrum-exhibit` ([#95]).
* You can now interact with candidates via the mouse. Left click
  (`mouse-1`) selects the candidate, and right click (`mouse-3`)
  inserts the candidate, just like `RET` and `TAB`, respectively. See
  [#113] and [#118].

### Enhancements
* If `selectrum-candidate-display-right-margin` is used the margin is
  included in the highlighting of the selected candidate so it's
  easier to see to which candidate the margin belongs to ([#166]).
* If the `default-filename` passed to `selectrum-read-file-name` is an
  absolute path it will still be sorted to the top when it is
  contained in the prompting directory ([#160]).
* `icomplete-mode` is now automatically disabled when entering
  Selectrum, to avoid conflicts ([#99]).
* Working with the default candidate has been improved in cases where
  it is not in the candidate list. Such candidates are currently shown
  in the prompt message. For example, the command `lgrep` might
  suggest searching through files matching `*.el` instead of just a
  specific file. See [#120], [#122].
  * While there is no user input, the default candidate remains
    visible in the prompt message. Previously, it would be hidden when
    the prompt line was not selected. Unchanged is the behavior is to
    hide the default candidate when text is typed, so that it is only
    visible when it can be submitted (similar to the effect of
    `minibuffer-electric-default-mode`).
  * The default candidate shown in the prompt message is now displayed
    with the face `selectrum-current-candidate` when it is selected.
  * Now that Selectrum always shows the default candidate when it can
    be submitted, it now attempts to remove the default candidate from
    prompt messages that already contain it. This decreases
    redundancy.
* When there is no default value the prompt shows `[default-value :
  ""]` to indicate that you would submit the empty string. Previously
  it showed `[default-value: none]` ([#133]).
* When reading file names spaces are now considered symbol
  constituents which means you can use s-expression commands to
  navigate and edit the input more efficently. A binding for
  `backward-kill-sexp` was added to go up a directory with `C-M-DEL`
  ([#138]).
* Compliance to default minibuffer API has been further improved by
  using an overlay for candidates display. Previously code which
  assumed that the minibuffer only contains user input would be likely
  to fail ([#124]). This also means inside the minibuffer
  `minibuffer-contents` now returns only the current input as expected
  ([#116], [#133]).
* Multiline candidates are now merged into a single truncated line so
  there is no gradual scrolling effect anymore when going through the
  candidate list. The first matched line is shown in front of the
  merged lines ([#133]). This formatting is customizable via
  `selectrum-multiline-display-settings` ([#147]).
* `selectrum-insert-current-candidate` now automatically inserts the
  separator for common values of `crm-separator` when using
  `completing-read-multiple` ([#197]).

### Bugs fixed
* The minibuffer height is now determined by the actual height of
  displayed candidates. Previously the height could be off for
  candidates containing unicode characters or other means which
  changed the display height such as `line-spacing` ([#146], [#151],
  [#154]).
* When passing a named function or compiled lambda as CANDIDATES
  argument to `selectrum-read` an error would be thrown, which has
  been fixed ([#163]).
* When selecting file name prompts and submitting them the result will
  be the selected prompt. Previously it could be the default file name
  passed to `selectrum-read-file-name` which is the behavior of
  default completion where there is no concept of an active selection
  ([#157], [#160]).
* When there are no candidates and a match isn't required the prompt
  will now be shown as selected to indicate one can submit the input
  ([#160]).
* If the MUSTMATCH argument to `read-directory-name` was non-nil the
  selection of the prompt wasn't visible which has been fixed ([#157],
  [#160]).
* If a predicate was passed to `read-buffer` an error would be thrown
  which has been fixed ([#159], [#161]).
* Dynamic collection functions can now reuse their returned
  candidates. Previously Selectrum could modify them even when the
  `:may-modify-candidates` argument wasn't passed to `selectrum-read`.
* Incremental history search via `isearch` wasn't working which has
  been fixed ([#124], [#133]).
* Empty string completion candidates are now ignored like in the
  default completion UI ([#101]).
* Text properties are now stripped for standard completion functions
  ([#107], [#108]).
* You can now select and submit empty input and for file prompts
  existing paths when require-match is non-nil ([#67], [#125]).
* The default candidate is now first selected, even when it is not in
  the candidate list, conforming with expectations. Previously, the
  first candidate in the list was selected instead. See [#120].
* `selectrum-insert-current-candidate` now works correctly for
  `completing-read-multiple` when `crm-separator` has a non default
  value. Previously it would replace the separator with commas when
  adding new candidates ([#140]).
* `selectrum-insert-current-candidate` now works from
  `selectrum-select-from-history` and other commands which ignore
  history by setting `minibuffer-history-variable` to `t`. Previously
  an error would be thrown ([#152]).
* When completing filenames and a match is required, non-normalized
  paths (e.g., `~/Documents//etc/hosts`) are accepted ([#190]).
* Pressing TAB when nothing matches shows a “No match” message in the
  minibuffer instead of signaling an error and erasing the minibuffer
  contents ([#193]). If `completion-fail-discreetly` is non-nil,
  nothing is done.
* Fix type mismatch when configuring `selectrum-count-style` in
  customizations.
* Submitting the default value with the empty prompt does no longer
  strip the text properties of the default candidate ([#180], [#198]).

[#67]: https://github.com/raxod502/selectrum/issues/67
[#71]: https://github.com/raxod502/selectrum/issues/71
[#82]: https://github.com/raxod502/selectrum/issues/82
[#94]: https://github.com/raxod502/selectrum/issues/94
[#95]: https://github.com/raxod502/selectrum/pull/95
[#99]: https://github.com/raxod502/selectrum/issues/99
[#101]: https://github.com/raxod502/selectrum/pull/101
[#107]: https://github.com/raxod502/selectrum/issues/107
[#108]: https://github.com/raxod502/selectrum/pull/108
[#113]: https://github.com/raxod502/selectrum/issues/113
[#116]: https://github.com/raxod502/selectrum/issues/116
[#118]: https://github.com/raxod502/selectrum/pull/118
[#120]: https://github.com/raxod502/selectrum/issues/120
[#122]: https://github.com/raxod502/selectrum/pull/122
[#124]: https://github.com/raxod502/selectrum/issues/124
[#125]: https://github.com/raxod502/selectrum/pull/125
[#126]: https://github.com/raxod502/selectrum/issues/126
[#127]: https://github.com/raxod502/selectrum/pull/127
[#130]: https://github.com/raxod502/selectrum/issues/130
[#132]: https://github.com/raxod502/selectrum/pull/132
[#133]: https://github.com/raxod502/selectrum/pull/133
[#138]: https://github.com/raxod502/selectrum/pull/138
[#140]: https://github.com/raxod502/selectrum/pull/140
[#146]: https://github.com/raxod502/selectrum/issues/146
[#147]: https://github.com/raxod502/selectrum/pull/147
[#151]: https://github.com/raxod502/selectrum/issues/151
[#152]: https://github.com/raxod502/selectrum/pull/152
[#154]: https://github.com/raxod502/selectrum/pull/154
[#157]: https://github.com/raxod502/selectrum/issues/157
[#159]: https://github.com/raxod502/selectrum/issues/159
[#160]: https://github.com/raxod502/selectrum/pull/160
[#161]: https://github.com/raxod502/selectrum/pull/161
[#163]: https://github.com/raxod502/selectrum/pull/163
[#166]: https://github.com/raxod502/selectrum/pull/166
[#180]: https://github.com/raxod502/selectrum/issues/180
[#186]: https://github.com/raxod502/selectrum/pull/186
[#190]: https://github.com/raxod502/selectrum/pull/190
[#193]: https://github.com/raxod502/selectrum/pull/193
[#197]: https://github.com/raxod502/selectrum/pull/197
[#198]: https://github.com/raxod502/selectrum/pull/198

## 2.0 (released 2020-07-18)
### Breaking changes
* The way to dynamically generate the candidate list has changed.
  Instead of rebinding `selectrum-preprocess-candidates-function` and
  `selectrum-refine-candidates-function`, you simply pass a function
  as the COLLECTION argument to `selectrum-read`. This function takes
  one argument, the current user input, and returns the list of
  candidates as strings. Alternatively, it can return an alist whose
  `candidates` key is the candidate list and whose `input` key is a
  transformed user input to use for highlighting.

  As part of this change, `selectrum-refine-candidates-function` no
  longer can return an alist; that functionality should instead be
  moved to the CANDIDATES function. (This feature was never properly
  supported in the first place if you tried to use it in a way that
  can't be done equivalently in the CANDIDATES function.)

  See [#27].

### Features
* You can now give a prefix argument to
  `selectrum-insert-current-candidate` to insert the candidate at a
  given index directly ([#96]).
* Candidates inserted by `selectrum-insert-current-candidate` are now
  added to history ([#54]).
* You can resume the last completion session using the
  `selectrum-repeat` command. (Note that you must bind this command to
  a key sequence in order to use it.) This command implements similar
  functionality to `ivy-resume`. See [#39].
* Experimental support for using Selectrum as a backend for Helm
  commands. Use it by enabling `selectrum-helm-mode` from the
  `selectrum-helm` library. See [#18].
* You can now give a prefix argument to
  `selectrum-select-current-candidate` to select the candidate at a
  given index directly. New user option `selectrum-show-indices` to
  display these indices for your convenience. This feature implements
  similar functionality to `ivy-avy`. See [#16].
* Recursive minibuffers are now supported.
* In the standard `completing-read` interface, you can use
  `previous-matching-history-element` to retrieve history
  elements. The binding now works properly in Selectrum too, except
  that you can use Selectrum to select a history element. See [#49],
  [#77]. If you prefer to use the original interface you can use
  `selectrum-previous-history-element` which is just not bound by
  default [#57].
* You can now cause the minibuffer to always have the same height,
  even if there are fewer candidates, by enabling
  `selectrum-fix-minibuffer-height` ([#35]).
* Multiple candidate selection is now supported, and we provide a
  `selectrum-completing-read-multiple` function which is installed
  automatically by `selectrum-mode`. This means that commands like
  `describe-face` (which delegate to `completing-read-multiple`
  internally) now use Selectrum by default. To select additional
  candidates within a supported command, use `TAB` and input
  `crm-separator` (`,` by default). See [#53], [#80], [#74].
* We provide a `selectrum-completion-in-region` function now and
  install it on `completion-in-region-function` in `selectrum-mode`,
  so `completion-at-point` will use Selectrum when there is more than
  one completion ([#42]). This function can display annotation
  informations if the `completion-at-point-function` backend offers
  them ([#62]), and will respect completion boundaries ([#89]).
  Appearance can be configured using the faces
  `selectrum-completion-annotation`, `selectrum-completion-docsig`,
  and `completions-common-part` ([#86]).

### Enhancements
* `selectrum-read-file-name` which is used as
  `read-file-name-function` now uses `read-file-name-default`
  internally. This means all default features of file completion
  should be available now. Most notably you can now use `M-n` to
  insert file names into the minibuffer (using
  `file-name-at-point-functions`) and you are able to use shortcuts
  like `//` or `~/` ([#50], [#52]).
* In `read-file-name`, when a default is provided (for example in the
  `dired-do-rename` command), we actually use it as the initial
  contents of the minibuffer, which allows you to have convenient
  access to the default filename when that default file does not exist
  ([#25]).
* We now bind `minibuffer-completing-file-name` during
  `read-file-name`, in conformance with the standard Emacs interface
  ([#30]).
* A new text property `selectrum-candidate-display-right-margin` is
  added, to display a string at the right margin after a candidate
  ([#44]).
* You can now access standard minibuffer history using `M-p` and `M-n`
  ([#4], [#38]).
* Previously, setting `resize-mini-windows` to nil would cause
  Selectrum to be unable to display any candidates. This has been
  fixed by having Selectrum bind the variable to `grow-only` when
  entering the minibuffer ([#35]).
* Previously, a large value of `selectrum-num-candidates-displayed`
  would produce a confusing result because `max-mini-window-height`
  imposed a lower limit on the height of the minibuffer. Now that
  variable is bound automatically by Selectrum based on the value of
  `selectrum-num-candidates-displayed` ([#22]).
* Multiline candidates are now displayed properly and do not mess up
  scrolling in the candidate list ([#12]).
* When you select the user input area and it doesn't have anything
  typed, we now show an overlay indicating that you are in this state,
  so it is less confusing. The overlay shows what default value will
  be submitted if you press return. See [#55].
* Switching buffers is now less confusing, because we don't modify the
  order of the buffer list at all. Previously the default buffer to
  switch to was moved to the top of the list. Now we leave it where it
  is, and just select it initially. `selectrum-read` grows a new
  argument `:no-move-default-candidate` to support this improvement.
* Previously, `selectrum-read` sometimes modified the list of
  candidates it was given. This has been fixed, and there is a new
  keyword argument `:may-modify-candidates` to re-enable the old
  behavior for cases where it is safe and the performance gains are
  useful. See [#74].

### Bugs fixed
* You can now use the undo system in the minibuffer. Previously,
  trying to do so would break Selectrum ([#31]).
* Passing a list of symbols to `selectrum-completing-read` works now.
* Previously, `selectrum-read-buffer` ignored its PREDICATE argument.
  This has now been fixed ([#32], [#33]).
* Previously, `selectrum-read` would return nil when
  `selectrum-submit-exact-input` was used on an empty input and no
  `:default-candidate` was provided. Now the empty string is returned,
  in accordance with the `completing-read` API ([#34]).
* The keymap used in the minibuffer now inherits from
  `minibuffer-local-map`, so standard minibuffer bindings should still
  work ([raxod502/ctrlf#41]).
* The application of face `selectrum-current-candidate` does not
  trample on the results of `selectrum-highlight-candidates-function`.
  In other words, the matched part of the current candidate is now
  highlighted just like the matched part of the other candidates. See
  ([#21], [#76]).
* Previously, an error was thrown if you used certain non-Selectrum
  minibuffer commands before loading Selectrum. This has been fixed
  ([#28]).
* If `selectrum-num-candidates-displayed` is set to one, the
  highlighting now works correctly. Before, the prompt would get
  highlighted instead of the current candidate. See [#85].
* `selectrum-read-library-name` previously, in certain versions of
  Emacs, showed some entries with `.el` appended. This has now been
  fixed. Also, `TAB` now inserts the current candidate and not the
  whole path to the library, so that the result can be submitted
  directly ([#73]).

[#4]: https://github.com/raxod502/selectrum/issues/4
[#12]: https://github.com/raxod502/selectrum/issues/12
[#16]: https://github.com/raxod502/selectrum/issues/16
[#18]: https://github.com/raxod502/selectrum/issues/18
[#21]: https://github.com/raxod502/selectrum/issues/21
[#22]: https://github.com/raxod502/selectrum/issues/22
[#25]: https://github.com/raxod502/selectrum/pull/25
[#27]: https://github.com/raxod502/selectrum/pull/27
[#28]: https://github.com/raxod502/selectrum/issues/28
[#30]: https://github.com/raxod502/selectrum/issues/30
[#31]: https://github.com/raxod502/selectrum/issues/31
[#32]: https://github.com/raxod502/selectrum/issues/32
[#33]: https://github.com/raxod502/selectrum/pull/33
[#34]: https://github.com/raxod502/selectrum/pull/34
[#35]: https://github.com/raxod502/selectrum/issues/35
[#38]: https://github.com/raxod502/selectrum/pull/38
[#39]: https://github.com/raxod502/selectrum/issues/39
[#42]: https://github.com/raxod502/selectrum/issues/42
[#44]: https://github.com/raxod502/selectrum/pull/44
[#49]: https://github.com/raxod502/selectrum/issues/49
[#50]: https://github.com/raxod502/selectrum/pull/50
[#52]: https://github.com/raxod502/selectrum/issues/52
[#53]: https://github.com/raxod502/selectrum/issues/53
[#54]: https://github.com/raxod502/selectrum/pull/54
[#55]: https://github.com/raxod502/selectrum/issues/55
[#57]: https://github.com/raxod502/selectrum/pull/57
[#62]: https://github.com/raxod502/selectrum/pull/62
[#73]: https://github.com/raxod502/selectrum/pull/73
[#74]: https://github.com/raxod502/selectrum/pull/74
[#76]: https://github.com/raxod502/selectrum/pull/76
[#77]: https://github.com/raxod502/selectrum/pull/77
[#80]: https://github.com/raxod502/selectrum/issues/80
[#85]: https://github.com/raxod502/selectrum/pull/85
[#86]: https://github.com/raxod502/selectrum/pull/86
[#89]: https://github.com/raxod502/selectrum/pull/89
[#96]: https://github.com/raxod502/selectrum/pull/96
[raxod502/ctrlf#41]: https://github.com/raxod502/ctrlf/issues/41

## 1.0 (released 2020-03-23)
### Added
* Package `selectrum`
* Minor mode `selectrum-mode`
* Faces:
    * `selectrum-current-candidate`
    * `selectrum-primary-highlight`
    * `selectrum-secondary-highlight`
* Interface user options:
    * `selectrum-num-candidates-displayed`
    * `selectrum-minibuffer-bindings`
    * `selectrum-count-style`
* Commands bound in minibuffer:
    * `selectrum-previous-candidate`
    * `selectrum-next-candidate`
    * `selectrum-previous-page`
    * `selectrum-next-page`
    * `selectrum-goto-beginning`
    * `selectrum-goto-end`
    * `selectrum-kill-ring-save`
    * `selectrum-select-current-candidate`
    * `selectrum-submit-exact-input`
    * `selectrum-insert-current-candidate`
* Entry points:
    * `selectrum-read`
    * `selectrum-completing-read`
    * `selectrum-read-buffer`
    * `selectrum-read-file-name`
    * `selectrum-read-directory-name`
    * `selectrum-read-library-name`
* Hooks:
    * `selectrum-candidate-selected-hook`
    * `selectrum-candidate-inserted-hook`
* API user options, variables, and functions:
    * `selectrum-refine-candidates-function`
    * `selectrum-default-candidate-refine-function`
    * `selectrum-preprocess-candidates-function`
    * `selectrum-default-candidate-preprocess-function`
    * `selectrum-highlight-candidates-function`
    * `selectrum-default-candidate-highlight-function`
    * `selectrum-should-sort-p`

[keep a changelog]: https://keepachangelog.com/en/1.0.0/<|MERGE_RESOLUTION|>--- conflicted
+++ resolved
@@ -20,15 +20,12 @@
   default is t) ([#261]).
 
 ### Enhancements
-<<<<<<< HEAD
 * When using commands where the prompt would exceed the window with
   the horizontal scroll wouldn't reset afterwards when a smaller
   element was pulled into the prompt under certain conditions (for
   example when using history commands), which has been fixed ([#360]).
-=======
 * When the prompt is empty and the default value is shown you can now
   insert it using `selectrum-insert-current-candidate` ([#359]).
->>>>>>> bbb355d2
 * When using `next-history-element` or `previous-history-element`
   don't automatically open tramp connections for remote paths. To
   trigger tramp for a selected history element you can use
@@ -236,11 +233,8 @@
 [#356]: https://github.com/raxod502/selectrum/pull/356
 [#357]: https://github.com/raxod502/selectrum/pull/357
 [#358]: https://github.com/raxod502/selectrum/pull/358
-<<<<<<< HEAD
+[#359]: https://github.com/raxod502/selectrum/pull/359
 [#360]: https://github.com/raxod502/selectrum/pull/360
-=======
-[#359]: https://github.com/raxod502/selectrum/pull/359
->>>>>>> bbb355d2
 
 ## 3.0 (released 2020-10-20)
 ### Breaking changes
