;;; selectrum.el --- Easily select item from list -*- lexical-binding: t -*-

;; Copyright (C) 2019 Radon Rosborough

;; Author: Radon Rosborough <radon.neon@gmail.com>
;; Created: 8 Dec 2019
;; Homepage: https://github.com/raxod502/selectrum
;; Keywords: extensions
;; Package-Requires: ((emacs "25.1"))
;; SPDX-License-Identifier: MIT
;; Version: 2.0

;;; Commentary:

;; Selectrum is a better solution for incremental narrowing in Emacs,
;; replacing Helm, Ivy, and IDO. Its design philosophy is based on
;; choosing the right abstractions and prioritizing consistency and
;; predictability over special-cased improvements for particular
;; cases. As such, Selectrum follows existing Emacs conventions where
;; they exist and are reasonable, and it declines to implement
;; features which have marginal benefit compared to the additional
;; complexity of a new interface.

;; Getting started: Selectrum provides a global minor mode,
;; `selectrum-mode', which enhances `completing-read' and all related
;; functions automatically without the need for further configuration.

;; Please see https://github.com/raxod502/selectrum for more
;; information.

;;; Code:

;; To see the outline of this file, run M-x outline-minor-mode and
;; then press C-c @ C-t. To also show the top-level functions and
;; variable declarations in each section, run M-x occur with the
;; following query: ^;;;;* \|^(

;;;; Libraries

(require 'cl-lib)
(require 'crm)
(require 'map)
(require 'minibuf-eldef)
(require 'regexp-opt)
(require 'seq)
(require 'subr-x)

;;;; Faces

(defface selectrum-current-candidate
  '((t :inherit highlight))
  "Face used to highlight the currently selected candidate."
  :group 'selectrum-faces)

(defface selectrum-primary-highlight
  '((t :weight bold))
  "Face used to highlight the parts of candidates that match the input."
  :group 'selectrum-faces)

(defface selectrum-secondary-highlight
  '((t :inherit selectrum-primary-highlight :underline t))
  "Additional face used to highlight parts of candidates.
May be used to highlight parts of candidates that match specific
parts of the input."
  :group 'selectrum-faces)

(defface selectrum-completion-annotation
  '((t :inherit completions-annotations))
  "Face used to display annotations in `selectrum-completion-in-region'."
  :group 'selectrum-faces)

(defface selectrum-completion-docsig
  '((t :inherit selectrum-completion-annotation :slant italic))
  "Face used to display docsigs in `selectrum-completion-in-region'."
  :group 'selectrum-faces)

;;;; Variables

(defvar selectrum-should-sort-p t
  "Non-nil if preprocessing and refinement functions should sort.
This is let-bound to nil in some contexts, and should be
respected by user functions for optimal results.")

(defvar selectrum--minibuffer-default-in-prompt-regexps
  (let ((minibuffer-eldef-shorten-default nil))
    (cl-remove-if (lambda (i) (and (consp i) (nth 2 i)))
                  (minibuffer-default--in-prompt-regexps)))
  "Regexps for determining if the prompt message includes the default value.
See `minibuffer-default-in-prompt-regexps', from which this is derived.")

;;;; User options

(defgroup selectrum nil
  "Simple incremental narrowing framework with sane API."
  :group 'convenience
  :prefix "selectrum-"
  :link '(url-link "https://github.com/raxod502/selectrum"))

(defcustom selectrum-num-candidates-displayed 10
  "Maximum number of candidates which are displayed at the same time.
The height of the minibuffer will be this number of rows plus one
for the prompt line, assuming no multiline text."
  :type 'number)

(defun selectrum-default-candidate-refine-function (input candidates)
  "Default value of `selectrum-refine-candidates-function'.
Return only candidates that contain the input as a substring.
INPUT is a string, CANDIDATES is a list of strings."
  (let ((regexp (regexp-quote input)))
    (cl-delete-if-not
     (lambda (candidate)
       (string-match-p regexp candidate))
     (copy-sequence candidates))))

(defcustom selectrum-refine-candidates-function
  #'selectrum-default-candidate-refine-function
  "Function used to decide which candidates should be displayed.
Receives two arguments, the user input (a string) and the list of
candidates (strings).

Returns a new list of candidates. Should not modify the input
list. The returned list may be modified by Selectrum, so a copy
of the input should be made. (Beware that `cl-remove-if' doesn't
make a copy if there's nothing to remove.)"
  :type 'function)

(defun selectrum-default-candidate-preprocess-function (candidates)
  "Default value of `selectrum-preprocess-candidates-function'.
Sort first by length and then alphabetically. CANDIDATES is a
list of strings."
  (if selectrum-should-sort-p
      (sort candidates
            (lambda (c1 c2)
              (or (< (length c1)
                     (length c2))
                  (and (= (length c1)
                          (length c2))
                       (string-lessp c1 c2)))))
    candidates))

(defcustom selectrum-preprocess-candidates-function
  #'selectrum-default-candidate-preprocess-function
  "Function used to preprocess the list of candidates.
Receive one argument, the list of candidates. Return a new list.
May modify the input list. The returned list may be modified by
Selectrum. Note that if you sort a list of candidates, you should
use a stable sort. That way, candidates which differ only in text
properties will retain their ordering, which may be significant
\(e.g. for `load-path' shadows in `read-library-name')."
  :type 'function)

(defun selectrum-default-candidate-highlight-function (input candidates)
  "Default value of `selectrum-highlight-candidates-function'.
Highlight the substring match with
`selectrum-primary-highlight'. INPUT is a string, CANDIDATES is a
list of strings."
  (let ((regexp (regexp-quote input)))
    (save-match-data
      (mapcar
       (lambda (candidate)
         (when (string-match regexp candidate)
           (setq candidate (copy-sequence candidate))
           (put-text-property
            (match-beginning 0) (match-end 0)
            'face 'selectrum-primary-highlight
            candidate))
         candidate)
       candidates))))

(defcustom selectrum-highlight-candidates-function
  #'selectrum-default-candidate-highlight-function
  "Function used to highlight matched candidates.
Receive two arguments, the input string and the list of
candidates (strings) that are going to be displayed (length at
most `selectrum-num-candidates-displayed'). Return a list of
propertized candidates. Do not modify the input list or
strings."
  :type 'function)

(defcustom selectrum-minibuffer-bindings
  '(([remap keyboard-quit]                    . abort-recursive-edit)
    ;; This is bound in `minibuffer-local-map' by loading `delsel', so
    ;; we have to account for it too.
    ([remap minibuffer-keyboard-quit]         . abort-recursive-edit)
    ;; Override both the arrow keys and C-n/C-p.
    ([remap previous-line]                    . selectrum-previous-candidate)
    ([remap next-line]                        . selectrum-next-candidate)
    ([remap previous-line-or-history-element] . selectrum-previous-candidate)
    ([remap next-line-or-history-element]     . selectrum-next-candidate)
    ([remap exit-minibuffer]
     . selectrum-select-current-candidate)
    ([remap scroll-down-command]              . selectrum-previous-page)
    ([remap scroll-up-command]                . selectrum-next-page)
    ;; Use `minibuffer-beginning-of-buffer' for Emacs >=27 and
    ;; `beginning-of-buffer' for Emacs <=26.
    ([remap minibuffer-beginning-of-buffer]   . selectrum-goto-beginning)
    ([remap beginning-of-buffer]              . selectrum-goto-beginning)
    ([remap end-of-buffer]                    . selectrum-goto-end)
    ([remap kill-ring-save]                   . selectrum-kill-ring-save)
    ([remap previous-matching-history-element]
     . selectrum-select-from-history)
    ("C-M-DEL"                                . backward-kill-sexp)
    ("C-j"                                    . selectrum-submit-exact-input)
    ("TAB"
     . selectrum-insert-current-candidate))
  "Keybindings enabled in minibuffer. This is not a keymap.
Rather it is an alist that is converted into a keymap just before
entering the minibuffer. The keys are strings or raw key events
and the values are command symbols."
  :type '(alist
          :key-type sexp
          :value-type function))

(defcustom selectrum-candidate-selected-hook nil
  "Normal hook run when the user selects a candidate.
It gets the same arguments as `selectrum-read' got, prepended
with the string the user selected."
  :type 'hook)

(defcustom selectrum-candidate-inserted-hook nil
  "Normal hook run when the user inserts a candidate.
\(This happens by typing \\[selectrum-insert-current-candidate].)
It gets the same arguments as `selectrum-read' got, prepended
with the string the user inserted."
  :type 'hook)

(defcustom selectrum-count-style 'matches
  "The style to use for displaying count information before the prompt.

Possible values are:

- \\='matches: Show the total number of matches.
- \\='current/matches: Show the index of current match and the total number of
  matches.
- nil: Show nothing."
  :type '(choice
          (const :tag "Disabled" nil)
          (const :tag "Count matches" 'matches)
          (const :tag "Count matches and show current match"
                 'current/matches)))

(defcustom selectrum-show-indices nil
  "Non-nil means to number the candidates (starting from 1).
This allows you to select one directly by providing a prefix
argument to `selectrum-select-current-candidate'."
  :type 'boolean)

(defcustom selectrum-completing-read-multiple-show-help t
  "Non-nil means to show help for `selectrum-completing-read-multiple'.

This options controls insertion of additional usage information
into the prompt when using commands which use
`completing-read-multiple'."
  :type 'boolean)

(defcustom selectrum-fix-minibuffer-height nil
  "Non-nil means the minibuffer always has the same height.
Even if there are fewer candidates. If this option is nil the
minibuffer height is determined by the initial number of
candidates. For dynamic collections the minibuffer height will
grow when more candidates need to be displayed until
`selectrum-num-candidates-displayed' is reached."
  :type 'boolean)

(defcustom selectrum-right-margin-padding 1
  "The number of spaces to add after right margin text.
This only takes effect when the
`selectrum-candidate-display-right-margin' property is presented
in candidates.

This option is a workaround for 2 problems:

- Some terminals will wrap the last character of a line when it
  exactly fits.

- Emacs doesn't provide a method to calculate the exact pixel
  width of a unicode char, so a wide char can cause line
  wrapping."
  :type 'integer)

;;;; Utility functions

;;;###autoload
(progn
  (defmacro selectrum--when-compile (cond &rest body)
    "Like `when', but COND is evaluated at compile time.
If it's nil, BODY is not even compiled."
    (declare (indent 1))
    (when (eval cond)
      `(progn ,@body))))

(defun selectrum--clamp (x lower upper)
  "Constrain X to be between LOWER and UPPER inclusive.
If X < LOWER, return LOWER. If X > UPPER, return UPPER. Else
return X."
  (min (max x lower) upper))

(defun selectrum--map-destructive (func lst)
  "Apply FUNC to each element of LST, returning the new list.
Modify the original list destructively, instead of allocating a
new one."
  (prog1 lst
    (while lst
      (setcar lst (funcall func (car lst)))
      (setq lst (cdr lst)))))

(defun selectrum--move-to-front-destructive (elt lst)
  "Move all instances of ELT to front of LST, if present.
Make comparisons using `equal'. Modify the input list
destructively and return the modified list."
  (let* ((elts nil)
         ;; All problems in computer science are solved by an
         ;; additional layer of indirection.
         (lst (cons (make-symbol "dummy") lst))
         (link lst))
    (while (cdr link)
      (if (equal elt (cadr link))
          (progn
            (push (cadr link) elts)
            (setcdr link (cddr link)))
        (setq link (cdr link))))
    (nconc (nreverse elts) (cdr lst))))

(defun selectrum--normalize-collection (collection &optional predicate)
  "Normalize COLLECTION into a list of strings.
COLLECTION may be a list of strings or symbols or cons cells, an
obarray, a hash table, or a function, as per the docstring of
`try-completion'. The returned list may be mutated without
damaging the original COLLECTION.

If PREDICATE is non-nil, then it filters the collection as in
`try-completion'."
  (cond
   ;; Check for `functionp' first, because anonymous functions can be
   ;; mistaken for lists.
   ((functionp collection)
    (funcall collection "" predicate t))
   ((listp collection)
    (setq collection (copy-sequence collection))
    (when predicate
      (setq collection (cl-delete-if-not predicate collection)))
    (selectrum--map-destructive
     (lambda (elt)
       (setq elt (or (car-safe elt) elt))
       (when (symbolp elt)
         (setq elt (symbol-name elt)))
       elt)
     collection))
   ((hash-table-p collection)
    (let ((lst nil))
      (maphash
       (lambda (key val)
         (when (and (or (symbolp key)
                        (stringp key))
                    (or (null predicate)
                        (funcall predicate key val)))
           (push key lst)))
       collection)))
   ;; Use `vectorp' instead of `obarrayp' because the latter isn't
   ;; defined in Emacs 25.
   ((vectorp collection)
    (let ((lst nil))
      (mapatoms
       (lambda (elt)
         (when (or (null predicate)
                   (funcall predicate elt))
           (push (symbol-name elt) lst))))
      lst))
   (t
    (error "Unsupported collection type %S" (type-of collection)))))

(defun selectrum--get-annotation-suffix (string annotation-func)
  "Get `selectrum-candidate-display-suffix' value for annotation.
Used to display STRING according to ANNOTATION-FUNC from
metadata."
  ;; Rule out situations where the annotation
  ;; is nil.
  (when-let ((annotation (funcall annotation-func string)))
    (propertize
     annotation
     'face 'selectrum-completion-annotation)))

(defun selectrum--get-margin-docsig (string docsig-func)
  "Get `selectrum-candidate-display-right-margin' value for docsig.
Used to display STRING according to DOCSIG-FUNC from metadata."
  (when-let ((docsig (funcall docsig-func string)))
    (propertize
     (format "%s" docsig)
     'face 'selectrum-completion-docsig)))

(defun selectrum--remove-default-from-prompt (prompt)
  "Remove the indication of the default value from PROMPT.
Selectrum has its own methods for indicating the default value,
making other methods redundant."
  (save-match-data
    (let ((regexps selectrum--minibuffer-default-in-prompt-regexps))
      (cl-dolist (matcher regexps prompt)
        (let ((regex (if (stringp matcher) matcher (car matcher))))
          (when (string-match regex prompt)
            (cl-return
             (replace-match "" nil nil prompt
                            (if (consp matcher)
                                (cadr matcher)
                              0)))))))))

;;;; Minibuffer state

(defvar selectrum--start-of-input-marker nil
  "Marker at the start of the minibuffer user input.
This is used to prevent point from moving into the prompt.")

(defvar selectrum--end-of-input-marker nil
  "Marker at the end of the minibuffer user input.
This is used to prevent point from moving into the candidates.")

(defvar selectrum--candidates-overlay nil
  "Overlay used to display current candidates.")

(defvar selectrum--preprocessed-candidates nil
  "Preprocessed list of candidates.
This is derived from the argument passed to `selectrum-read'. If
the collection is a list it is processed once by
`selectrum-preprocess-candidates-function' and saved in this
variable. If the collection is a function then that function is
stored in this variable instead, so that it can be called to get
a new list of candidates every time the input changes. (See
`selectrum-read' for more details on function collections.)

With a standard candidate list, the value of this variable is
subsequently passed to `selectrum-refine-candidates-function'.
With a dynamic candidate list (generated by a function), then the
returned list is subsequently passed also through
`selectrum-preprocess-candidates-function' each time the user
input changes. Either way, the results end up in
`selectrum--refined-candidates'.")

(defvar selectrum--refined-candidates nil
  "Refined list of candidates to be displayed.
This is derived from `selectrum--preprocessed-candidates' by
`selectrum-refine-candidates-function' (and, in the case of a
dynamic candidate list, also
`selectrum-preprocess-candidates-function') every time the user
input changes, and is subsequently passed to
`selectrum-highlight-candidates-function'.")

(defvar selectrum--current-candidate-index nil
  "Index of currently selected candidate, or nil if no candidates.")

(defvar selectrum--previous-input-string nil
  "Previous user input string in the minibuffer.
Used to check if the user input has changed and candidates need
to be re-filtered.")

(defvar selectrum--match-required-p nil
  "Non-nil if the user must select one of the candidates.
Equivalently, nil if the user is allowed to submit their own
input that does not match any of the displayed candidates.")

(defvar selectrum--crm-p nil
  "Non-nil for `selectrum-completing-read-multiple' sessions.")

(defvar selectrum--move-default-candidate-p nil
  "Non-nil means move default candidate to start of list.
Nil means select the default candidate initially even if it's not
at the start of the list.")

(defvar selectrum--default-candidate nil
  "Default candidate, or nil if none given.")

;; The existence of this variable is a bit of a mess, but we'll run
;; with it for now.
(defvar selectrum--visual-input nil
  "User input string as transformed by candidate refinement.
See `selectrum-refine-candidates-function'.")

(defvar selectrum--read-args nil
  "List of arguments passed to `selectrum-read'.
Passed to various hook functions.")

(defvar selectrum--count-overlay nil
  "Overlay used to display count information before prompt.")

(defvar selectrum--last-command nil
  "Name of last interactive command that invoked Selectrum.")

(defvar selectrum--last-prefix-arg nil
  "Prefix argument given to last interactive command that invoked Selectrum.")

(defvar selectrum--repeat nil
  "Non-nil means try to restore the minibuffer state during setup.
This is used to implement `selectrum-repeat'.")

(defvar selectrum-active-p nil
  "Non-nil means Selectrum is currently active.")

(defvar-local selectrum--skip-updates-p nil
  "If selectrum should skip updates.

In normal operation Selectrum checks for updating its UI after
each command. When this variabele is non-nil the computation of
updates is skipped.")

(defvar-local selectrum--init-p nil
  "Non-nil means the current session is initializing.
This is non-nil during the first call of
`selectrum--minibuffer-post-command-hook'.")

(defvar selectrum--total-num-candidates nil
  "Saved number of candidates, used for `selectrum-show-indices'.")

;;;;; Minibuffer state utility functions

(defun selectrum-get-current-candidate (&optional notfull)
  "Return currently selected Selectrum candidate.
If NOTFULL is non-nil don't use canonical representation of
candidate as per `selectrum-candidate-full' text property."
  (when (and selectrum-active-p
             selectrum--current-candidate-index)
    (if notfull
        (selectrum--get-candidate
         selectrum--current-candidate-index)
      (selectrum--get-full
       (selectrum--get-candidate
        selectrum--current-candidate-index)))))

(defun selectrum-get-current-candidates (&optional notfull)
  "Get list of current Selectrum candidates.
If NOTFULL is non-nil don't use canonical representation of
candidates as per `selectrum-candidate-full' text property."
  (when (and selectrum-active-p
             selectrum--refined-candidates)
    (if notfull
        selectrum--refined-candidates
      (cl-loop for cand in selectrum--refined-candidates
               collect (selectrum--get-full cand)))))

(defun selectrum-get-current-input ()
  "Get current Selectrum user input."
  (when selectrum-active-p
    (with-selected-window (active-minibuffer-window)
      (minibuffer-contents))))

(defun selectrum-set-selected-candidate (&optional string)
  "Set currently selected candidate to STRING.
STRING defaults to `minibuffer-contents'. This function skips
recomputation of candidates. This is useful for injecting a
candidate in `minibuffer-setup-hook' and immediately exit with it
afterwards."
  (when selectrum-active-p
    (with-selected-window (active-minibuffer-window)
      (let ((string (or string (minibuffer-contents))))
        (setq selectrum--refined-candidates
              (list string))
        (setq selectrum--current-candidate-index 0)
        ;; Skip updates.
        (setq-local selectrum--skip-updates-p t)))))

(defun selectrum--get-full (candidate)
  "Get full form of CANDIDATE by inspecting text properties."
  (or (get-text-property 0 'selectrum-candidate-full candidate)
      candidate))

(defun selectrum--get-candidate (index)
  "Get candidate at given INDEX. Negative means get the current user input."
  (if (and index (>= index 0))
      (nth index selectrum--refined-candidates)
    (buffer-substring-no-properties
     selectrum--start-of-input-marker
     selectrum--end-of-input-marker)))

(defun selectrum--get-meta (setting &optional table pred input)
  "Get metadata SETTING from TABLE.
TABLE defaults to `minibuffer-completion-table'.
PRED defaults to `minibuffer-completion-predicate'.
INPUT defaults to current selectrum input string."
  (let ((input (or input (minibuffer-contents)))
        (pred (or pred minibuffer-completion-predicate))
        (table (or table minibuffer-completion-table)))
    (when table
      (completion-metadata-get
       (completion-metadata input table pred) setting))))

(defun selectrum--get-candidates-from-table (&optional table pred)
  "Get candidates from TABLE.
TABLE defaults to `minibuffer-completion-table'.
PRED defaults to `minibuffer-completion-predicate'."
  (let ((annotf (or (selectrum--get-meta 'annotation-function table pred)
                    (plist-get completion-extra-properties
                               :annotation-function)))
        (strings (selectrum--normalize-collection
                  (or table minibuffer-completion-table)
                  (or pred minibuffer-completion-predicate))))
    (cond (annotf
           (let ((cands ()))
             (dolist (string strings (nreverse cands))
               (push (propertize
                      string
                      'selectrum-candidate-display-suffix
                      (selectrum--get-annotation-suffix
                       string annotf))
                     cands))))
          (t strings))))

(defun selectrum-exhibit ()
  "Trigger an update of Selectrum's completion UI."
  (when-let ((mini (active-minibuffer-window)))
    (with-selected-window mini
      (when (and minibuffer-completion-table
                 (not (functionp selectrum--preprocessed-candidates)))
        (setq selectrum--preprocessed-candidates nil))
      (setq selectrum--previous-input-string nil)
      (selectrum--minibuffer-post-command-hook))))

;;;; Hook functions

(defun selectrum--count-info ()
  "Return a string of count information to be prepended to prompt."
  (let ((total (length selectrum--refined-candidates))
        (current (1+ (or selectrum--current-candidate-index -1))))
    (pcase selectrum-count-style
      ('matches         (format "%-4d " total))
      ('current/matches (format "%-6s " (format "%d/%d" current total)))
      (_                ""))))

(defun selectrum--minibuffer-post-command-hook ()
  "Update minibuffer in response to user input."
<<<<<<< HEAD
  (unless selectrum--skip-updates-p
    ;; Stay within input area.
    (goto-char (max (point) selectrum--start-of-input-marker))
    (goto-char (min (point) selectrum--end-of-input-marker))
    ;; For some reason this resets and thus can't be set in setup hook.
    (setq-local truncate-lines t)
    (let ((inhibit-read-only t)
          ;; Don't record undo information while messing with the
          ;; minibuffer, as per
          ;; <https://github.com/raxod502/selectrum/issues/31>.
          (buffer-undo-list t)
          (input (buffer-substring selectrum--start-of-input-marker
                                   selectrum--end-of-input-marker))
          (bound (marker-position selectrum--end-of-input-marker))
          (keep-mark-active (not deactivate-mark)))
      (unless (equal input selectrum--previous-input-string)
        (when (and (not selectrum--preprocessed-candidates)
                   minibuffer-completion-table)
          ;; No candidates were passed, initialize them from
          ;; `minibuffer-completion-table'.
          (setq selectrum--preprocessed-candidates
                (funcall selectrum-preprocess-candidates-function
                         (selectrum--get-candidates-from-table))))
        (setq selectrum--previous-input-string input)
        ;; Reset the persistent input, so that it will be nil if
        ;; there's no special attention needed.
        (setq selectrum--visual-input nil)
        (let ((cands (if (functionp selectrum--preprocessed-candidates)
                         (funcall selectrum-preprocess-candidates-function
                                  (let ((result
                                         (funcall
                                          selectrum--preprocessed-candidates
                                          input)))
                                    (if (stringp (car result))
                                        result
                                      (setq input (or (alist-get 'input result)
                                                      input))
                                      (setq selectrum--visual-input input)
                                      (alist-get 'candidates result))))
                       selectrum--preprocessed-candidates)))
          (setq selectrum--total-num-candidates (length cands))
          (setq selectrum--refined-candidates
                (funcall selectrum-refine-candidates-function input cands)))
        (when selectrum--move-default-candidate-p
          (setq selectrum--refined-candidates
                (selectrum--move-to-front-destructive
                 selectrum--default-candidate
                 selectrum--refined-candidates)))
        (setq selectrum--refined-candidates
              (selectrum--move-to-front-destructive
               input selectrum--refined-candidates))
        (setq selectrum--refined-candidates
              (delete "" selectrum--refined-candidates))
        (if selectrum--repeat
            (progn
              (setq selectrum--current-candidate-index
                    (and (> (length selectrum--refined-candidates) 0)
                         (min (or selectrum--current-candidate-index 0)
                              (1- (length selectrum--refined-candidates)))))
              (setq selectrum--repeat nil))
          (setq selectrum--current-candidate-index
                (cond
                 ((null selectrum--refined-candidates)
                  nil)
                 ((and selectrum--default-candidate
                       (string-empty-p (minibuffer-contents))
                       (not (member selectrum--default-candidate
                                    selectrum--refined-candidates)))
                  -1)
                 ((and selectrum--init-p
                       minibuffer-completing-file-name
                       (eq minibuffer-completion-predicate
                           'file-directory-p)
                       (equal (minibuffer-contents)
                              selectrum--default-candidate))
                  ;; When reading directories and the default is the
                  ;; prompt, select it initially.
                  -1)
                 (selectrum--move-default-candidate-p
                  0)
                 (t
                  (or (cl-position selectrum--default-candidate
                                   selectrum--refined-candidates
                                   :key #'selectrum--get-full
                                   :test #'equal)
                      0))))))
      (overlay-put selectrum--count-overlay
                   'before-string (selectrum--count-info))
      (overlay-put selectrum--count-overlay
                   'priority 1)
      (while selectrum--right-margin-overlays
        (delete-overlay (pop selectrum--right-margin-overlays)))
      (setq input (or selectrum--visual-input input))
      (let* ((first-index-displayed
              (if selectrum--current-candidate-index
                  (selectrum--clamp
                   ;; Adding one here makes it look slightly better, as
                   ;; there are guaranteed to be more candidates shown
                   ;; below the selection than above.
                   (1+ (- selectrum--current-candidate-index
                          (max 1 (/ selectrum-num-candidates-displayed 2))))
                   0
                   (max (- (length selectrum--refined-candidates)
                           selectrum-num-candidates-displayed)
                        0))
                0))
             (displayed-candidates
              (seq-take
               (nthcdr
                first-index-displayed
                selectrum--refined-candidates)
               selectrum-num-candidates-displayed))
             (highlighted-index (and selectrum--current-candidate-index
                                     (- selectrum--current-candidate-index
                                        first-index-displayed))))
        (setq displayed-candidates
              (seq-take displayed-candidates
                        selectrum-num-candidates-displayed))
        (let ((n (1+ (if selectrum-fix-minibuffer-height
                         selectrum-num-candidates-displayed
                       (max (1- (window-height)) ; grow only
                            (length displayed-candidates))))))
          (setf (window-height) n))
        (let ((text (selectrum--candidates-display-string
                     displayed-candidates
                     input
                     highlighted-index
                     first-index-displayed))
              (default nil))
          (if (or (and highlighted-index
                       (< highlighted-index 0))
                  (and (not selectrum--match-required-p)
                       (not displayed-candidates))
                  (and selectrum--default-candidate
                       (not minibuffer-completing-file-name)
                       (not (member selectrum--default-candidate
                                    selectrum--refined-candidates))))
              (if (= (minibuffer-prompt-end) bound)
                  (setq default
                        (format " %s %s%s"
                                (propertize
                                 "[default value:"
                                 'face 'minibuffer-prompt)
                                (propertize
                                 (or (and selectrum--default-candidate
                                          (substring-no-properties
                                           selectrum--default-candidate))
                                     "\"\"")
                                 'face
                                 (if (and selectrum--current-candidate-index
                                          (< selectrum--current-candidate-index
                                             0))
                                     'selectrum-current-candidate
                                   'minibuffer-prompt))
                                (propertize "]" 'face 'minibuffer-prompt)))
                (unless (or (and highlighted-index
                                 (>= highlighted-index 0))
                            selectrum--match-required-p)
                  (add-text-properties
                   (minibuffer-prompt-end) bound
                   '(face selectrum-current-candidate))))
            (remove-text-properties
             (minibuffer-prompt-end) bound
             '(face selectrum-current-candidate)))
          (move-overlay selectrum--candidates-overlay
                        (point-max) (point-max) (current-buffer))
          (setq text (concat (or default " ") text))
          (put-text-property 0 1 'cursor t text)
          (overlay-put selectrum--candidates-overlay 'after-string text)))
      (setq selectrum--end-of-input-marker (set-marker (make-marker) bound))
      (set-marker-insertion-type selectrum--end-of-input-marker t)
      (selectrum--fix-set-minibuffer-message)
      (when keep-mark-active
        (setq deactivate-mark nil))
      (setq-local selectrum--init-p nil))))
=======
  ;; Stay within input area.
  (goto-char (max (point) selectrum--start-of-input-marker))
  (goto-char (min (point) selectrum--end-of-input-marker))
  ;; For some reason this resets and thus can't be set in setup hook.
  (setq-local truncate-lines t)
  (let ((inhibit-read-only t)
        ;; Don't record undo information while messing with the
        ;; minibuffer, as per
        ;; <https://github.com/raxod502/selectrum/issues/31>.
        (buffer-undo-list t)
        (input (buffer-substring selectrum--start-of-input-marker
                                 selectrum--end-of-input-marker))
        (bound (marker-position selectrum--end-of-input-marker))
        (keep-mark-active (not deactivate-mark)))
    (unless (equal input selectrum--previous-input-string)
      (when (and (not selectrum--preprocessed-candidates)
                 minibuffer-completion-table)
        ;; No candidates were passed, initialize them from
        ;; `minibuffer-completion-table'.
        (setq selectrum--preprocessed-candidates
              (funcall selectrum-preprocess-candidates-function
                       (selectrum--get-candidates-from-table))))
      (setq selectrum--previous-input-string input)
      ;; Reset the persistent input, so that it will be nil if
      ;; there's no special attention needed.
      (setq selectrum--visual-input nil)
      (let ((cands (if (functionp selectrum--preprocessed-candidates)
                       (funcall selectrum-preprocess-candidates-function
                                (let ((result
                                       (funcall
                                        selectrum--preprocessed-candidates
                                        input)))
                                  (if (stringp (car result))
                                      result
                                    (setq input (or (alist-get 'input result)
                                                    input))
                                    (setq selectrum--visual-input input)
                                    ;; Avoid modifying the returned
                                    ;; candidates to let the function
                                    ;; reuse them.
                                    (copy-sequence
                                     (alist-get 'candidates result)))) )
                     selectrum--preprocessed-candidates)))
        (setq selectrum--total-num-candidates (length cands))
        (setq selectrum--refined-candidates
              (funcall selectrum-refine-candidates-function input cands)))
      (when selectrum--move-default-candidate-p
        (setq selectrum--refined-candidates
              (selectrum--move-to-front-destructive
               selectrum--default-candidate
               selectrum--refined-candidates)))
      (setq selectrum--refined-candidates
            (selectrum--move-to-front-destructive
             input selectrum--refined-candidates))
      (setq selectrum--refined-candidates
            (delete "" selectrum--refined-candidates))
      (if selectrum--repeat
          (progn
            (setq selectrum--current-candidate-index
                  (and (> (length selectrum--refined-candidates) 0)
                       (min (or selectrum--current-candidate-index 0)
                            (1- (length selectrum--refined-candidates)))))
            (setq selectrum--repeat nil))
        (setq selectrum--current-candidate-index
              (cond
               ((null selectrum--refined-candidates)
                (when (not selectrum--match-required-p)
                  -1))
               ((and selectrum--default-candidate
                     (string-empty-p (minibuffer-contents))
                     (not (member selectrum--default-candidate
                                  selectrum--refined-candidates)))
                -1)
               ((and selectrum--init-p
                     minibuffer-completing-file-name
                     (eq minibuffer-completion-predicate
                         'file-directory-p)
                     (equal (minibuffer-contents)
                            selectrum--default-candidate))
                ;; When reading directories and the default is the
                ;; prompt, select it initially.
                -1)
               (selectrum--move-default-candidate-p
                0)
               (t
                (or (cl-position selectrum--default-candidate
                                 selectrum--refined-candidates
                                 :key #'selectrum--get-full
                                 :test #'equal)
                    0))))))
    (overlay-put selectrum--count-overlay
                 'before-string (selectrum--count-info))
    (overlay-put selectrum--count-overlay
                 'priority 1)
    (setq input (or selectrum--visual-input input))
    (let* ((first-index-displayed
            (if selectrum--current-candidate-index
                (selectrum--clamp
                 ;; Adding one here makes it look slightly better, as
                 ;; there are guaranteed to be more candidates shown
                 ;; below the selection than above.
                 (1+ (- selectrum--current-candidate-index
                        (max 1 (/ selectrum-num-candidates-displayed 2))))
                 0
                 (max (- (length selectrum--refined-candidates)
                         selectrum-num-candidates-displayed)
                      0))
              0))
           (displayed-candidates
            (seq-take
             (nthcdr
              first-index-displayed
              selectrum--refined-candidates)
             selectrum-num-candidates-displayed))
           (highlighted-index (and selectrum--current-candidate-index
                                   (- selectrum--current-candidate-index
                                      first-index-displayed))))
      (setq displayed-candidates
            (seq-take displayed-candidates
                      selectrum-num-candidates-displayed))
      (let ((text (selectrum--candidates-display-string
                   displayed-candidates
                   input
                   highlighted-index
                   first-index-displayed))
            (default nil))
        (if (or (and highlighted-index
                     (< highlighted-index 0))
                (and (not selectrum--match-required-p)
                     (not displayed-candidates))
                (and selectrum--default-candidate
                     (not minibuffer-completing-file-name)
                     (not (member selectrum--default-candidate
                                  selectrum--refined-candidates))))
            (if (= (minibuffer-prompt-end) bound)
                (setq default
                      (format " %s %s%s"
                              (propertize
                               "[default value:"
                               'face 'minibuffer-prompt)
                              (propertize
                               (or (and selectrum--default-candidate
                                        (substring-no-properties
                                         selectrum--default-candidate))
                                   "\"\"")
                               'face
                               (if (and selectrum--current-candidate-index
                                        (< selectrum--current-candidate-index
                                           0))
                                   'selectrum-current-candidate
                                 'minibuffer-prompt))
                              (propertize "]" 'face 'minibuffer-prompt)))
              (when (and highlighted-index
                         (< highlighted-index 0))
                (add-text-properties
                 (minibuffer-prompt-end) bound
                 '(face selectrum-current-candidate))))
          (remove-text-properties
           (minibuffer-prompt-end) bound
           '(face selectrum-current-candidate)))
        (move-overlay selectrum--candidates-overlay
                      (point-max) (point-max) (current-buffer))
        (setq text (concat (or default " ") text))
        (put-text-property 0 1 'cursor t text)
        (overlay-put selectrum--candidates-overlay 'after-string text))
      (selectrum--update-minibuffer-height first-index-displayed
                                           highlighted-index
                                           displayed-candidates))
    (setq selectrum--end-of-input-marker (set-marker (make-marker) bound))
    (set-marker-insertion-type selectrum--end-of-input-marker t)
    (when keep-mark-active
      (setq deactivate-mark nil))
    (setq-local selectrum--init-p nil)))
>>>>>>> f12ba6ad

(defun selectrum--update-minibuffer-height (first highlighted cands)
  "Set minibuffer height for candidates display.
FIRST is the index of the first displayed candidate. HIGHLIGHTED
is the index if the highlighted candidate. CANDS are the
currently displayed candidates."
  (when-let ((n (if selectrum-fix-minibuffer-height
                    (1+ selectrum-num-candidates-displayed)
                  (max (window-height)               ; grow only
                       (1+ (length cands)))))
             (win (active-minibuffer-window)))
    ;; Don't attempt to resize a minibuffer frame.
    (unless (frame-root-window-p win)
      ;; Set min initial height.
      (with-selected-window win
        (setf (window-height) n))
      ;; Adjust if needed.
      (when (or selectrum--init-p
                (and selectrum--current-candidate-index
                     ;; Allow size change when navigating, not while
                     ;; typing.
                     (/= first highlighted)
                     ;; Don't allow shrinking.
                     (= (length cands)
                        selectrum-num-candidates-displayed)))
        (let ((dheight (cdr (window-text-pixel-size win)))
              (wheight (window-pixel-height win)))
          (when (/= dheight wheight)
            (window-resize
             win (- dheight wheight) nil nil 'pixelwise)))))))

(defun selectrum--first-lines (candidates)
  "Return list of single line CANDIDATES.
Multiline canidates are merged into a single line."
  (let ((onelines ()))
    (dolist (cand candidates (nreverse onelines))
      (push
       (cond ((not (string-match "\n" cand))
              cand)
             (t
              (concat
               (unless (string-empty-p (minibuffer-contents))
                 ;; Show first matched line.
                 (when-let ((match
                             (car
                              (funcall selectrum-refine-candidates-function
                                       (minibuffer-contents)
                                       (split-string cand "\n")))))
                   (concat
                    (replace-regexp-in-string
                     "[ \t][ \t]+" (propertize ".." 'face 'shadow)
                     match)
                    (propertize " -> " 'face 'success))))
               ;; Truncate the rest.
               (replace-regexp-in-string
                "\n" (propertize "\\\\n" 'face 'warning)
                (replace-regexp-in-string
                 "[ \t][ \t]+" (propertize ".." 'face 'shadow)
                 (if (< (length cand) 1000)
                     cand
                   (concat
                    (substring cand 0 1000)
                    (propertize "..." 'face 'warning))))))))
       onelines))))

(defun selectrum--candidates-display-string (candidates
                                             input
                                             highlighted-index
                                             first-index-displayed)
  "Get string to display CANDIDATES.
INPUT is the current user input. CANDIDATES are the candidates
for display. HIGHLIGHTED-INDEX is the currently selected index
and FIRST-INDEX-DISPLAYED is the index of the top most
candidate."
  (let ((index 0)
        (lines
         (selectrum--first-lines
          ;; First pass the candidates to the highlight function
          ;; before stipping multi-lines because it might expect
          ;; getting passed the same candidates as were passed
          ;; to the filter function (for example `orderless'
          ;; requires this).
          (funcall selectrum-highlight-candidates-function
                   input candidates))))
    (with-temp-buffer
      (dolist (candidate lines)
        (let ((displayed-candidate
               (concat
                (get-text-property
                 0 'selectrum-candidate-display-prefix
                 candidate)
                candidate
                (get-text-property
                 0 'selectrum-candidate-display-suffix
                 candidate)))
              (right-margin (get-text-property
                             0 'selectrum-candidate-display-right-margin
                             candidate)))
          ;; Add the ability to interact with candidates via the mouse.
          (add-text-properties
           0 (length displayed-candidate)
           (list
            'mouse-face 'highlight
            'help-echo
            "mouse-1: select candidate\nmouse-3: insert candidate"
            'keymap
            (let ((keymap (make-sparse-keymap)))
              (define-key keymap [mouse-1]
                `(lambda ()
                   (interactive)
                   (selectrum-select-current-candidate ,(1+ index))))
              (define-key keymap [mouse-3]
                `(lambda ()
                   (interactive)
                   (selectrum-insert-current-candidate ,(1+ index))))
              keymap))
           displayed-candidate)
          (when (equal index highlighted-index)
            (setq displayed-candidate
                  (copy-sequence displayed-candidate))
            ;; Avoid trampling highlighting done by
            ;; `selectrum-highlight-candidates-function'. In
            ;; Emacs<27 `add-face-text-property' has a bug but
            ;; in Emacs>=27 `font-lock-prepend-text-property'
            ;; doesn't work. Even though these functions are
            ;; both supposed to do the same thing.
            ;;
            ;; Anyway, no need to clean up the text properties
            ;; afterwards, as an update will cause all these
            ;; strings to be thrown away and re-generated from
            ;; scratch.
            ;;
            ;; See:
            ;; <https://github.com/raxod502/selectrum/issues/21>
            ;; <https://github.com/raxod502/selectrum/issues/58>
            ;; <https://github.com/raxod502/selectrum/pull/76>
            (if (version< emacs-version "27")
                (font-lock-prepend-text-property
                 0 (length displayed-candidate)
                 'face 'selectrum-current-candidate displayed-candidate)
              (add-face-text-property
               0 (length displayed-candidate)
               'selectrum-current-candidate
               'append displayed-candidate)))
          (insert "\n")
          (when selectrum-show-indices
            (let* ((abs-index (+ index first-index-displayed))
                   (num (number-to-string (1+ abs-index)))
                   (num-digits
                    (length
                     (number-to-string
                      selectrum--total-num-candidates))))
              (insert
               (propertize
                (concat
                 (make-string (- num-digits (length num)) ? )
                 num " ")
                'face
                'minibuffer-prompt))))
          (insert displayed-candidate)
          (when right-margin
            (insert
             (concat
              (propertize
               " "
               'face
               (when (and right-margin
                          (equal index highlighted-index))
                 'selectrum-current-candidate)
               'display
               `(space :align-to (- right-fringe
                                    ,(string-width right-margin)
                                    selectrum-right-margin-padding)))
              (propertize right-margin
                          'face
                          (when (and right-margin
                                     (equal index highlighted-index))
                            'selectrum-current-candidate))))))
        (cl-incf index))
      (buffer-string))))

(defun selectrum--minibuffer-exit-hook ()
  "Clean up Selectrum from the minibuffer, and self-destruct this hook."
  (remove-hook
   'post-command-hook #'selectrum--minibuffer-post-command-hook 'local)
  (remove-hook 'minibuffer-exit-hook #'selectrum--minibuffer-exit-hook 'local)
  (when (overlayp selectrum--count-overlay)
    (delete-overlay selectrum--count-overlay))
  (setq selectrum--count-overlay nil))

(cl-defun selectrum--minibuffer-setup-hook
    (candidates &key default-candidate initial-input)
  "Set up minibuffer for interactive candidate selection.
CANDIDATES is the list of strings that was passed to
`selectrum-read'. DEFAULT-CANDIDATE, if provided, is added to the
list and sorted first. INITIAL-INPUT, if provided, is inserted
into the user input area to start with."
  (add-hook
   'minibuffer-exit-hook #'selectrum--minibuffer-exit-hook nil 'local)
  (setq-local selectrum--init-p t)
  (unless selectrum--candidates-overlay
    (setq selectrum--candidates-overlay
          (make-overlay (point) (point) nil 'front-advance 'rear-advance)))
  (setq selectrum--start-of-input-marker (point-marker))
  (if selectrum--repeat
      (insert selectrum--previous-input-string)
    (when initial-input
      (insert initial-input)))
  (setq selectrum--end-of-input-marker (point-marker))
  (set-marker-insertion-type selectrum--end-of-input-marker t)
  ;; If metadata specifies a custom sort function use it as
  ;; `selectrum-preprocess-candidates-function' for this session.
  (when-let ((sortf (selectrum--get-meta 'display-sort-function)))
    (setq-local selectrum-preprocess-candidates-function sortf))
  (setq selectrum--preprocessed-candidates
        (if (functionp candidates)
            candidates
          (funcall selectrum-preprocess-candidates-function candidates)))
  (setq selectrum--default-candidate default-candidate)
  ;; Make sure to trigger an "user input changed" event, so that
  ;; candidate refinement happens in `post-command-hook' and an index
  ;; is assigned.
  (setq selectrum--previous-input-string nil)
  (setq selectrum--count-overlay (make-overlay (point-min) (point-min)))
  (add-hook
   'post-command-hook
   #'selectrum--minibuffer-post-command-hook
   nil 'local))

;;;; Minibuffer commands

(defun selectrum-previous-candidate ()
  "Move selection to previous candidate, unless at beginning already."
  (interactive)
  (when selectrum--current-candidate-index
    (setq selectrum--current-candidate-index
          (max (if (and selectrum--match-required-p
                        (cond (minibuffer-completing-file-name
                               (not (file-exists-p
                                     (minibuffer-contents))))
                              (t
                               (not (string-empty-p
                                     (minibuffer-contents))))))
                   0
                 -1)
               (1- selectrum--current-candidate-index)))))

(defun selectrum-next-candidate ()
  "Move selection to next candidate, unless at end already."
  (interactive)
  (when selectrum--current-candidate-index
    (setq selectrum--current-candidate-index
          (min (1- (length selectrum--refined-candidates))
               (1+ selectrum--current-candidate-index)))))

(defun selectrum-previous-page ()
  "Move selection upwards by one page, unless at beginning already."
  (interactive)
  (when selectrum--current-candidate-index
    (setq selectrum--current-candidate-index
          (max 0 (- selectrum--current-candidate-index
                    selectrum-num-candidates-displayed)))))

(defun selectrum-next-page ()
  "Move selection downwards by one page, unless at end already."
  (interactive)
  (when selectrum--current-candidate-index
    (setq selectrum--current-candidate-index
          (min (1- (length selectrum--refined-candidates))
               (+ selectrum--current-candidate-index
                  selectrum-num-candidates-displayed)))))

(defun selectrum-goto-beginning ()
  "Move selection to first candidate."
  (interactive)
  (when selectrum--current-candidate-index
    (setq selectrum--current-candidate-index 0)))

(defun selectrum-goto-end ()
  "Move selection to last candidate."
  (interactive)
  (when selectrum--current-candidate-index
    (setq selectrum--current-candidate-index
          (1- (length selectrum--refined-candidates)))))

(defun selectrum-kill-ring-save ()
  "Save current candidate to kill ring.
Or if there is an active region, save the region to kill ring."
  (interactive)
  (if (or (use-region-p) (not transient-mark-mode))
      (call-interactively #'kill-ring-save)
    (when selectrum--current-candidate-index
      (kill-new
       (selectrum-get-current-candidate)))))

(defun selectrum--exit-with (candidate)
  "Exit minibuffer with given CANDIDATE.
If `selectrum--crm-p' is non-nil exit with the choosen candidates
plus CANDIDATE."
  (let* ((result (cond ((and selectrum--crm-p
                             (string-match crm-separator
                                           selectrum--previous-input-string))
                        (with-temp-buffer
                          (insert selectrum--previous-input-string)
                          (goto-char (point-min))
                          (while (re-search-forward crm-separator nil t))
                          (delete-region (point) (point-max))
                          (insert (selectrum--get-full candidate))
                          (buffer-string)))
                       (t
                        (apply
                         #'run-hook-with-args
                         'selectrum-candidate-selected-hook
                         candidate selectrum--read-args)
                        (selectrum--get-full candidate))))
         (inhibit-read-only t))
    (erase-buffer)
    (insert (if (string-empty-p result)
                (or selectrum--default-candidate result)
              result))
    (exit-minibuffer)))

(defun selectrum-select-current-candidate (&optional arg)
  "Exit minibuffer, picking the currently selected candidate.
If there are no candidates, return the current user input, unless
a match is required, in which case do nothing.

Give a prefix argument ARG to select the candidate at that index
\(counting from one, clamped to fall within the candidate list).
Zero means to select the current user input."
  (interactive "P")
  (let ((index (if arg
                   (min (1- (prefix-numeric-value arg))
                        (1- (length selectrum--refined-candidates)))
                 selectrum--current-candidate-index)))
    (when (or (not selectrum--match-required-p)
              (and index (>= index 0))
              (and minibuffer-completing-file-name
                   (file-exists-p (minibuffer-contents)))
              (string-empty-p
               (minibuffer-contents)))
      (selectrum--exit-with
       (selectrum--get-candidate index)))))

(defun selectrum-submit-exact-input ()
  "Exit minibuffer, using the current user input.
This differs from `selectrum-select-current-candidate' in that it
ignores the currently selected candidate, if one exists."
  (interactive)
  (unless selectrum--match-required-p
    (selectrum--exit-with
     (buffer-substring-no-properties
      selectrum--start-of-input-marker
      selectrum--end-of-input-marker))))

(defun selectrum-insert-current-candidate (&optional arg)
  "Insert current candidate into user input area.

With optional prefix argument ARG, insert the candidate at that
index (counting from one, clamped to fall within the candidate
list). A null or non-positive ARG inserts the candidate corresponding to
`selectrum--current-candidate-index'."
  (interactive "P")
  (when-let ((index (if (and arg
                             selectrum--refined-candidates
                             (> (prefix-numeric-value arg) 0))
                        (min (1- (prefix-numeric-value arg))
                             (1- (length selectrum--refined-candidates)))
                      selectrum--current-candidate-index)))
    (if (or (not selectrum--crm-p)
            (not (re-search-backward crm-separator
                                     (minibuffer-prompt-end) t)))
        (delete-region selectrum--start-of-input-marker
                       selectrum--end-of-input-marker)
      (goto-char (match-end 0))
      (delete-region (point) selectrum--end-of-input-marker))
    (let* ((candidate (nth index
                           selectrum--refined-candidates))
           (full (selectrum--get-full candidate)))
      (insert full)
      (unless (eq t minibuffer-history-variable)
        (add-to-history minibuffer-history-variable full))
      (apply
       #'run-hook-with-args
       'selectrum-candidate-inserted-hook
       candidate selectrum--read-args))))

(defun selectrum-select-from-history ()
  "Select a candidate from the minibuffer history.
If Selectrum isn't active, insert this candidate into the
minibuffer."
  (interactive)
  (let ((selectrum-should-sort-p nil)
        (enable-recursive-minibuffers t)
        (history (symbol-value minibuffer-history-variable)))
    (when (eq history t)
      (user-error "No history is recorded for this command"))
    (let ((result
           (let ((selectrum-candidate-inserted-hook nil)
                 (selectrum-candidate-selected-hook nil))
             (selectrum-read "History: " history :history t))))
      (if (and selectrum--match-required-p
               (not (member result selectrum--refined-candidates)))
          (user-error "That history element is not one of the candidates")
        (if selectrum-active-p
            (selectrum--exit-with result)
          (insert result))))))

(defvar selectrum--minibuffer-local-filename-syntax
  (let ((table (copy-syntax-table minibuffer-local-filename-syntax)))
    (modify-syntax-entry ?\s "_" table)
    table)
  "Syntax table for reading file names.
Same as `minibuffer-local-filename-syntax' but considers spaces
as symbol constituents.")

;;;; Main entry points

(defmacro selectrum--let-maybe (pred varlist &rest body)
  "If PRED evaluates to non-nil, bind variables in VARLIST and eval BODY.
Otherwise, just eval BODY."
  (declare (indent 0))
  `(if ,pred
       (let ,varlist
         ,@body)
     ,@body))

(defmacro selectrum--save-global-state (&rest body)
  "Eval BODY, restoring all Selectrum global variables afterward."
  (declare (indent 0))
  `(let (,@(mapcar
            (lambda (var)
              `(,var ,var))
            '(selectrum--start-of-input-marker
              selectrum--end-of-input-marker
              selectrum--preprocessed-candidates
              selectrum--refined-candidates
              selectrum--match-required-p
              selectrum--move-default-candidate-p
              selectrum--default-candidate
              selectrum--visual-input
              selectrum--read-args
              selectrum--count-overlay
              selectrum--repeat
              selectrum-active-p)))
     ;; https://github.com/raxod502/selectrum/issues/39#issuecomment-618350477
     (selectrum--let-maybe
       selectrum-active-p
       (,@(mapcar
           (lambda (var)
             `(,var ,var))
           '(selectrum--current-candidate-index
             selectrum--previous-input-string
             selectrum--last-command
             selectrum--last-prefix-arg)))
       ,@body)))

(cl-defun selectrum-read
    (prompt candidates &rest args &key
            default-candidate initial-input require-match
            history no-move-default-candidate
            may-modify-candidates
            minibuffer-completion-table
            minibuffer-completion-predicate)
  "Prompt user with PROMPT to select one of CANDIDATES.
Return the selected string.

CANDIDATES is a list of strings or a function to dynamically
generate them. If CANDIDATES is a function, then it receives one
argument, the current user input, and returns the list of
strings. If CANDIDATES are nil the candidates will be computed
from MINIBUFFER-COMPLETION-TABLE.

Instead of a list of strings, the function may alternatively
return an alist with the following keys:
- `candidates': list of strings, as above.
- `input' (optional): transformed user input, used for
  highlighting (see `selectrum-highlight-candidates-function').

PROMPT should generally end in a colon and space. Additional
keyword ARGS are accepted.

DEFAULT-CANDIDATE, if provided, is sorted first in the list if
it's present.

INITIAL-INPUT, if provided, is inserted into the user input area
initially (with point at the end).

REQUIRE-MATCH, if non-nil, means the user must select one of the
listed candidates (so, for example,
\\[selectrum-submit-exact-input] has no effect).

HISTORY is the `minibuffer-history-variable' to use (by default
`minibuffer-history').

NO-MOVE-DEFAULT-CANDIDATE, if non-nil, means that the default
candidate is not sorted first. Instead, it is left at its
original position in the candidate list. However, it is still
selected initially. This is handy for `switch-to-buffer' and
friends, for which getting the candidate list out of order at all
is very confusing.

MAY-MODIFY-CANDIDATES, if non-nil, means that Selectrum is
allowed to modify the CANDIDATES list destructively. Otherwise a
copy is made.

For MINIBUFFER-COMPLETION-TABLE and
MINIBUFFER-COMPLETION-PREDICATE see `minibuffer-completion-table'
and `minibuffer-completion-predicate'. They are used for internal
purposes and compatibility to Emacs completion API. By passing
these as keyword arguments they will be dynamically bound as per
semantics of `cl-defun'."
  (unless (or may-modify-candidates
              (functionp candidates))
    (setq candidates (copy-sequence candidates)))
  (selectrum--save-global-state
    (setq selectrum--read-args (cl-list* prompt candidates args))
    (unless selectrum--repeat
      (setq selectrum--last-command this-command)
      (setq selectrum--last-prefix-arg current-prefix-arg))
    (setq selectrum--match-required-p require-match)
    (setq selectrum--move-default-candidate-p (not no-move-default-candidate))
    (let ((keymap (make-sparse-keymap)))
      (set-keymap-parent keymap minibuffer-local-map)
      ;; Use `map-apply' instead of `map-do' as the latter is not
      ;; available in Emacs 25.
      (map-apply
       (lambda (key cmd)
         (when (stringp key)
           (setq key (kbd key)))
         (define-key keymap key cmd))
       selectrum-minibuffer-bindings)
      (minibuffer-with-setup-hook
          (lambda ()
            (selectrum--minibuffer-setup-hook
             candidates
             :default-candidate default-candidate
             :initial-input initial-input))
        (let* ((minibuffer-allow-text-properties t)
               (resize-mini-windows 'grow-only)
               (max-mini-window-height
                (1+ selectrum-num-candidates-displayed))
               (prompt (selectrum--remove-default-from-prompt prompt))
               ;; <https://github.com/raxod502/selectrum/issues/99>
               (icomplete-mode nil)
               (selectrum-active-p t))
          (read-from-minibuffer
           prompt nil keymap nil
           (or history 'minibuffer-history)))))))

;;;###autoload
(defun selectrum-completing-read
    (prompt collection &optional
            predicate require-match initial-input
            hist def inherit-input-method)
  "Read choice using Selectrum. Can be used as `completing-read-function'.
For PROMPT, COLLECTION, PREDICATE, REQUIRE-MATCH, INITIAL-INPUT,
HIST, DEF, and INHERIT-INPUT-METHOD, see `completing-read'."
  (ignore initial-input inherit-input-method)
  (substring-no-properties
   (selectrum-read
    prompt nil
    ;; Don't pass `initial-input'. We use it internally but it's
    ;; deprecated in `completing-read' and doesn't work well with the
    ;; Selectrum paradigm except in specific cases that we control.
    :default-candidate (or (car-safe def) def)
    :require-match (eq require-match t)
    :history hist
    :may-modify-candidates t
    :minibuffer-completion-table collection
    :minibuffer-completion-predicate predicate)))

(defvar selectrum--old-completing-read-function nil
  "Previous value of `completing-read-function'.")

;;;###autoload
(defun selectrum-completing-read-multiple
    (prompt table &optional predicate require-match initial-input
            hist def _inherit-input-method)
  "Read one or more choices using Selectrum.
Replaces `completing-read-multiple'. For PROMPT, TABLE,
PREDICATE, REQUIRE-MATCH, INITIAL-INPUT, HIST, DEF, and
INHERIT-INPUT-METHOD, see `completing-read-multiple'.

The option `selectrum-completing-read-multiple-show-help' can be
used to control insertion of additional usage information into
the prompt."
  (let* ((crm-completion-table table)
         (crm-separator crm-separator)
         (coll (all-completions "" #'crm--collection-fn predicate))
         (candidates
          (lambda (input)
            (let ((beg 0)
                  (inputs ()))
              (while (string-match crm-separator input beg)
                (push (substring input beg (match-beginning 0))
                      inputs)
                (setq beg (match-end 0)))
              (let ((coll (cl-delete-if
                           (lambda (i)
                             (member i inputs))
                           (copy-sequence coll)))
                    (ninput (substring input beg)))
                `((input . ,ninput)
                  (candidates . ,coll))))))
         (res nil))
    (setq
     res
     (minibuffer-with-setup-hook
         (lambda ()
           (setq-local selectrum--crm-p t)
           (when selectrum-completing-read-multiple-show-help
             (let ((inhibit-read-only t))
               (save-excursion
                 (goto-char (minibuffer-prompt-end))
                 (when (search-backward ":" nil t)
                   (insert
                    (apply #'propertize
                           (format " [add more using %s and %s]"
                                   (substitute-command-keys
                                    "\\[selectrum-insert-current-candidate]")
                                   (if (equal crm-separator "[ \t]*,[ \t]*")
                                       "\",\""
                                     "crm-separator"))
                           (text-properties-at (point)))))))))
       (selectrum-read
        prompt
        candidates
        :require-match require-match
        :initial-input initial-input
        :history hist
        :default-candidate def
        :may-modify-candidates t
        :minibuffer-completion-table table
        :minibuffer-completion-predicate predicate)))
    (mapcar #'substring-no-properties
            (split-string res crm-separator t))))

;;;###autoload
(defun selectrum-completion-in-region
    (start end collection predicate)
  "Complete in-buffer text using a list of candidates.
Can be used as `completion-in-region-function'. For START, END,
COLLECTION, and PREDICATE, see `completion-in-region'."
  (let* ((input (buffer-substring-no-properties start end))
         (meta (completion-metadata input collection predicate))
         (category (cdr (assq 'category meta)))
         (bound (pcase category
                  ('file start)
                  (_ (+ start (car (completion-boundaries
                                    input collection predicate ""))))))
         (exit-func (plist-get completion-extra-properties
                               :exit-function))
         (cands (nconc
                 (completion-all-completions input collection predicate
                                             (- end start) meta)
                 nil))
         (exit-status nil)
         (result nil))
    (if (null cands)
        (progn (unless completion-fail-discreetly (ding))
               (message "No match"))
      (pcase category
        ('file (setq result (selectrum--completing-read-file-name
                             "Completion: " collection predicate
                             nil input))
               (setq exit-status 'finished))
        (_
         (let* ((annotation-func (plist-get completion-extra-properties
                                            :annotation-function))
                (docsig-func (plist-get completion-extra-properties
                                        :company-docsig))
                (display-sort-func (cdr (assq 'display-sort-function meta)))
                (cands (selectrum--map-destructive
                        (lambda (cand)
                          (propertize
                           cand
                           'selectrum-candidate-display-suffix
                           (when annotation-func
                             (selectrum--get-annotation-suffix
                              cand annotation-func))
                           'selectrum-candidate-display-right-margin
                           (when docsig-func
                             (selectrum--get-margin-docsig
                              cand docsig-func))))
                        cands))
                (selectrum-should-sort-p selectrum-should-sort-p))
           (when display-sort-func
             (setq cands (funcall display-sort-func cands))
             ;; FIXME: This will set `selectrum-should-sort-p' for any
             ;; recursive minibuffer sessions, too.
             (setq selectrum-should-sort-p nil))
           (pcase (length cands)
             ;; We already rule out the situation where `cands' is empty.
             (`1 (setq result (car cands)))
             ( _ (setq result (selectrum-read
                               "Completion: " cands
                               ;; Don't pass
                               ;; `minibuffer-completion-table' and
                               ;; `minibuffer-completion-predicate'
                               ;; here because currently this function
                               ;; handles all metadata for region
                               ;; completion itself.
                               :may-modify-candidates t))))
           (setq exit-status
                 (cond ((not (member result cands)) 'sole)
                       (t 'finished))))))
      (delete-region bound end)
      (insert (substring-no-properties result))
      (when exit-func
        (funcall exit-func result exit-status)))))

(defvar selectrum--old-completion-in-region-function nil
  "Previous value of `completion-in-region-function'.")

;;;###autoload
(defun selectrum-read-buffer (prompt &optional def require-match predicate)
  "Read buffer using Selectrum. Can be used as `read-buffer-function'.
Actually, as long as `selectrum-completing-read' is installed in
`completing-read-function', `read-buffer' already uses Selectrum.
Installing this function in `read-buffer-function' makes sure the
buffers are sorted in the default order (most to least recently
used) rather than in whatever order is defined by
`selectrum-preprocess-candidates-function', which is likely to be
less appropriate. It also allows you to view hidden buffers,
which is otherwise impossible due to tricky behavior of Emacs'
completion machinery. For PROMPT, DEF, REQUIRE-MATCH, and
PREDICATE, see `read-buffer'."
  (let* ((selectrum-should-sort-p nil)
         (buffalist (mapcar (lambda (buf)
                              (cons (buffer-name buf) buf))
                            (buffer-list)))
         (buffers (mapcar #'car (if predicate
                                    (cl-delete-if-not predicate buffalist)
                                  buffalist)))
         (candidates
          (lambda (input)
            (let ((candidates (copy-sequence buffers)))
              (if (string-prefix-p " " input)
                  (progn
                    (setq input (substring input 1))
                    (setq candidates
                          (cl-delete-if-not
                           (lambda (name)
                             (string-prefix-p " " name))
                           candidates)))
                (setq candidates
                      (cl-delete-if
                       (lambda (name)
                         (string-prefix-p " " name))
                       candidates)))
              `((candidates . ,candidates)
                (input . ,input))))))
    (substring-no-properties
     (selectrum-read
      prompt candidates
      :default-candidate def
      :require-match (eq require-match t)
      :history 'buffer-name-history
      :no-move-default-candidate t
      :may-modify-candidates t
      :minibuffer-completion-table #'internal-complete-buffer
      :minibuffer-completion-predicate predicate))))

(defvar selectrum--old-read-buffer-function nil
  "Previous value of `read-buffer-function'.")

(defun selectrum--completing-read-file-name
    (prompt collection &optional
            predicate require-match initial-input
            hist def _inherit-input-method)
  "Selectrums completing read function for `read-file-name-default'.
For PROMPT, COLLECTION, PREDICATE, REQUIRE-MATCH, INITIAL-INPUT,
            HIST, DEF, _INHERIT-INPUT-METHOD see `completing-read'."
  (let ((coll
         (lambda (input)
           (let* (;; Full path of input dir (might include shadowed parts).
                  (dir (or (file-name-directory input) ""))
                  ;; The input used for matching current dir entries.
                  (ematch (file-name-nondirectory input))
                  ;; Adjust original collection for Selectrum.
                  (cands
                   (selectrum--map-destructive
                    (lambda (i)
                      (when (string-suffix-p "/" i)
                        (setq i (substring i 0 (1- (length i))))
                        (put-text-property
                         0 (length i)
                         'selectrum-candidate-display-suffix
                         "/"
                         i))
                      i)
                    (condition-case _
                        (funcall collection dir
                                 (lambda (i)
                                   (when (and (or (not predicate)
                                                  (funcall predicate i))
                                              (not (member
                                                    i '("./" "../"))))
                                     (prog1 t
                                       (add-text-properties
                                        0 (length i)
                                        `(selectrum-candidate-full
                                          ,(concat dir i))
                                        i))))
                                 t)
                      ;; May happen in case user quits out
                      ;; of a TRAMP prompt.
                      (quit)))))
             `((input . ,ematch)
               (candidates . ,cands))))))
    (substring-no-properties
     (selectrum-read
      prompt coll
      :default-candidate (or (car-safe def) def)
      :initial-input (or (car-safe initial-input) initial-input)
      :history hist
      :require-match (eq require-match t)
      :may-modify-candidates t
      :minibuffer-completion-table collection
      :minibuffer-completion-predicate predicate))))

;;;###autoload
(defun selectrum-read-file-name
    (prompt &optional dir default-filename mustmatch initial predicate)
  "Read file name using Selectrum. Can be used as `read-file-name-function'.
For PROMPT, DIR, DEFAULT-FILENAME, MUSTMATCH, INITIAL, and
PREDICATE, see `read-file-name'."
  (minibuffer-with-setup-hook
      (:append (lambda ()
                 (when (and default-filename
                            ;; ./ should be omitted.
                            (not (equal
                                  (expand-file-name default-filename)
                                  (expand-file-name default-directory))))
                   (setq selectrum--default-candidate
                         ;; Sort for directories needs any final
                         ;; slash removed.
                         (directory-file-name
                          ;; The candidate should be sorted by it's
                          ;; relative name.
                          (file-relative-name default-filename
                                              default-directory))))
                 (set-syntax-table
                  selectrum--minibuffer-local-filename-syntax)))
    (let* ((crf completing-read-function)
           ;; See <https://github.com/raxod502/selectrum/issues/61>.
           ;; When you invoke another `completing-read' command
           ;; recursively then it inherits the
           ;; `completing-read-function' binding, and unless it's
           ;; another file reading command using
           ;; `selectrum--completing-read-file-name' this will cause
           ;; an error. To circumvent this we use the function to
           ;; reset the variable when called.
           (completing-read-function
            (lambda (&rest args)
              (setq completing-read-function crf)
              (apply #'selectrum--completing-read-file-name args))))
      (read-file-name-default
       prompt dir
       ;; We don't pass default-candidate here to avoid that
       ;; submitting the selected prompt results in the default file
       ;; name. This is the stock Emacs behavior where there is no
       ;; concept of an active selection. Instead we pass the initial
       ;; prompt as default so it gets returned when submitted. In
       ;; addition to that we set `selectrum--default-candidate' in
       ;; the setup hook above so the actual default gets sorted to
       ;; the top. This should give the same convenience as in default
       ;; completion (where you can press RET at the initial prompt to
       ;; get the default). The downside is that this convenience is
       ;; gone when sorting is disabled or the default-filename is
       ;; outside the prompting directory but this should be rare
       ;; case.
       (concat
        (expand-file-name
         (or dir
             default-directory))
        initial)
       mustmatch initial predicate))))

(defvar selectrum--old-read-file-name-function nil
  "Previous value of `read-file-name-function'.")

;;;###autoload
(defun selectrum--fix-dired-read-dir-and-switches (func &rest args)
  "Make \\[dired] do the \"right thing\" with its default candidate.
By default \\[dired] uses `read-file-name' internally, which
causes Selectrum to provide you with the first file inside the
working directory as the default candidate. However, it would
arguably be more semantically appropriate to use
`read-directory-name', and this is especially important for
Selectrum since this causes it to select the working directory
initially.

To test that this advice is working correctly, type \\[dired] and
accept the default candidate. You should have opened the working
directory in Dired, and not a filtered listing for the current
file.

This is an `:around' advice for `dired-read-dir-and-switches'.
FUNC and ARGS are standard as in any `:around' advice."
  (cl-letf* ((orig-read-file-name (symbol-function #'read-file-name))
             ((symbol-function #'read-file-name)
              (lambda (prompt &optional
                              dir default-filename
                              mustmatch initial _predicate)
                (cl-letf (((symbol-function #'read-file-name)
                           orig-read-file-name))
                  (read-directory-name
                   prompt dir default-filename mustmatch initial)))))
    (apply func args)))

(defun selectrum--trailing-components (n path)
  "Take at most N trailing components of PATH.
For large enough N, return PATH unchanged."
  (let* ((n (min n (1+ (cl-count ?/ path))))
         (regexp (concat (string-join (make-list n "[^/]*") "/") "$")))
    (save-match-data
      (string-match regexp path)
      (match-string 0 path))))

;;;###autoload
(defun selectrum-read-library-name ()
  "Read and return a library name.
Similar to `read-library-name' except it handles `load-path'
shadows correctly."
  (eval-and-compile
    (require 'find-func))
  (let ((suffix-regexp (concat (regexp-opt (find-library-suffixes)) "\\'"))
        (table (make-hash-table :test #'equal))
        (lst nil))
    (dolist (dir (or find-function-source-path load-path))
      (condition-case _
          (mapc
           (lambda (entry)
             (unless (string-match-p "^\\.\\.?$" entry)
               (let ((base (file-name-base entry)))
                 (puthash base (cons entry (gethash base table)) table))))
           (directory-files dir 'full suffix-regexp 'nosort))
        (file-error)))
    (maphash
     (lambda (_ paths)
       (setq paths (nreverse (seq-uniq paths)))
       (cl-block nil
         (let ((num-components 1)
               (max-components (apply #'max (mapcar (lambda (path)
                                                      (1+ (cl-count ?/ path)))
                                                    paths))))
           (while t
             (let ((abbrev-paths
                    (seq-uniq
                     (mapcar (lambda (path)
                               (file-name-sans-extension
                                (selectrum--trailing-components
                                 num-components path)))
                             paths))))
               (when (or (= num-components max-components)
                         (= (length paths) (length abbrev-paths)))
                 (let ((candidate-paths
                        (mapcar (lambda (path)
                                  (propertize
                                   (file-name-base
                                    (file-name-sans-extension path))
                                   'selectrum-candidate-display-prefix
                                   (file-name-directory
                                    (file-name-sans-extension
                                     (selectrum--trailing-components
                                      num-components path)))
                                   'fixedcase 'literal
                                   'selectrum--lib-path path))
                                paths)))
                   (setq lst (nconc candidate-paths lst)))
                 (cl-return)))
             (cl-incf num-components)))))
     table)
    (get-text-property
     0 'selectrum--lib-path
     (selectrum-read
      "Library name: " lst :require-match t :may-modify-candidates t))))

(defun selectrum-repeat ()
  "Repeat the last command that used Selectrum, and try to restore state."
  (interactive)
  (unless selectrum--last-command
    (user-error "No Selectrum command has been run yet"))
  (let ((selectrum--repeat t))
    (setq current-prefix-arg selectrum--last-prefix-arg)
    (call-interactively selectrum--last-command)))

;;;###autoload
(defun selectrum--fix-minibuffer-message (func &rest args)
  "Ensure the cursor stays at the front of the minibuffer message.
This advice adjusts where the cursor gets placed for the overlay
of `minibuffer-message'.

To test that this advice is working correctly, type \\[find-file]
twice in a row. The overlay indicating that recursive minibuffers
are not allowed should appear right after the user input area,
not at the end of the candidate list and the cursor should stay
at the front.

This is an `:around' advice for `minibuffer-message'. FUNC and
ARGS are standard as in all `:around' advice."
  (if (bound-and-true-p selectrum-active-p)
      (cl-letf* ((orig-put-text-property (symbol-function #'put-text-property))
                 ((symbol-function #'put-text-property)
                  (lambda (beg end key val &rest args)
                    (apply orig-put-text-property
                           beg end key (if (eq key 'cursor) 1 val)
                           args))))
        (apply func args))
    (apply func args)))

;; You may ask why we copy the entire minor-mode definition into the
;; autoloads file, and autoload several private functions as well.
;; This is because enabling `selectrum-mode' does not actually require
;; any of the code in Selectrum. So, to improve startup time, we avoid
;; loading Selectrum when enabling `selectrum-mode'.

;;;###autoload
(progn
  (define-minor-mode selectrum-mode
    "Minor mode to use Selectrum for `completing-read'."
    :global t
    (if selectrum-mode
        (progn
          ;; Make sure not to blow away saved variable values if mode
          ;; is enabled again when already on.
          (selectrum-mode -1)
          (setq selectrum-mode t)
          (setq selectrum--old-completing-read-function
                (default-value 'completing-read-function))
          (setq-default completing-read-function
                        #'selectrum-completing-read)
          (setq selectrum--old-read-buffer-function
                (default-value 'read-buffer-function))
          (setq-default read-buffer-function
                        #'selectrum-read-buffer)
          (setq selectrum--old-read-file-name-function
                (default-value 'read-file-name-function))
          (setq-default read-file-name-function
                        #'selectrum-read-file-name)
          (setq selectrum--old-completion-in-region-function
                (default-value 'completion-in-region-function))
          (setq-default completion-in-region-function
                        #'selectrum-completion-in-region)
          (advice-add #'completing-read-multiple :override
                      #'selectrum-completing-read-multiple)
          ;; No sharp quote because Dired may not be loaded yet.
          (advice-add 'dired-read-dir-and-switches :around
                      #'selectrum--fix-dired-read-dir-and-switches)
          ;; No sharp quote because `read-library-name' is not defined
          ;; in older Emacs versions.
          (advice-add 'read-library-name :override
                      #'selectrum-read-library-name)
          (advice-add #'minibuffer-message :around
                      #'selectrum--fix-minibuffer-message)
          (define-key minibuffer-local-map
            [remap previous-matching-history-element]
            'selectrum-select-from-history))
      (when (equal (default-value 'completing-read-function)
                   #'selectrum-completing-read)
        (setq-default completing-read-function
                      selectrum--old-completing-read-function))
      (when (equal (default-value 'read-buffer-function)
                   #'selectrum-read-buffer)
        (setq-default read-buffer-function
                      selectrum--old-read-buffer-function))
      (when (equal (default-value 'read-file-name-function)
                   #'selectrum-read-file-name)
        (setq-default read-file-name-function
                      selectrum--old-read-file-name-function))
      (when (equal (default-value 'completion-in-region-function)
                   #'selectrum-completion-in-region)
        (setq-default completion-in-region-function
                      selectrum--old-completion-in-region-function))
      (advice-remove #'completing-read-multiple
                     #'selectrum-completing-read-multiple)
      ;; No sharp quote because Dired may not be loaded yet.
      (advice-remove 'dired-read-dir-and-switches
                     #'selectrum--fix-dired-read-dir-and-switches)
      ;; No sharp quote because `read-library-name' is not defined in
      ;; older Emacs versions.
      (advice-remove 'read-library-name #'selectrum-read-library-name)
      (advice-remove #'minibuffer-message #'selectrum--fix-minibuffer-message)
      (when (eq (lookup-key minibuffer-local-map
                            [remap previous-matching-history-element])
                #'selectrum-select-from-history)
        (define-key minibuffer-local-map
          [remap previous-matching-history-element] nil)))))

;;;; Closing remarks

(provide 'selectrum)

;; Local Variables:
;; checkdoc-verb-check-experimental-flag: nil
;; indent-tabs-mode: nil
;; outline-regexp: ";;;;* "
;; sentence-end-double-space: nil
;; End:

;;; selectrum.el ends here<|MERGE_RESOLUTION|>--- conflicted
+++ resolved
@@ -624,7 +624,6 @@
 
 (defun selectrum--minibuffer-post-command-hook ()
   "Update minibuffer in response to user input."
-<<<<<<< HEAD
   (unless selectrum--skip-updates-p
     ;; Stay within input area.
     (goto-char (max (point) selectrum--start-of-input-marker))
@@ -663,7 +662,11 @@
                                       (setq input (or (alist-get 'input result)
                                                       input))
                                       (setq selectrum--visual-input input)
-                                      (alist-get 'candidates result))))
+                                      ;; Avoid modifying the returned
+                                      ;; candidates to let the function
+                                      ;; reuse them.
+                                      (copy-sequence
+                                       (alist-get 'candidates result)))) )
                        selectrum--preprocessed-candidates)))
           (setq selectrum--total-num-candidates (length cands))
           (setq selectrum--refined-candidates
@@ -688,7 +691,8 @@
           (setq selectrum--current-candidate-index
                 (cond
                  ((null selectrum--refined-candidates)
-                  nil)
+                  (when (not selectrum--match-required-p)
+                    -1))
                  ((and selectrum--default-candidate
                        (string-empty-p (minibuffer-contents))
                        (not (member selectrum--default-candidate
@@ -715,8 +719,6 @@
                    'before-string (selectrum--count-info))
       (overlay-put selectrum--count-overlay
                    'priority 1)
-      (while selectrum--right-margin-overlays
-        (delete-overlay (pop selectrum--right-margin-overlays)))
       (setq input (or selectrum--visual-input input))
       (let* ((first-index-displayed
               (if selectrum--current-candidate-index
@@ -743,11 +745,6 @@
         (setq displayed-candidates
               (seq-take displayed-candidates
                         selectrum-num-candidates-displayed))
-        (let ((n (1+ (if selectrum-fix-minibuffer-height
-                         selectrum-num-candidates-displayed
-                       (max (1- (window-height)) ; grow only
-                            (length displayed-candidates))))))
-          (setf (window-height) n))
         (let ((text (selectrum--candidates-display-string
                      displayed-candidates
                      input
@@ -780,9 +777,8 @@
                                      'selectrum-current-candidate
                                    'minibuffer-prompt))
                                 (propertize "]" 'face 'minibuffer-prompt)))
-                (unless (or (and highlighted-index
-                                 (>= highlighted-index 0))
-                            selectrum--match-required-p)
+                (when (and highlighted-index
+                           (< highlighted-index 0))
                   (add-text-properties
                    (minibuffer-prompt-end) bound
                    '(face selectrum-current-candidate))))
@@ -793,188 +789,15 @@
                         (point-max) (point-max) (current-buffer))
           (setq text (concat (or default " ") text))
           (put-text-property 0 1 'cursor t text)
-          (overlay-put selectrum--candidates-overlay 'after-string text)))
+          (overlay-put selectrum--candidates-overlay 'after-string text))
+        (selectrum--update-minibuffer-height first-index-displayed
+                                             highlighted-index
+                                             displayed-candidates))
       (setq selectrum--end-of-input-marker (set-marker (make-marker) bound))
       (set-marker-insertion-type selectrum--end-of-input-marker t)
-      (selectrum--fix-set-minibuffer-message)
       (when keep-mark-active
         (setq deactivate-mark nil))
       (setq-local selectrum--init-p nil))))
-=======
-  ;; Stay within input area.
-  (goto-char (max (point) selectrum--start-of-input-marker))
-  (goto-char (min (point) selectrum--end-of-input-marker))
-  ;; For some reason this resets and thus can't be set in setup hook.
-  (setq-local truncate-lines t)
-  (let ((inhibit-read-only t)
-        ;; Don't record undo information while messing with the
-        ;; minibuffer, as per
-        ;; <https://github.com/raxod502/selectrum/issues/31>.
-        (buffer-undo-list t)
-        (input (buffer-substring selectrum--start-of-input-marker
-                                 selectrum--end-of-input-marker))
-        (bound (marker-position selectrum--end-of-input-marker))
-        (keep-mark-active (not deactivate-mark)))
-    (unless (equal input selectrum--previous-input-string)
-      (when (and (not selectrum--preprocessed-candidates)
-                 minibuffer-completion-table)
-        ;; No candidates were passed, initialize them from
-        ;; `minibuffer-completion-table'.
-        (setq selectrum--preprocessed-candidates
-              (funcall selectrum-preprocess-candidates-function
-                       (selectrum--get-candidates-from-table))))
-      (setq selectrum--previous-input-string input)
-      ;; Reset the persistent input, so that it will be nil if
-      ;; there's no special attention needed.
-      (setq selectrum--visual-input nil)
-      (let ((cands (if (functionp selectrum--preprocessed-candidates)
-                       (funcall selectrum-preprocess-candidates-function
-                                (let ((result
-                                       (funcall
-                                        selectrum--preprocessed-candidates
-                                        input)))
-                                  (if (stringp (car result))
-                                      result
-                                    (setq input (or (alist-get 'input result)
-                                                    input))
-                                    (setq selectrum--visual-input input)
-                                    ;; Avoid modifying the returned
-                                    ;; candidates to let the function
-                                    ;; reuse them.
-                                    (copy-sequence
-                                     (alist-get 'candidates result)))) )
-                     selectrum--preprocessed-candidates)))
-        (setq selectrum--total-num-candidates (length cands))
-        (setq selectrum--refined-candidates
-              (funcall selectrum-refine-candidates-function input cands)))
-      (when selectrum--move-default-candidate-p
-        (setq selectrum--refined-candidates
-              (selectrum--move-to-front-destructive
-               selectrum--default-candidate
-               selectrum--refined-candidates)))
-      (setq selectrum--refined-candidates
-            (selectrum--move-to-front-destructive
-             input selectrum--refined-candidates))
-      (setq selectrum--refined-candidates
-            (delete "" selectrum--refined-candidates))
-      (if selectrum--repeat
-          (progn
-            (setq selectrum--current-candidate-index
-                  (and (> (length selectrum--refined-candidates) 0)
-                       (min (or selectrum--current-candidate-index 0)
-                            (1- (length selectrum--refined-candidates)))))
-            (setq selectrum--repeat nil))
-        (setq selectrum--current-candidate-index
-              (cond
-               ((null selectrum--refined-candidates)
-                (when (not selectrum--match-required-p)
-                  -1))
-               ((and selectrum--default-candidate
-                     (string-empty-p (minibuffer-contents))
-                     (not (member selectrum--default-candidate
-                                  selectrum--refined-candidates)))
-                -1)
-               ((and selectrum--init-p
-                     minibuffer-completing-file-name
-                     (eq minibuffer-completion-predicate
-                         'file-directory-p)
-                     (equal (minibuffer-contents)
-                            selectrum--default-candidate))
-                ;; When reading directories and the default is the
-                ;; prompt, select it initially.
-                -1)
-               (selectrum--move-default-candidate-p
-                0)
-               (t
-                (or (cl-position selectrum--default-candidate
-                                 selectrum--refined-candidates
-                                 :key #'selectrum--get-full
-                                 :test #'equal)
-                    0))))))
-    (overlay-put selectrum--count-overlay
-                 'before-string (selectrum--count-info))
-    (overlay-put selectrum--count-overlay
-                 'priority 1)
-    (setq input (or selectrum--visual-input input))
-    (let* ((first-index-displayed
-            (if selectrum--current-candidate-index
-                (selectrum--clamp
-                 ;; Adding one here makes it look slightly better, as
-                 ;; there are guaranteed to be more candidates shown
-                 ;; below the selection than above.
-                 (1+ (- selectrum--current-candidate-index
-                        (max 1 (/ selectrum-num-candidates-displayed 2))))
-                 0
-                 (max (- (length selectrum--refined-candidates)
-                         selectrum-num-candidates-displayed)
-                      0))
-              0))
-           (displayed-candidates
-            (seq-take
-             (nthcdr
-              first-index-displayed
-              selectrum--refined-candidates)
-             selectrum-num-candidates-displayed))
-           (highlighted-index (and selectrum--current-candidate-index
-                                   (- selectrum--current-candidate-index
-                                      first-index-displayed))))
-      (setq displayed-candidates
-            (seq-take displayed-candidates
-                      selectrum-num-candidates-displayed))
-      (let ((text (selectrum--candidates-display-string
-                   displayed-candidates
-                   input
-                   highlighted-index
-                   first-index-displayed))
-            (default nil))
-        (if (or (and highlighted-index
-                     (< highlighted-index 0))
-                (and (not selectrum--match-required-p)
-                     (not displayed-candidates))
-                (and selectrum--default-candidate
-                     (not minibuffer-completing-file-name)
-                     (not (member selectrum--default-candidate
-                                  selectrum--refined-candidates))))
-            (if (= (minibuffer-prompt-end) bound)
-                (setq default
-                      (format " %s %s%s"
-                              (propertize
-                               "[default value:"
-                               'face 'minibuffer-prompt)
-                              (propertize
-                               (or (and selectrum--default-candidate
-                                        (substring-no-properties
-                                         selectrum--default-candidate))
-                                   "\"\"")
-                               'face
-                               (if (and selectrum--current-candidate-index
-                                        (< selectrum--current-candidate-index
-                                           0))
-                                   'selectrum-current-candidate
-                                 'minibuffer-prompt))
-                              (propertize "]" 'face 'minibuffer-prompt)))
-              (when (and highlighted-index
-                         (< highlighted-index 0))
-                (add-text-properties
-                 (minibuffer-prompt-end) bound
-                 '(face selectrum-current-candidate))))
-          (remove-text-properties
-           (minibuffer-prompt-end) bound
-           '(face selectrum-current-candidate)))
-        (move-overlay selectrum--candidates-overlay
-                      (point-max) (point-max) (current-buffer))
-        (setq text (concat (or default " ") text))
-        (put-text-property 0 1 'cursor t text)
-        (overlay-put selectrum--candidates-overlay 'after-string text))
-      (selectrum--update-minibuffer-height first-index-displayed
-                                           highlighted-index
-                                           displayed-candidates))
-    (setq selectrum--end-of-input-marker (set-marker (make-marker) bound))
-    (set-marker-insertion-type selectrum--end-of-input-marker t)
-    (when keep-mark-active
-      (setq deactivate-mark nil))
-    (setq-local selectrum--init-p nil)))
->>>>>>> f12ba6ad
 
 (defun selectrum--update-minibuffer-height (first highlighted cands)
   "Set minibuffer height for candidates display.
