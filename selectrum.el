;;; selectrum.el --- Easily select item from list -*- lexical-binding: t -*-

;; Copyright (C) 2019 Radon Rosborough

;; Author: Radon Rosborough <radon.neon@gmail.com>
;; Created: 8 Dec 2019
;; Homepage: https://github.com/raxod502/selectrum
;; Keywords: extensions
;; Package-Requires: ((emacs "25.1"))
;; SPDX-License-Identifier: MIT
;; Version: 3.0

;;; Commentary:

;; Selectrum is a better solution for incremental narrowing in Emacs,
;; replacing Helm, Ivy, and IDO. Its design philosophy is based on
;; choosing the right abstractions and prioritizing consistency and
;; predictability over special-cased improvements for particular
;; cases. As such, Selectrum follows existing Emacs conventions where
;; they exist and are reasonable, and it declines to implement
;; features which have marginal benefit compared to the additional
;; complexity of a new interface.

;; Getting started: Selectrum provides a global minor mode,
;; `selectrum-mode', which enhances `completing-read' and all related
;; functions automatically without the need for further configuration.

;; Please see https://github.com/raxod502/selectrum for more
;; information.

;;; Code:

;; To see the outline of this file, run M-x outline-minor-mode and
;; then press C-c @ C-t. To also show the top-level functions and
;; variable declarations in each section, run M-x occur with the
;; following query: ^;;;;* \|^(

;;;; Libraries

(require 'cl-lib)
(require 'crm)
(require 'map)
(require 'minibuf-eldef)
(require 'regexp-opt)
(require 'seq)
(require 'subr-x)

;;;; Faces

(defface selectrum-current-candidate
  '((t :inherit highlight))
  "Face used to highlight the currently selected candidate."
  :group 'selectrum-faces)

(defface selectrum-primary-highlight
  '((t :weight bold))
  "Face used to highlight the parts of candidates that match the input."
  :group 'selectrum-faces)

(defface selectrum-secondary-highlight
  '((t :inherit selectrum-primary-highlight :underline t))
  "Additional face used to highlight parts of candidates.
May be used to highlight parts of candidates that match specific
parts of the input."
  :group 'selectrum-faces)

(defface selectrum-completion-annotation
  '((t :inherit completions-annotations))
  "Face used to display annotations of completion tables."
  :group 'selectrum-faces)

(defface selectrum-completion-docsig
  '((t :inherit selectrum-completion-annotation :slant italic))
  "Face used to display docsigs of completion tables."
  :group 'selectrum-faces)

;;;; Variables

(defvar selectrum-should-sort-p t
  "Non-nil if preprocessing and refinement functions should sort.
This is let-bound to nil in some contexts, and should be
respected by user functions for optimal results.")

(defvar selectrum--minibuffer-default-in-prompt-regexps
  (let ((minibuffer-eldef-shorten-default nil))
    (cl-remove-if (lambda (i) (and (consp i) (nth 2 i)))
                  (minibuffer-default--in-prompt-regexps)))
  "Regexps for determining if the prompt message includes the default value.
See `minibuffer-default-in-prompt-regexps', from which this is derived.")

;;;; User options

(defgroup selectrum nil
  "Simple incremental narrowing framework with sane API."
  :group 'convenience
  :prefix "selectrum-"
  :link '(url-link "https://github.com/raxod502/selectrum"))

(defcustom selectrum-num-candidates-displayed 10
  "Maximum number of candidate lines which are displayed.
Selectrum will display candidates lines up to this number or
fewer if there are less candidates in total.

For the minibuffer the window height equals this number plus one
for the prompt line. If `selectrum-display-action' is non-nil
this option determines the maximal window height but when the
displaying window height is greater than that all of the
available height will be used for candidate display."
  :type 'number)

(defun selectrum-display-full-frame (buf _alist)
  "Display BUF in full frame.
Can be used as `selectrum-display-action' to display candidates
in a single window spanning the current frame:

    (setq selectrum-display-action
        \\='(selectrum-display-full-frame)."
  (delete-other-windows)
  (set-window-buffer (selected-window) buf)
  (selected-window))

(defcustom selectrum-display-action nil
  "Display action to show the candidates buffer.

If this is nil the candidates are shown in the minibuffer.
Otherwise the candidates are shown in the window as determined
from the display action. Note that if you specify a window height
lower than `selectrum-num-candidates-displayed' the window will
be resized if needed to display that number of candidates. If the
window height is higher than `selectrum-num-candidates-displayed'
Selectrum will ignore this setting and use all of the available
height to display candidates.

For the format see the ACTION argument of `display-buffer'. For
example to display candidates in some available window use:

    \\='(display-buffer-use-some-window)

Or to display them in a bottom side window:

   \\='(display-buffer-in-side-window
       (side . bottom)
       (slot . -1))

Display buffer actions can also spawn a separate frame where
candidates can be displayed. To display candidates in the current
frame you can use the provided action function
`selectrum-display-full-frame'."
  :type '(cons (choice function (repeat :tag "Functions" function))
               alist))

(defun selectrum-default-candidate-refine-function (input candidates)
  "Default value of `selectrum-refine-candidates-function'.
Return only candidates that contain the input as a substring.
INPUT is a string, CANDIDATES is a list of strings."
  (let ((regexp (regexp-quote input)))
    (cl-delete-if-not
     (lambda (candidate)
       (string-match-p regexp candidate))
     (copy-sequence candidates))))

(defcustom selectrum-refine-candidates-function
  #'selectrum-default-candidate-refine-function
  "Function used to decide which candidates should be displayed.
Receives two arguments, the user input (a string) and the list of
candidates (strings).

Returns a new list of candidates. Should not modify the input
list. The returned list may be modified by Selectrum, so a copy
of the input should be made. (Beware that `cl-remove-if' doesn't
make a copy if there's nothing to remove.)"
  :type 'function)

(defun selectrum-default-candidate-preprocess-function (candidates)
  "Default value of `selectrum-preprocess-candidates-function'.
Sort first by length and then alphabetically. CANDIDATES is a
list of strings."
  (if selectrum-should-sort-p
      (sort candidates
            (lambda (c1 c2)
              (or (< (length c1)
                     (length c2))
                  (and (= (length c1)
                          (length c2))
                       (string-lessp c1 c2)))))
    candidates))

(defcustom selectrum-preprocess-candidates-function
  #'selectrum-default-candidate-preprocess-function
  "Function used to preprocess the list of candidates.
Receive one argument, the list of candidates. Return a new list.
May modify the input list. The returned list may be modified by
Selectrum. Note that if you sort a list of candidates, you should
use a stable sort. That way, candidates which differ only in text
properties will retain their ordering, which may be significant
\(e.g. for `load-path' shadows in `read-library-name')."
  :type 'function)

(defun selectrum-default-candidate-highlight-function (input candidates)
  "Default value of `selectrum-highlight-candidates-function'.
Highlight the substring match with
`selectrum-primary-highlight'. INPUT is a string, CANDIDATES is a
list of strings."
  (let ((regexp (regexp-quote input)))
    (save-match-data
      (mapcar
       (lambda (candidate)
         (when (string-match regexp candidate)
           (setq candidate (copy-sequence candidate))
           (put-text-property
            (match-beginning 0) (match-end 0)
            'face 'selectrum-primary-highlight
            candidate))
         candidate)
       candidates))))

(defcustom selectrum-highlight-candidates-function
  #'selectrum-default-candidate-highlight-function
  "Function used to highlight matched candidates.
Receive two arguments, the input string and the list of
candidates (strings) that are going to be displayed (length at
most `selectrum-num-candidates-displayed'). Return a list of
propertized candidates. Do not modify the input list or
strings."
  :type 'function)

(defvar selectrum-minibuffer-map
  (let ((map (make-sparse-keymap)))
    (set-keymap-parent map minibuffer-local-map)

    (define-key map [remap keyboard-quit] #'abort-recursive-edit)
    ;; This is bound in `minibuffer-local-map' by loading `delsel', so
    ;; we have to account for it too.
    (define-key map [remap minibuffer-keyboard-quit]
      #'abort-recursive-edit)
    ;; Override both the arrow keys and C-n/C-p.
    (define-key map [remap previous-line]
      #'selectrum-previous-candidate)
    (define-key map [remap next-line]
      #'selectrum-next-candidate)
    (define-key map [remap previous-line-or-history-element]
      #'selectrum-previous-candidate)
    (define-key map [remap next-line-or-history-element]
      #'selectrum-next-candidate)
    (define-key map [remap exit-minibuffer]
      #'selectrum-select-current-candidate)
    (define-key map [remap scroll-down-command]
      #'selectrum-previous-page)
    (define-key map [remap scroll-up-command]
      #'selectrum-next-page)
    ;; Use `minibuffer-beginning-of-buffer' for Emacs >=27 and
    ;; `beginning-of-buffer' for Emacs <=26.
    (define-key map [remap minibuffer-beginning-of-buffer]
      #'selectrum-goto-beginning)
    (define-key map [remap beginning-of-buffer]
      #'selectrum-goto-beginning)
    (define-key map [remap end-of-buffer]
      #'selectrum-goto-end)
    (define-key map [remap kill-ring-save]
      #'selectrum-kill-ring-save)
    (define-key map [remap previous-matching-history-element]
      #'selectrum-select-from-history)
    (define-key map (kbd "C-M-DEL") #'backward-kill-sexp)
    (define-key map (kbd "C-M-<backspace>") #'backward-kill-sexp)
    (define-key map (kbd "C-j") #'selectrum-submit-exact-input)
    (define-key map (kbd "TAB") #'selectrum-insert-current-candidate)

    ;; Return the map.
    map)
  "Keymap used by Selectrum in the minibuffer.")

(defcustom selectrum-candidate-selected-hook nil
  "Normal hook run when the user selects a candidate.
It gets the same arguments as `selectrum-read' got, prepended
with the string the user selected."
  :type 'hook)

(defcustom selectrum-candidate-inserted-hook nil
  "Normal hook run when the user inserts a candidate.
\(This happens by typing \\[selectrum-insert-current-candidate].)
It gets the same arguments as `selectrum-read' got, prepended
with the string the user inserted."
  :type 'hook)

(defcustom selectrum-count-style 'matches
  "The style to use for displaying count information before the prompt.

Possible values are:

- `matches': Show the total number of matches.
- `current/matches': Show the index of current match and the
  total number of matches.
- nil: Show nothing."
  :type '(choice
          (const :tag "Disabled" nil)
          (const :tag "Count matches" matches)
          (const :tag "Count matches and show current match"
                 current/matches)))

(defcustom selectrum-show-indices nil
  "Non-nil means to add indices to the displayed candidates.
If this is a function, it should take in the row number of the
displayed candidate (starting from 1) as a parameter and it
should return the string to be displayed representing the index
of the candidate. If this is some other non-nil value, it is
treated as if it were (lambda (i) (format \"%2d \" i))."
  :type '(choice function boolean))

(defcustom selectrum-completing-read-multiple-show-help t
  "Non-nil means to show help for `selectrum-completing-read-multiple'.

This options controls insertion of additional usage information
into the prompt when using commands which use
`completing-read-multiple'."
  :type 'boolean)

(defcustom selectrum-fix-minibuffer-height nil
  "Non-nil means the minibuffer always has the same height.
In this case the height will be set to
`selectrum-num-candidates-displayed' lines and will stay at this
height even if there are fewer candidates or the display height
of the candidates take up more space. If this option is nil the
minibuffer height will be determined by the actual display height
of the initial number of candidates and adjusts dynamically to
display up to `selectrum-num-candidates-displayed' candidates."
  :type 'boolean)

(defcustom selectrum-right-margin-padding 1
  "The number of spaces to add after right margin text.
This only takes effect when the
`selectrum-candidate-display-right-margin' property is presented
in candidates.

This option is a workaround for 2 problems:

- Some terminals will wrap the last character of a line when it
  exactly fits.

- Emacs doesn't provide a method to calculate the exact pixel
  width of a unicode char, so a wide char can cause line
  wrapping."
  :type 'integer)

(defcustom selectrum-multiline-display-settings
  '((match      "->"  success)
    (truncation "..." shadow)
    (newline    "\\n" warning)
    (whitespace ".."  shadow))
  "Settings used to configure the formatting of multi-line candidates.

Currently, multi-line candidates are flattened, stripped of
repeated whitespace, and, if need be, truncated. Additionally,
when a multi-line candidate matches the user's input, the
matching line is also displayed at the beginning of the
candidate. This option affects how such formatting looks.

This formatting does not affect the actual value of a candidate.

When customizing this option, a setting for each transformation
\(defined below) must be present in the list.

There are three values that make a setting:
1. A symbol from the following list:
   - `newline' determines the string used to replace line breaks in the
   candidate, which flattens the candidate into one line.
   - `whitespace' determines the string used to replace repeated
   whitespace, which shortens the candidate.
   - `truncation' determines the string to append to a flattened and
   truncated candidate.
   - `match' determines the string to insert between the matching
    line and the flattened candidate.
2. A string to indicate the display change.
3. A face to assign to the indicator string.

Therefore, a setting is represented as a list with three
elements: a symbol, a string, and a face, in that order.
This option is itself a list of 4 sub-lists, one for each
setting."
  :type '(repeat (list :tag "Display settings"
                       (choice (const :tag "Matching line"
                                      match)
                               (const :tag "Line truncation"
                                      truncation)
                               (const :tag "New lines"
                                      newline)
                               (const :tag "Repeated whitespace"
                                      whitespace))
                       (string :tag "Indicator string")
                       (face :tag "Indicator face"))))

(defcustom selectrum-extend-current-candidate-highlight nil
  "Whether to extend highlighting of the current candidate until the margin.

Nil (the default) means to only highlight the displayed text."
  :type 'boolean)

;;;###autoload
(defcustom selectrum-complete-in-buffer t
  "If non-nil, use Selectrum for `completion-in-region'.
This option needs to be set before activating `selectrum-mode'."
  :type 'boolean)

;;;; Utility functions

(defun selectrum--clamp (x lower upper)
  "Constrain X to be between LOWER and UPPER inclusive.
If X < LOWER, return LOWER. If X > UPPER, return UPPER. Else
return X."
  (min (max x lower) upper))

(defun selectrum--map-destructive (func lst)
  "Apply FUNC to each element of LST, returning the new list.
Modify the original list destructively, instead of allocating a
new one."
  (prog1 lst
    (while lst
      (setcar lst (funcall func (car lst)))
      (setq lst (cdr lst)))))

(defun selectrum--move-to-front-destructive (elt lst)
  "Move all instances of ELT to front of LST, if present.
Make comparisons using `equal'. Modify the input list
destructively and return the modified list."
  (let* ((elts nil)
         ;; All problems in computer science are solved by an
         ;; additional layer of indirection.
         (lst (cons (make-symbol "dummy") lst))
         (link lst))
    (while (cdr link)
      (if (equal elt (cadr link))
          (progn
            (push (cadr link) elts)
            (setcdr link (cddr link)))
        (setq link (cdr link))))
    (nconc (nreverse elts) (cdr lst))))

(defun selectrum--normalize-collection (collection &optional predicate)
  "Normalize COLLECTION into a list of strings.
COLLECTION may be a list of strings or symbols or cons cells, an
obarray, a hash table, or a function, as per the docstring of
`all-completions'. The returned list may be mutated without
damaging the original COLLECTION.

If PREDICATE is non-nil, then it filters the collection as in
`all-completions'."
  (let ((completion-regexp-list nil))
    (all-completions "" collection predicate)))

(defun selectrum--remove-default-from-prompt (prompt)
  "Remove the indication of the default value from PROMPT.
Selectrum has its own methods for indicating the default value,
making other methods redundant."
  (save-match-data
    (let ((regexps selectrum--minibuffer-default-in-prompt-regexps))
      (cl-dolist (matcher regexps prompt)
        (let ((regex (if (stringp matcher) matcher (car matcher))))
          (when (string-match regex prompt)
            (cl-return
             (replace-match "" nil nil prompt
                            (if (consp matcher)
                                (cadr matcher)
                              0)))))))))

;;;; Minibuffer state

(defvar selectrum--candidates-overlay nil
  "Overlay used to display current candidates.")

(defvar selectrum--dynamic-candidates nil
  "The dynamic candidate function passed to `selectrum-read'.
When set the dynamic candidate function is called on each input
change. The results are subsequently preprocessed by
`selectrum-preprocess-candidates-function' and saved as
`selectrum--preprocessed-candidates'. See `selectrum-read' for
more details on function collections.")

(defvar selectrum--preprocessed-candidates nil
  "Preprocessed list of candidates.
This list contains the candidates of the current session after
preprocessing them with
`selectrum-preprocess-candidates-function'. The list is
subsequently passed to `selectrum-refine-candidates-function'.
For the refined candidates see `selectrum--refined-candidates'.")

(defvar selectrum--refined-candidates nil
  "Refined list of candidates to be displayed.
This is derived from `selectrum--preprocessed-candidates' by
`selectrum-refine-candidates-function' every time the user input
changes, and is subsequently passed to
`selectrum-highlight-candidates-function'.")

(defvar selectrum--current-candidate-index nil
  "Index of currently selected candidate, or nil if no candidates.")

(defvar selectrum--first-index-displayed nil
  "Index of the first displayed candidate.")

(defvar selectrum--previous-input-string nil
  "Previous user input string in the minibuffer.
Used to check if the user input has changed and candidates need
to be re-filtered.")

(defvar selectrum--match-required-p nil
  "Non-nil if the user must select one of the candidates.
Equivalently, nil if the user is allowed to submit their own
input that does not match any of the displayed candidates.")

(defvar selectrum--crm-p nil
  "Non-nil for `selectrum-completing-read-multiple' sessions.")

(defvar selectrum--move-default-candidate-p nil
  "Non-nil means move default candidate to start of list.
Nil means select the default candidate initially even if it's not
at the start of the list.")

(defvar selectrum--default-candidate nil
  "Default candidate, or nil if none given.")

;; The existence of this variable is a bit of a mess, but we'll run
;; with it for now.
(defvar selectrum--visual-input nil
  "User input string as transformed by candidate refinement.
See `selectrum-refine-candidates-function'.")

(defvar selectrum--read-args nil
  "List of arguments passed to `selectrum-read'.
Passed to various hook functions.")

(defvar selectrum--count-overlay nil
  "Overlay used to display count information before prompt.")

(defvar selectrum--last-command nil
  "Name of last interactive command that invoked Selectrum.")

(defvar selectrum--last-prefix-arg nil
  "Prefix argument given to last interactive command that invoked Selectrum.")

(defvar selectrum--repeat nil
  "Non-nil means try to restore the minibuffer state during setup.
This is used to implement `selectrum-repeat'.")

(defvar selectrum-active-p nil
  "Non-nil means Selectrum is currently active.")

(defvar-local selectrum--skip-updates-p nil
  "If selectrum should skip updates.

In normal operation Selectrum checks for updating its UI after
each command. When this variable is non-nil the computation of
updates is skipped.")

(defvar-local selectrum--init-p nil
  "Non-nil means the current session is initializing.
This is non-nil during the first call of
`selectrum--minibuffer-post-command-hook'.")

(defvar selectrum--total-num-candidates nil
  "Saved number of candidates, used for `selectrum-show-indices'.")

(defvar selectrum--candidates-buffer " *selectrum*"
  "Buffer to display candidates using `selectrum-display-action'.")

;;;;; Minibuffer state utility functions

(defun selectrum-get-current-candidate (&optional notfull)
  "Return currently selected Selectrum candidate.
If NOTFULL is non-nil don't use canonical representation of
candidate and return the candidate as displayed."
  (when (and selectrum-active-p
             selectrum--current-candidate-index)
    (if notfull
        (selectrum--get-candidate
         selectrum--current-candidate-index)
      (selectrum--get-full
       (selectrum--get-candidate
        selectrum--current-candidate-index)))))

(defun selectrum-get-current-candidates (&optional notfull)
  "Get list of current Selectrum candidates.
If NOTFULL is non-nil don't use canonical representation of
candidate and return the candidate as displayed."
  (when (and selectrum-active-p
             selectrum--refined-candidates)
    (if notfull
        selectrum--refined-candidates
      (cl-loop for cand in selectrum--refined-candidates
               collect (selectrum--get-full cand)))))

(defun selectrum-get-current-input ()
  "Get current Selectrum user input."
  (when selectrum-active-p
    (with-selected-window (active-minibuffer-window)
      (minibuffer-contents))))

(defun selectrum-set-selected-candidate (&optional string)
  "Set currently selected candidate to STRING.
STRING defaults to `minibuffer-contents'. Computation of
candidates is skipped from there on. This is useful for injecting
a candidate in `minibuffer-setup-hook' and immediately exit with
it afterwards. With default completion there is no computation
triggered initially and this function can be used to mimic this
behavior."
  (when selectrum-active-p
    (with-selected-window (active-minibuffer-window)
      (let ((string (or string (minibuffer-contents))))
        (setq selectrum--refined-candidates
              (list string))
        (setq selectrum--current-candidate-index 0)
        ;; Skip updates.
        (setq-local selectrum--skip-updates-p t)))))

(defun selectrum--get-full (candidate)
  "Get full form of CANDIDATE."
  (or (get-text-property 0 'selectrum-candidate-full candidate)
      (when minibuffer-completing-file-name
        (if (and selectrum--current-candidate-index
                 (< selectrum--current-candidate-index 0))
            candidate
          (let* ((input (minibuffer-contents))
                 (pathprefix (or (file-name-directory input) "")))
            (concat pathprefix candidate))))
      candidate))

(defun selectrum--get-candidate (index)
  "Get candidate at given INDEX. Negative means get the current user input."
  (if (and index (>= index 0))
      (nth index selectrum--refined-candidates)
    (buffer-substring-no-properties
     (minibuffer-prompt-end)
     (point-max))))

(defun selectrum--get-meta (setting &optional table pred input)
  "Get metadata SETTING from TABLE.
TABLE defaults to `minibuffer-completion-table'.
PRED defaults to `minibuffer-completion-predicate'.
INPUT defaults to current selectrum input string."
  (let ((input (or input (minibuffer-contents)))
        (pred (or pred minibuffer-completion-predicate))
        (table (or table minibuffer-completion-table)))
    (when table
      (completion-metadata-get
       (completion-metadata input table pred) setting))))

(defun selectrum-exhibit ()
  "Trigger an update of Selectrum's completion UI."
  (when-let ((mini (active-minibuffer-window)))
    (with-selected-window mini
      (when (and minibuffer-completion-table
                 (not selectrum--dynamic-candidates))
        (setq selectrum--preprocessed-candidates nil))
      (setq selectrum--previous-input-string nil)
      (selectrum--minibuffer-post-command-hook))))

;;;; Hook functions

(defun selectrum--count-info ()
  "Return a string of count information to be prepended to prompt."
  (let ((total (length selectrum--refined-candidates))
        (current (1+ (or selectrum--current-candidate-index -1))))
    (pcase selectrum-count-style
      ('matches         (format "%-4d " total))
      ('current/matches (format "%-6s " (format "%d/%d" current total)))
      (_                ""))))

(defvar display-line-numbers) ; Undefined in Emacs 25.
(defun selectrum--get-display-window ()
  "Get candidate display window.

Window will be created by `selectrum-display-action'."
  (let ((buf (or (get-buffer selectrum--candidates-buffer)
                 (with-current-buffer
                     (get-buffer-create selectrum--candidates-buffer)
                   (setq cursor-type nil)
                   (setq-local cursor-in-non-selected-windows nil)
                   (setq display-line-numbers nil)
                   (setq buffer-undo-list t)
                   (setq buffer-read-only t)
                   (setq show-trailing-whitespace nil)
                   (goto-char (point-min))
                   (current-buffer)))))
    (or (get-buffer-window buf 'visible)
        (with-selected-window (minibuffer-selected-window)
          (let* ((frame (selected-frame))
                 (window (display-buffer
                          buf
                          selectrum-display-action)))
            (select-frame-set-input-focus frame)
            window)))))

(defun selectrum--expand-window-for-content-p (window)
  "Return non-nil if WINDOW should be expanded.
This is the case when the height of WINDOW fits in the range of
`selectrum-num-candidates-displayed' and the content height is
greather than the window height."
  (and (<= (window-body-height window)
           selectrum-num-candidates-displayed)
       (>= (cdr (window-text-pixel-size window))
           (window-body-height window 'pixelwise))))

(defun selectrum--minibuffer-post-command-hook ()
  "Update minibuffer in response to user input."
  (unless selectrum--skip-updates-p
    ;; Stay within input area.
    (goto-char (max (point) (minibuffer-prompt-end)))
    ;; For some reason this resets and thus can't be set in setup hook.
    (setq-local truncate-lines t)
    (let ((inhibit-read-only t)
          ;; Don't record undo information while messing with the
          ;; minibuffer, as per
          ;; <https://github.com/raxod502/selectrum/issues/31>.
          (buffer-undo-list t)
          (input (buffer-substring (minibuffer-prompt-end)
                                   (point-max)))
          (keep-mark-active (not deactivate-mark)))
      (unless (equal input selectrum--previous-input-string)
        (setq selectrum--previous-input-string input)
        ;; Reset the persistent input, so that it will be nil if
        ;; there's no special attention needed.
        (setq selectrum--visual-input nil)
        (let ((dynamic (functionp selectrum--dynamic-candidates))
              (init-table (and (not selectrum--preprocessed-candidates)
                               minibuffer-completion-table)))
          ;; Compute `selectrum--preprocessed-candidates' if necessary.
          (when (or dynamic init-table)
            (setq selectrum--preprocessed-candidates
                  (cond (dynamic
                         (let* ((result
                                 (funcall
                                  selectrum--dynamic-candidates
                                  input))
                                (cands
                                 ;; Avoid modifying the returned
                                 ;; candidates to let the function
                                 ;; reuse them.
                                 (copy-sequence
                                  (if (stringp (car result))
                                      result
                                    (setq input (or (alist-get 'input result)
                                                    input))
                                    (setq selectrum--visual-input input)
                                    (alist-get 'candidates result)))))
                           (funcall selectrum-preprocess-candidates-function
                                    cands)))
                        (init-table
                         ;; No candidates were passed, initialize them
                         ;; from `minibuffer-completion-table'.
                         (funcall selectrum-preprocess-candidates-function
                                  (selectrum--normalize-collection
                                   minibuffer-completion-table
                                   minibuffer-completion-predicate)))))
            (setq selectrum--total-num-candidates
                  (length selectrum--preprocessed-candidates))))
        (setq selectrum--refined-candidates
              (funcall selectrum-refine-candidates-function
                       input selectrum--preprocessed-candidates))
        (when selectrum--move-default-candidate-p
          (setq selectrum--refined-candidates
                (selectrum--move-to-front-destructive
                 selectrum--default-candidate
                 selectrum--refined-candidates)))
        (setq selectrum--refined-candidates
              (selectrum--move-to-front-destructive
               ;; Make sure matching dirnames are sorted first.
               (if (and minibuffer-completing-file-name
                        (member (file-name-as-directory input)
                                selectrum--refined-candidates))
                   (file-name-as-directory input)
                 input)
               selectrum--refined-candidates))
        (setq selectrum--refined-candidates
              (delete "" selectrum--refined-candidates))
        (if selectrum--repeat
            (progn
              (setq selectrum--current-candidate-index
                    (and (> (length selectrum--refined-candidates) 0)
                         (min (or selectrum--current-candidate-index 0)
                              (1- (length selectrum--refined-candidates)))))
              (setq selectrum--repeat nil))
          (setq selectrum--current-candidate-index
                (cond
                 ((null selectrum--refined-candidates)
                  (when (not selectrum--match-required-p)
                    -1))
                 ((and selectrum--default-candidate
                       (string-empty-p (minibuffer-contents))
                       (not (member selectrum--default-candidate
                                    selectrum--refined-candidates)))
                  -1)
                 ((and selectrum--init-p
                       (equal selectrum--default-candidate
                              (minibuffer-contents)))
                  -1)
                 (selectrum--move-default-candidate-p
                  0)
                 (t
                  (or (cl-position selectrum--default-candidate
                                   selectrum--refined-candidates
                                   :key #'selectrum--get-full
                                   :test #'equal)
                      0))))))
      (overlay-put selectrum--count-overlay
                   'before-string (selectrum--count-info))
      (overlay-put selectrum--count-overlay
                   'priority 1)
      (setq input (or selectrum--visual-input input))
      (let* ((window (if selectrum-display-action
                         (and selectrum--refined-candidates
                              (selectrum--get-display-window))
                       (active-minibuffer-window)))
             (ncands (if (and selectrum-display-action
                              (windowp window))
                         (max (window-body-height window)
                              selectrum-num-candidates-displayed)
                       selectrum-num-candidates-displayed))
             (first-index-displayed
              ;; Save for selection of cands by numeric args.
              (setq selectrum--first-index-displayed
                    (if selectrum--current-candidate-index
                        (selectrum--clamp
                         ;; Adding one here makes it look slightly better, as
                         ;; there are guaranteed to be more candidates shown
                         ;; below the selection than above.
                         (1+ (- selectrum--current-candidate-index
                                (max 1 (/ ncands 2))))
                         0
                         (max (- (length selectrum--refined-candidates)
                                 ncands)
                              0))
                      0)))
             (highlighted-index (and selectrum--current-candidate-index
                                     (- selectrum--current-candidate-index
                                        first-index-displayed)))
             (displayed-candidates
              (seq-take
               (nthcdr
                first-index-displayed
                selectrum--refined-candidates)
               ncands))
             (candidate-string (selectrum--candidates-display-string
                                displayed-candidates
                                input
                                highlighted-index))
             (default
               (if (or (and highlighted-index
                            (< highlighted-index 0))
                       (and (not selectrum--match-required-p)
                            (not displayed-candidates))
                       (and selectrum--default-candidate
                            (not minibuffer-completing-file-name)
                            (not (member selectrum--default-candidate
                                         selectrum--refined-candidates))))
                   (if (= (minibuffer-prompt-end) (point-max))
                       (format " %s %s%s"
                               (propertize
                                "[default value:"
                                'face 'minibuffer-prompt)
                               (propertize
                                (or (and selectrum--default-candidate
                                         (substring-no-properties
                                          selectrum--default-candidate))
                                    "\"\"")
                                'face
                                (if (and selectrum--current-candidate-index
                                         (< selectrum--current-candidate-index
                                            0))
                                    'selectrum-current-candidate
                                  'minibuffer-prompt))
                               (propertize "]" 'face 'minibuffer-prompt))
                     (when (and highlighted-index
                                (< highlighted-index 0))
                       (prog1 nil
                         (add-text-properties
                          (minibuffer-prompt-end) (point-max)
                          '(face selectrum-current-candidate)))))
                 (prog1 nil
                   (remove-text-properties
                    (minibuffer-prompt-end) (point-max)
                    '(face selectrum-current-candidate)))))
             (minibuf-after-string (or default " ")))
        (if selectrum-display-action
            (with-current-buffer (get-buffer-create
                                  selectrum--candidates-buffer)
              (erase-buffer)
              (insert candidate-string)
              (goto-char (point-min)))
          (unless (string-empty-p candidate-string)
            (setq minibuf-after-string
                  (concat minibuf-after-string
                          "\n" candidate-string))))
        (move-overlay selectrum--candidates-overlay
                      (point-max) (point-max) (current-buffer))
        (put-text-property 0 1 'cursor t minibuf-after-string)
        (overlay-put selectrum--candidates-overlay
                     'after-string minibuf-after-string)
        (when window
          (selectrum--update-window-height window))
        (when keep-mark-active
          (setq deactivate-mark nil))
        (setq-local selectrum--init-p nil)))))

(defun selectrum--update-window-height (window)
  "Update window height of WINDOW.
WINDOW is the display window of current candidates and will be
updated to fit its content vertically if needed."
  (cond (selectrum-display-action
         (when (selectrum--expand-window-for-content-p window)
           (selectrum--update-display-window-height window)))
        (t
         (when (and
                ;; Exclude minibuffer only frame.
                (not (frame-root-window-p window))
                (selectrum--expand-window-for-content-p window))
           (selectrum--update-minibuffer-height window)))))

(defun selectrum--update-display-window-height (window)
  "Update window height of WINDOW.
Also works for frames if WINDOW is the root window of its frame."
  (let ((window-resize-pixelwise t)
        (window-size-fixed nil)
        (fit-frame-to-buffer 'vertically)
        (fit-window-to-buffer-horizontally nil))
    (fit-window-to-buffer window nil 1)))

(defun selectrum--update-minibuffer-height (window)
  "Update window height of minibuffer WINDOW.
WINDOW will be updated to fit its content vertically if needed or
will be set to `selectrum-num-candidates-displayed' if
`selectrum-fix-minibuffer-height' is non-nil."
  (if selectrum-fix-minibuffer-height
      (let ((n (1+ selectrum-num-candidates-displayed)))
        (with-selected-window window
          (setf (window-height) n)))
    (let ((dheight (cdr (window-text-pixel-size window)))
          (wheight (window-pixel-height window)))
      (window-resize
       window (- dheight wheight) nil nil 'pixelwise))))

(defun selectrum--ensure-single-lines (candidates)
  "Return list of single-line CANDIDATES.
Multi-line candidates are merged into a single line. The resulting
single-line candidates are then shortened by replacing repeated
whitespace and maybe truncating the result.

The specific details of the formatting are determined by
`selectrum-multiline-display-settings'."
  (let* ((single/lines ())

         ;; The formatting settings are the same for all multi-line
         ;; candidates, and so only need to be gotten once from
         ;; `selectrum-multiline-display-settings'.
         ;;
         ;; - Matching lines
         (match/transformation
          (alist-get 'match selectrum-multiline-display-settings))
         (match/display (car match/transformation))
         (match/face (cadr match/transformation))
         ;; - Truncated candidate
         (truncation/transformation
          (alist-get 'truncation selectrum-multiline-display-settings))
         (truncation/display (car truncation/transformation))
         (truncation/face (cadr truncation/transformation))
         ;; - Newlines
         (newline/transformation
          (alist-get 'newline selectrum-multiline-display-settings))
         (newline/display (car newline/transformation))
         (newline/face (cadr newline/transformation))
         ;; - Repeated whitespace
         (whitespace/transformation
          (alist-get 'whitespace selectrum-multiline-display-settings))
         (whitespace/display (car whitespace/transformation))
         (whitespace/face (cadr whitespace/transformation)))

    (dolist (cand candidates (nreverse single/lines))
      (if (string-match-p "\n" cand)
          (let* ((lines (split-string cand "\n"))
                 (len (length lines))
                 (fmatch (car (funcall
                               selectrum-refine-candidates-function
                               (minibuffer-contents)
                               lines)))
                 (match
                  (concat
                   (propertize
                    (propertize newline/display 'face newline/face)
                    'selectrum-candidate-display-prefix
                    (number-to-string (1- len)))
                   (replace-regexp-in-string
                    "[ \t][ \t]+"
                    (propertize whitespace/display 'face whitespace/face)
                    (if (string-empty-p (minibuffer-contents))
                        ""
                      ;; Show first matched line.
                      (or fmatch "")) 'fixed-case 'literal)))
                 (annot (replace-regexp-in-string
                         "\n" (propertize newline/display 'face newline/face)
                         (replace-regexp-in-string
                          "[ \t][ \t]+"
                          (propertize whitespace/display 'face whitespace/face)
                          (concat (unless (string-empty-p match)
                                    (propertize match/display
                                                'face match/face))
                                  (if (< (length cand) 1000)
                                      cand
                                    (concat
                                     (substring cand 0 1000)
                                     (propertize truncation/display
                                                 'face truncation/face))))
                          ;; Replacements should be fixed-case and
                          ;; literal, to make things simpler.
                          'fixed-case 'literal)
                         'fixed-case 'literal))
                 (line (propertize (if (string-empty-p match) " " match)
                                   'selectrum-candidate-display-suffix
                                   annot)))
            (push line single/lines))
        (push cand single/lines)))))

(defun selectrum--annotation (fun cand face)
  "Return annotation for candidate.
Get annotation by calling FUN with CAND and apply FACE to it if
CAND does not have any face property defined."
  (when-let ((str (funcall fun cand)))
    (if (text-property-not-all 0 (length str) 'face nil str)
        str
      (propertize str 'face face))))

(cl-defun selectrum--annotate (cands &key annotf docsigf)
  "Transform CANDS using ANNOTF and DOCSIGF.
ANNOTF results will annotate a candidate with a suffix using
`selectrum-candidate-display-suffix' and
`selectrum-completion-annotation' face unless the annotation
already has a face property. DOCSIGF results will annotate a
candidate with a margin annotation using
`selectrum-candidate-display-suffix' and
`selectrum-completion-docsig' face unless the annotation already
has a face property."
  (let ((res ()))
    (dolist (cand cands (nreverse res))
      (let* ((annot (when annotf
                      (selectrum--annotation
                       annotf
                       cand
                       'selectrum-completion-annotation)))
             (docsig (when docsigf
                       (selectrum--annotation
                        docsigf
                        cand
                        'selectrum-completion-docsig)))
             (new (if (or annot docsig)
                      (apply #'propertize
                             cand
                             `(,@(when annot
                                   (list
                                    'selectrum-candidate-display-suffix
                                    annot))
                               ,@(when docsig
                                   (list
                                    'selectrum-candidate-display-right-margin
                                    docsig))))
                    cand)))
        (push new res)))))

(defun selectrum--add-face (str face)
  "Return copy of STR with FACE added."
  ;; Avoid trampling highlighting done by
  ;; `selectrum-highlight-candidates-function'. In
  ;; Emacs<27 `add-face-text-property' has a bug but
  ;; in Emacs>=27 `font-lock-prepend-text-property'
  ;; doesn't work. Even though these functions are
  ;; both supposed to do the same thing.
  ;;
  ;; Anyway, no need to clean up the text properties
  ;; afterwards, as an update will cause all these
  ;; strings to be thrown away and re-generated from
  ;; scratch.
  ;;
  ;; See:
  ;; <https://github.com/raxod502/selectrum/issues/21>
  ;; <https://github.com/raxod502/selectrum/issues/58>
  ;; <https://github.com/raxod502/selectrum/pull/76>
  (setq str (copy-sequence str))
  (if (version< emacs-version "27")
      (font-lock-prepend-text-property
       0 (length str)
       'face face str)
    (add-face-text-property
     0 (length str)
     face
     'append str))
  str)

(defun selectrum--affixate (fun candidates)
  "Use affixation FUN to transform CANDIDATES.
FUN takes CANDIDATES as argument and returns a list of strings or
a list of list items. In case of a string no annotations are
added and the string is the one to use for completion. In case of
a list the first item is the completion string. If the list has
two items the second one is used as a suffix and if there are
three items the second one is used as a prefix and the third as
suffix."
  (let ((items (funcall fun candidates))
        (res ()))
    (dolist (item items (nreverse res))
      (push (if (stringp item)
                item
              ;; See `completion--insert-strings'.
              (let ((prefix (when (nth 2 item) (nth 1 item)))
                    (suffix (or (nth 2 item) (nth 1 item))))
                (apply #'propertize
                       (nth 0 item)
                       `(,@(when prefix
                             (list 'selectrum-candidate-display-prefix
                                   prefix))
                         ,@(when suffix
                             (list 'selectrum-candidate-display-suffix
                                   suffix))))))
            res))))

(defun selectrum--candidates-display-string (candidates
                                             input
                                             highlighted-index
                                             &optional table pred props)
  "Get display string for CANDIDATES.
INPUT is the current user input. CANDIDATES are the candidates
for display. HIGHLIGHTED-INDEX is the currently selected index.
TABLE defaults to `minibuffer-completion-table'. PRED defaults to
`minibuffer-completion-predicate'. PROPS defaults to
`completion-extra-properties'."
  (let* ((index 0)
         (props (or props completion-extra-properties))
         (annotf (or (selectrum--get-meta 'annotation-function table pred)
                     (plist-get props :annotation-function)))
         (aff (or (selectrum--get-meta 'affixation-function table pred)
                  (plist-get completion-extra-properties
                             :affixation-function)))
         (docsigf (plist-get props :company-docsig))
         (candidates (cond (aff
                            (selectrum--affixate aff candidates))
                           ((or annotf docsigf)
                            (selectrum--annotate candidates
                                                 :annotf annotf
                                                 :docsigf docsigf))
                           (t candidates)))
         (lines
          (selectrum--ensure-single-lines
           ;; First pass the candidates to the highlight function
           ;; before stripping multi-lines because it might expect
           ;; getting passed the same candidates as were passed
           ;; to the filter function (for example `orderless'
           ;; requires this).
           (funcall selectrum-highlight-candidates-function
                    input candidates))))
    (with-temp-buffer
      (dolist (candidate lines)
        (let* ((prefix (get-text-property
                        0 'selectrum-candidate-display-prefix
                        candidate))
               (suffix (get-text-property
                        0 'selectrum-candidate-display-suffix
                        candidate))
               (displayed-candidate
                (concat prefix candidate suffix))
               (right-margin (get-text-property
                              0 'selectrum-candidate-display-right-margin
                              candidate))
               (formatting-current-candidate
                (equal index highlighted-index)))
          ;; Add the ability to interact with candidates via the mouse.
          (add-text-properties
           0 (length displayed-candidate)
           (list
            'mouse-face 'highlight
            'help-echo
            "mouse-1: select candidate\nmouse-3: insert candidate"
            'keymap
            (let ((keymap (make-sparse-keymap)))
              (define-key keymap [mouse-1]
                `(lambda ()
                   (interactive)
                   (selectrum-select-current-candidate ,(1+ index))))
              (define-key keymap [mouse-3]
                `(lambda ()
                   (interactive)
                   (selectrum-insert-current-candidate ,(1+ index))))
              keymap))
           displayed-candidate)
          (when formatting-current-candidate
            (setq displayed-candidate
                  (selectrum--add-face
                   displayed-candidate 'selectrum-current-candidate)))
          (insert "\n")
          (when selectrum-show-indices
            (let* ((display-fn (if (functionp selectrum-show-indices)
                                   selectrum-show-indices
                                 (lambda (i) (format "%2d " i))))
                   (curr-index (substring-no-properties
                                (funcall display-fn (1+ index)))))
              (insert
               (propertize curr-index 'face 'minibuffer-prompt))))
          (insert displayed-candidate)
          (cond
           (right-margin
            (insert
             (concat
              (propertize
               " "
               'face
               (when formatting-current-candidate
                 'selectrum-current-candidate)
               'display
               `(space :align-to (- right-fringe
                                    ,(string-width right-margin)
                                    selectrum-right-margin-padding)))
              (if formatting-current-candidate
                  (selectrum--add-face
                   right-margin'selectrum-current-candidate)
                right-margin))))
           ((and selectrum-extend-current-candidate-highlight
                 formatting-current-candidate)
            (insert
             (propertize
              " "
              'face 'selectrum-current-candidate
              'display
              `(space :align-to (- right-fringe
                                   selectrum-right-margin-padding)))))))
        (cl-incf index))
      (goto-char (point-min))
      ;; Skip initial newline.
      (unless (eobp) (forward-line 1))
      (buffer-substring (point) (point-max)))))

(defun selectrum--minibuffer-exit-hook ()
  "Clean up Selectrum from the minibuffer, and self-destruct this hook."
  (remove-hook
   'post-command-hook #'selectrum--minibuffer-post-command-hook 'local)
  (remove-hook 'minibuffer-exit-hook #'selectrum--minibuffer-exit-hook 'local)
  (when (overlayp selectrum--count-overlay)
    (delete-overlay selectrum--count-overlay))
  (setq selectrum--count-overlay nil))

(cl-defun selectrum--minibuffer-setup-hook
    (candidates &key default-candidate)
  "Set up minibuffer for interactive candidate selection.
CANDIDATES is the list of strings that was passed to
`selectrum-read'. DEFAULT-CANDIDATE, if provided, is added to the
list and sorted first."
  (setq-local selectrum-active-p t)
  (add-hook
   'minibuffer-exit-hook #'selectrum--minibuffer-exit-hook nil 'local)
  (setq-local selectrum--init-p t)
  (when selectrum--repeat
    (delete-minibuffer-contents)
    (insert selectrum--previous-input-string))
  (unless selectrum--candidates-overlay
    (setq selectrum--candidates-overlay
          (make-overlay (point) (point) nil 'front-advance 'rear-advance)))
  ;; If metadata specifies a custom sort function use it as
  ;; `selectrum-preprocess-candidates-function' for this session.
  (when-let ((sortf (selectrum--get-meta 'display-sort-function)))
    (setq-local selectrum-preprocess-candidates-function sortf))
  (cond ((functionp candidates)
         (setq selectrum--preprocessed-candidates nil)
         (setq selectrum--total-num-candidates 0)
         (setq-local selectrum--dynamic-candidates candidates))
        (t
         (setq selectrum--preprocessed-candidates
               (funcall selectrum-preprocess-candidates-function
                        candidates))
         (setq selectrum--total-num-candidates (length candidates))))
  (setq selectrum--default-candidate
        (if (and default-candidate (symbolp default-candidate))
            (symbol-name default-candidate)
          default-candidate))
  ;; Make sure to trigger an "user input changed" event, so that
  ;; candidate refinement happens in `post-command-hook' and an index
  ;; is assigned.
  (setq selectrum--previous-input-string nil)
  (setq selectrum--count-overlay (make-overlay (point-min) (point-min)))
  (add-hook
   'post-command-hook
   #'selectrum--minibuffer-post-command-hook
   nil 'local))

;;;; Minibuffer commands

(defun selectrum-previous-candidate ()
  "Move selection to previous candidate, unless at beginning already."
  (interactive)
  (when selectrum--current-candidate-index
    (setq selectrum--current-candidate-index
          (max (if (and selectrum--match-required-p
                        (cond (minibuffer-completing-file-name
                               (not (file-exists-p
                                     (substitute-in-file-name
                                      (minibuffer-contents)))))
                              (t
                               (not (string-empty-p
                                     (minibuffer-contents))))))
                   0
                 -1)
               (1- selectrum--current-candidate-index)))))

(defun selectrum-next-candidate ()
  "Move selection to next candidate, unless at end already."
  (interactive)
  (when selectrum--current-candidate-index
    (setq selectrum--current-candidate-index
          (min (1- (length selectrum--refined-candidates))
               (1+ selectrum--current-candidate-index)))))

(defun selectrum-previous-page ()
  "Move selection upwards by one page, unless at beginning already."
  (interactive)
  (when selectrum--current-candidate-index
    (setq selectrum--current-candidate-index
          (max 0 (- selectrum--current-candidate-index
                    selectrum-num-candidates-displayed)))))

(defun selectrum-next-page ()
  "Move selection downwards by one page, unless at end already."
  (interactive)
  (when selectrum--current-candidate-index
    (setq selectrum--current-candidate-index
          (min (1- (length selectrum--refined-candidates))
               (+ selectrum--current-candidate-index
                  selectrum-num-candidates-displayed)))))

(defun selectrum-goto-beginning ()
  "Move selection to first candidate."
  (interactive)
  (when selectrum--current-candidate-index
    (setq selectrum--current-candidate-index 0)))

(defun selectrum-goto-end ()
  "Move selection to last candidate."
  (interactive)
  (when selectrum--current-candidate-index
    (setq selectrum--current-candidate-index
          (1- (length selectrum--refined-candidates)))))

(defun selectrum-kill-ring-save ()
  "Save current candidate to kill ring.
Or if there is an active region, save the region to kill ring."
  (interactive)
  (if (or (use-region-p) (not transient-mark-mode))
      (call-interactively #'kill-ring-save)
    (when selectrum--current-candidate-index
      (kill-new
       (selectrum-get-current-candidate)))))

(defun selectrum--exit-with (candidate)
  "Exit minibuffer with given CANDIDATE.
If `selectrum--crm-p' is non-nil exit with the choosen candidates
plus CANDIDATE."
  (let* ((result (cond ((and selectrum--crm-p
                             (string-match crm-separator
                                           selectrum--previous-input-string))
                        (let ((crm
                               (if (and selectrum--current-candidate-index
                                        (< selectrum--current-candidate-index
                                           0))
                                   candidate
                                 (with-temp-buffer
                                   (insert selectrum--previous-input-string)
                                   (goto-char (point-min))
                                   (while (re-search-forward
                                           crm-separator nil t))
                                   (delete-region (point) (point-max))
                                   (insert (selectrum--get-full candidate))
                                   (buffer-string)))))
                          (dolist (cand (split-string crm crm-separator t))
                            (apply
                             #'run-hook-with-args
                             'selectrum-candidate-selected-hook
                             candidate selectrum--read-args)
                            (selectrum--get-full cand))
                          crm))
                       (t
                        (apply
                         #'run-hook-with-args
                         'selectrum-candidate-selected-hook
                         candidate selectrum--read-args)
                        (selectrum--get-full candidate))))
         (inhibit-read-only t))
    (erase-buffer)
    (insert (if (string-empty-p result)
                (or selectrum--default-candidate result)
              result))
    (exit-minibuffer)))

(defun selectrum--index-for-arg (arg)
  "Get candidate index for interactive argument ARG.
This is a helper function for commands which allow choosing a
candidate via prefix argument."
  (if arg
      (min
       (+ (prefix-numeric-value arg)
          (1- selectrum--first-index-displayed))
       (1- (length selectrum--refined-candidates)))
    selectrum--current-candidate-index))

(defun selectrum-select-current-candidate (&optional arg)
  "Exit minibuffer, picking the currently selected candidate.
If there are no candidates, return the current user input, unless
a match is required, in which case do nothing.

Give a prefix argument ARG to select the nth displayed candidate.
Zero means to select the current user input. See
`selectrum-show-indices' which can be used to show candidate
indices."
  (interactive "P")
  (unless selectrum-active-p
    (user-error "Cannot select a candidate when Selectrum is not active"))
  (with-selected-window (active-minibuffer-window)
    (let ((index (selectrum--index-for-arg arg)))
      (when (or (not selectrum--match-required-p)
                (and index (>= index 0))
                (and minibuffer-completing-file-name
                     (file-exists-p
                      (substitute-in-file-name
                       (minibuffer-contents))))
                (string-empty-p
                 (minibuffer-contents)))
        (selectrum--exit-with
         (selectrum--get-candidate index))))))

(defun selectrum-submit-exact-input ()
  "Exit minibuffer, using the current user input.
This differs from `selectrum-select-current-candidate' in that it
ignores the currently selected candidate, if one exists."
  (interactive)
  (let ((selectrum--current-candidate-index -1))
    (selectrum-select-current-candidate)))

(defvar selectrum--crm-separator-alist
  '((":\\|,\\|\\s-" . ",")
    ("[ \t]*:[ \t]*" . ":")
    ("[ \t]*,[ \t]*" . ",")
    (" " . " "))
  "Values of `crm-separator' mapped to separator strings.
If current `crm-separator' has a mapping the separator gets
inserted automatically when using
`selectrum-insert-current-candidate'.")

(defun selectrum-insert-current-candidate (&optional arg)
  "Insert current candidate into user input area.

Give a prefix argument ARG to select the nth displayed candidate.
Zero means to select the current user input. See
`selectrum-show-indices' which can be used to show candidate
indices."
  (interactive "P")
  (with-selected-window (active-minibuffer-window)
    (if-let ((index (selectrum--index-for-arg arg))
             (candidate (selectrum--get-candidate index))
             (full (selectrum--get-full candidate)))
        (progn
<<<<<<< HEAD
          ;; Ignore for prompt selection.
          (unless (and selectrum--current-candidate-index
                       (< selectrum--current-candidate-index 0))
            (cond ((not selectrum--crm-p)
                   (delete-region (minibuffer-prompt-end)
                                  (point-max))
                   (insert full))
                  (t
                   (goto-char
                    (if (re-search-backward crm-separator
                                            (minibuffer-prompt-end) t)
                        (match-end 0)
                      (minibuffer-prompt-end)))
                   (delete-region (point) (point-max))
                   (insert full)
                   (when-let ((match
                               (assoc crm-separator
                                      selectrum--crm-separator-alist)))
                     (insert (cdr match)))))
            (apply
             #'run-hook-with-args
             'selectrum-candidate-inserted-hook
             full selectrum--read-args))
          ;; Ensure refresh of UI. The input input string might be the
          ;; same when the prompt was selected, this will switch
          ;; selection to first candidate in that case.
=======
          (if (not selectrum--crm-p)
              (progn
                (delete-region (minibuffer-prompt-end)
                               (point-max))
                (insert full))
            (goto-char
             (if (re-search-backward crm-separator
                                     (minibuffer-prompt-end) t)
                 (match-end 0)

               (minibuffer-prompt-end)))
            (delete-region (point) (point-max))
            (insert full)
            (when-let ((match
                        (assoc crm-separator selectrum--crm-separator-alist)))
              (insert (cdr match))))
          (apply
           #'run-hook-with-args
           'selectrum-candidate-inserted-hook
           candidate selectrum--read-args)
          ;; Ensure refresh of UI. The input input string might be the
          ;; same when the prompt was reinserted. When the prompt was
          ;; selected this will switch selection to first candidate.
>>>>>>> 0af3e665
          (setq selectrum--previous-input-string nil))
      (unless completion-fail-discreetly
        (ding)
        (minibuffer-message "No match")))))

(defun selectrum-select-from-history ()
  "Select a candidate from the minibuffer history.
If Selectrum isn't active, insert this candidate into the
minibuffer."
  (interactive)
  (let ((selectrum-should-sort-p nil)
        (enable-recursive-minibuffers t)
        (history (symbol-value minibuffer-history-variable)))
    (when (eq history t)
      (user-error "No history is recorded for this command"))
    (let ((result
           (let ((selectrum-candidate-inserted-hook nil)
                 (selectrum-candidate-selected-hook nil))
             (selectrum-read "History: " history :history t))))
      (if (and selectrum--match-required-p
               (not (member result selectrum--refined-candidates)))
          (user-error "That history element is not one of the candidates")
        (if selectrum-active-p
            (selectrum--exit-with result)
          (insert result))))))

(defvar selectrum--minibuffer-local-filename-syntax
  (let ((table (copy-syntax-table minibuffer-local-filename-syntax)))
    (modify-syntax-entry ?\s "_" table)
    table)
  "Syntax table for reading file names.
Same as `minibuffer-local-filename-syntax' but considers spaces
as symbol constituents.")

;;;; Main entry points

(defmacro selectrum--let-maybe (pred varlist &rest body)
  "If PRED evaluates to non-nil, bind variables in VARLIST and eval BODY.
Otherwise, just eval BODY."
  (declare (indent 0))
  `(if ,pred
       (let ,varlist
         ,@body)
     ,@body))

(defmacro selectrum--save-global-state (&rest body)
  "Eval BODY, restoring all Selectrum global variables afterward."
  (declare (indent 0))
  `(let (,@(mapcar
            (lambda (var)
              `(,var ,var))
            '(selectrum--preprocessed-candidates
              selectrum--refined-candidates
              selectrum--match-required-p
              selectrum--move-default-candidate-p
              selectrum--default-candidate
              selectrum--visual-input
              selectrum--read-args
              selectrum--count-overlay
              selectrum--repeat)))
     ;; https://github.com/raxod502/selectrum/issues/39#issuecomment-618350477
     (selectrum--let-maybe
       selectrum-active-p
       (,@(mapcar
           (lambda (var)
             `(,var ,var))
           '(selectrum--current-candidate-index
             selectrum--first-index-displayed
             selectrum--previous-input-string
             selectrum--last-command
             selectrum--last-prefix-arg)))
       ,@body)))

(cl-defun selectrum-read
    (prompt candidates &rest args &key
            default-candidate initial-input require-match
            history no-move-default-candidate
            may-modify-candidates
            minibuffer-completion-table
            minibuffer-completion-predicate)
  "Prompt user with PROMPT to select one of CANDIDATES.
Return the selected string.

CANDIDATES is a list of strings or a function to dynamically
generate them. If CANDIDATES is a function, then it receives one
argument, the current user input, and returns the list of
strings. If CANDIDATES are nil the candidates will be computed
from MINIBUFFER-COMPLETION-TABLE.

Instead of a list of strings, the function may alternatively
return an alist with the following keys:
- `candidates': list of strings, as above.
- `input' (optional): transformed user input, used for
  highlighting (see `selectrum-highlight-candidates-function').

PROMPT should generally end in a colon and space. Additional
keyword ARGS are accepted.

DEFAULT-CANDIDATE, if provided, is sorted first in the list if
it's present.

INITIAL-INPUT, if provided, is inserted into the user input area
initially (with point at the end).

REQUIRE-MATCH, if non-nil, means the user must select one of the
listed candidates (so, for example,
\\[selectrum-submit-exact-input] has no effect).

HISTORY is the `minibuffer-history-variable' to use (by default
`minibuffer-history').

NO-MOVE-DEFAULT-CANDIDATE, if non-nil, means that the default
candidate is not sorted first. Instead, it is left at its
original position in the candidate list. However, it is still
selected initially. This is handy for `switch-to-buffer' and
friends, for which getting the candidate list out of order at all
is very confusing.

MAY-MODIFY-CANDIDATES, if non-nil, means that Selectrum is
allowed to modify the CANDIDATES list destructively. Otherwise a
copy is made.

For MINIBUFFER-COMPLETION-TABLE and
MINIBUFFER-COMPLETION-PREDICATE see `minibuffer-completion-table'
and `minibuffer-completion-predicate'. They are used for internal
purposes and compatibility to Emacs completion API. By passing
these as keyword arguments they will be dynamically bound as per
semantics of `cl-defun'."
  (unless (or may-modify-candidates
              (functionp candidates))
    (setq candidates (copy-sequence candidates)))
  (selectrum--save-global-state
    (setq selectrum--read-args (cl-list* prompt candidates args))
    (unless selectrum--repeat
      (setq selectrum--last-command this-command)
      (setq selectrum--last-prefix-arg current-prefix-arg))
    (setq selectrum--match-required-p require-match)
    (setq selectrum--move-default-candidate-p (not no-move-default-candidate))
    (minibuffer-with-setup-hook
        (:append (lambda ()
                   (selectrum--minibuffer-setup-hook
                    candidates
                    :default-candidate default-candidate)))
      (let* ((minibuffer-allow-text-properties t)
             (resize-mini-windows 'grow-only)
             (max-mini-window-height
              (1+ selectrum-num-candidates-displayed))
             (prompt (selectrum--remove-default-from-prompt prompt))
             ;; <https://github.com/raxod502/selectrum/issues/99>
             (icomplete-mode nil)
             (res (read-from-minibuffer
                   prompt initial-input selectrum-minibuffer-map nil
                   (or history 'minibuffer-history))))
        (cond (minibuffer-completion-table
               ;; Behave like completing-read-default which strips the
               ;; text properties but leaves the default unchanged
               ;; when submitting the empty prompt to get it (see
               ;; #180, #107).
               (if (and selectrum--previous-input-string
                        (string-empty-p selectrum--previous-input-string)
                        (equal res selectrum--default-candidate))
                   default-candidate
                 (substring-no-properties res)))
              (t res))))))

;;;###autoload
(defun selectrum-completing-read
    (prompt collection &optional
            predicate require-match initial-input
            hist def inherit-input-method)
  "Read choice using Selectrum. Can be used as `completing-read-function'.
For PROMPT, COLLECTION, PREDICATE, REQUIRE-MATCH, INITIAL-INPUT,
HIST, DEF, and INHERIT-INPUT-METHOD, see `completing-read'."
  (ignore inherit-input-method)
  (selectrum-read
   prompt nil
   :initial-input initial-input
   :default-candidate (or (car-safe def) def)
   :require-match (eq require-match t)
   :history hist
   :may-modify-candidates t
   :minibuffer-completion-table collection
   :minibuffer-completion-predicate predicate))

(defvar selectrum--old-completing-read-function nil
  "Previous value of `completing-read-function'.")

;;;###autoload
(defun selectrum-completing-read-multiple
    (prompt table &optional predicate require-match initial-input
            hist def _inherit-input-method)
  "Read one or more choices using Selectrum.
Replaces `completing-read-multiple'. For PROMPT, TABLE,
PREDICATE, REQUIRE-MATCH, INITIAL-INPUT, HIST, DEF, and
INHERIT-INPUT-METHOD, see `completing-read-multiple'.

The option `selectrum-completing-read-multiple-show-help' can be
used to control insertion of additional usage information into
the prompt."
  (let* ((crm-completion-table table)
         (crm-separator crm-separator)
         (coll (all-completions "" #'crm--collection-fn predicate))
         (candidates
          (lambda (input)
            (let ((beg 0)
                  (inputs ()))
              (while (string-match crm-separator input beg)
                (push (substring input beg (match-beginning 0))
                      inputs)
                (setq beg (match-end 0)))
              (let ((coll (cl-delete-if
                           (lambda (i)
                             (member i inputs))
                           (copy-sequence coll)))
                    (ninput (substring input beg)))
                `((input . ,ninput)
                  (candidates . ,coll))))))
         (res nil))
    (setq
     res
     (minibuffer-with-setup-hook
         (lambda ()
           (setq-local selectrum--crm-p t)
           (when selectrum-completing-read-multiple-show-help
             (let ((inhibit-read-only t))
               (save-excursion
                 (goto-char (minibuffer-prompt-end))
                 (when (search-backward ":" nil t)
                   (insert
                    (apply
                     #'propertize
                     (format " [add more using %s%s]"
                             (substitute-command-keys
                              "\\[selectrum-insert-current-candidate]")
                             (if (assoc crm-separator
                                        selectrum--crm-separator-alist)
                                 ;; Separator will be automatically
                                 ;; inserted.
                                 ""
                               "and crm-separator"))
                     (text-properties-at (point)))))))))
       (selectrum-read
        prompt
        candidates
        :require-match require-match
        :initial-input initial-input
        :history hist
        :default-candidate def
        :may-modify-candidates t
        :minibuffer-completion-table table
        :minibuffer-completion-predicate predicate)))
    (split-string res crm-separator t)))

;;;###autoload
(defun selectrum-completion-in-region
    (start end collection predicate)
  "Complete in-buffer text using a list of candidates.
Can be used as `completion-in-region-function'. For START, END,
COLLECTION, and PREDICATE, see `completion-in-region'."
  (let* ((input (buffer-substring-no-properties start end))
         (meta (completion-metadata input collection predicate))
         (category (completion-metadata-get meta 'category))
         (bound (pcase category
                  ('file start)
                  (_ (+ start (car (completion-boundaries
                                    input collection predicate ""))))))
         (exit-func (plist-get completion-extra-properties
                               :exit-function))
         (cands (nconc
                 ;; `completion-styles' is used for the initial
                 ;; filtering here internally! Selectrum doesn't use
                 ;; `completion-styles' in other places yet. For
                 ;; completion in region this matches the expected
                 ;; behavior because the candidates should be
                 ;; determined according to the sourrounding text
                 ;; that gets completed for which
                 ;; `completion-styles' is typically configured.
                 (completion-all-completions input collection predicate
                                             (- end start) meta)
                 nil))
         ;; See doc of `completion-extra-properties'.
         (exit-status nil)
         (result nil))
    (if (null cands)
        (prog1 nil
          (unless completion-fail-discreetly (ding))
          (message "No match"))
      (prog1 t
        (pcase category
          ('file
           (let ((try nil))
             (setq result
                   (if (and (not (cdr cands))
                            (stringp (setq try (try-completion
                                                input collection predicate))))
                       try
                     (selectrum--completing-read-file-name
                      "Completion: " collection predicate
                      nil input))
                   exit-status 'sole)))
          (_
           (setq result
                 (if (not (cdr cands))
                     (car cands)
                   (selectrum-completing-read
                    "Completion: "
                    (lambda (string pred action)
                      (if (eq action 'metadata)
                          meta
                        (complete-with-action action cands string pred)))))
                 exit-status (cond ((not (member result cands)) 'sole)
                                   (t 'finished)))))
        (delete-region bound end)
        (push-mark (point) 'no-message)
        (insert (substring-no-properties result))
        (when exit-func
          (funcall exit-func result exit-status))))))

(defvar selectrum--old-completion-in-region-function nil
  "Previous value of `completion-in-region-function'.")

;;;###autoload
(defun selectrum-read-buffer (prompt &optional def require-match predicate)
  "Read buffer using Selectrum. Can be used as `read-buffer-function'.
Actually, as long as `selectrum-completing-read' is installed in
`completing-read-function', `read-buffer' already uses Selectrum.
Installing this function in `read-buffer-function' makes sure the
buffers are sorted in the default order (most to least recently
used) rather than in whatever order is defined by
`selectrum-preprocess-candidates-function', which is likely to be
less appropriate. It also allows you to view hidden buffers,
which is otherwise impossible due to tricky behavior of Emacs'
completion machinery. For PROMPT, DEF, REQUIRE-MATCH, and
PREDICATE, see `read-buffer'."
  (let* ((selectrum-should-sort-p nil)
         (buffalist (mapcar (lambda (buf)
                              (cons (buffer-name buf) buf))
                            (buffer-list)))
         (buffers (mapcar #'car (if predicate
                                    (cl-delete-if-not predicate buffalist)
                                  buffalist)))
         (candidates
          (lambda (input)
            (let ((candidates (copy-sequence buffers)))
              (if (string-prefix-p " " input)
                  (progn
                    (setq input (substring input 1))
                    (setq candidates
                          (cl-delete-if-not
                           (lambda (name)
                             (string-prefix-p " " name))
                           candidates)))
                (setq candidates
                      (cl-delete-if
                       (lambda (name)
                         (string-prefix-p " " name))
                       candidates)))
              `((candidates . ,candidates)
                (input . ,input))))))
    (selectrum-read
     prompt candidates
     :default-candidate def
     :require-match (eq require-match t)
     :history 'buffer-name-history
     :no-move-default-candidate t
     :may-modify-candidates t
     :minibuffer-completion-table #'internal-complete-buffer
     :minibuffer-completion-predicate predicate)))

(defvar selectrum--old-read-buffer-function nil
  "Previous value of `read-buffer-function'.")

(defun selectrum--completing-read-file-name
    (prompt collection &optional
            predicate require-match initial-input
            hist def _inherit-input-method)
  "Selectrums completing read function for `read-file-name-default'.
For PROMPT, COLLECTION, PREDICATE, REQUIRE-MATCH, INITIAL-INPUT,
            HIST, DEF, _INHERIT-INPUT-METHOD see `completing-read'."
  (let* ((last-dir nil)
         (coll
          (lambda (input)
            (let* (;; Full path of input dir (might include shadowed parts).
                   (dir (or (file-name-directory input) ""))
                   ;; The input used for matching current dir entries.
                   (matchstr (file-name-nondirectory input))
                   (cands
                    (cond ((equal last-dir dir)
                           selectrum--preprocessed-candidates)
                          (t
                           (condition-case _
                               (funcall collection dir
                                        (lambda (i)
                                          (and (not (member i '("./" "../")))
                                               (or (not predicate)
                                                   (funcall predicate i))))
                                        t)
                             ;; May happen in case user quits out
                             ;; of a TRAMP prompt.
                             (quit))))))
              (setq last-dir dir)
              `((input . ,matchstr)
                (candidates . ,cands))))))
    (minibuffer-with-setup-hook
        ;; The hook needs to run late as `read-file-name-default' sets
        ;; its own syntax table in `minibuffer-with-setup-hook'.
        (:append (lambda ()
                   ;; Ensure the variable is also set when
                   ;; selectrum--completing-read-file-name is called directly.
                   (setq-local minibuffer-completing-file-name t)
                   (set-syntax-table
                    selectrum--minibuffer-local-filename-syntax)))
      (selectrum-read
       prompt coll
       :default-candidate (or (car-safe def) def)
       :initial-input (or (car-safe initial-input) initial-input)
       :history hist
       :require-match (eq require-match t)
       :may-modify-candidates t
       :minibuffer-completion-table collection
       :minibuffer-completion-predicate predicate))))

;;;###autoload
(defun selectrum-read-file-name
    (prompt &optional dir default-filename mustmatch initial predicate)
  "Read file name using Selectrum. Can be used as `read-file-name-function'.
For PROMPT, DIR, DEFAULT-FILENAME, MUSTMATCH, INITIAL, and
PREDICATE, see `read-file-name'."
  (let* ((crf completing-read-function)
         ;; See <https://github.com/raxod502/selectrum/issues/61>.
         ;; When you invoke another `completing-read' command
         ;; recursively then it inherits the
         ;; `completing-read-function' binding, and unless it's
         ;; another file reading command using
         ;; `selectrum--completing-read-file-name' this will cause
         ;; an error. To circumvent this we use the function to
         ;; reset the variable when called.
         (completing-read-function
          (lambda (&rest args)
            (setq completing-read-function crf)
            (when (and default-filename
                       ;; ./ should be omitted.
                       (not (equal
                             (expand-file-name default-filename)
                             (expand-file-name default-directory))))
              (setf (nth 6 args)        ; DEFAULT
                    ;; Sort for directories needs any final
                    ;; slash removed.
                    (directory-file-name
                     ;; The candidate should be sorted by it's
                     ;; relative name.
                     (file-relative-name default-filename
                                         default-directory))))
            (apply #'selectrum--completing-read-file-name args))))
    (read-file-name-default
     prompt dir
     ;; We don't pass default-candidate here to avoid that
     ;; submitting the selected prompt results in the default file
     ;; name. This is the stock Emacs behavior where there is no
     ;; concept of an active selection. Instead we pass the initial
     ;; prompt as default so it gets returned when submitted. In
     ;; addition to that we adjust the DEF argument passed to
     ;; `selectrum--completing-read-file-name' above so the actual
     ;; default gets sorted to the top. This should give the same
     ;; convenience as in default completion (where you can press
     ;; RET at the initial prompt to get the default). The downside
     ;; is that this convenience is gone when sorting is disabled or
     ;; the default-filename is outside the prompting directory but
     ;; this should be rare case.
     (concat
      (expand-file-name
       (or dir
           default-directory))
      initial)
     mustmatch initial predicate)))

(defvar selectrum--old-read-file-name-function nil
  "Previous value of `read-file-name-function'.")

;;;###autoload
(defun selectrum--fix-dired-read-dir-and-switches (func &rest args)
  "Make \\[dired] do the \"right thing\" with its default candidate.
By default \\[dired] uses `read-file-name' internally, which
causes Selectrum to provide you with the first file inside the
working directory as the default candidate. However, it would
arguably be more semantically appropriate to use
`read-directory-name', and this is especially important for
Selectrum since this causes it to select the working directory
initially.

To test that this advice is working correctly, type \\[dired] and
accept the default candidate. You should have opened the working
directory in Dired, and not a filtered listing for the current
file.

This is an `:around' advice for `dired-read-dir-and-switches'.
FUNC and ARGS are standard as in any `:around' advice."
  (cl-letf* ((orig-read-file-name (symbol-function #'read-file-name))
             ((symbol-function #'read-file-name)
              (lambda (prompt &optional
                              dir default-filename
                              mustmatch initial _predicate)
                (cl-letf (((symbol-function #'read-file-name)
                           orig-read-file-name))
                  (read-directory-name
                   prompt dir default-filename mustmatch initial)))))
    (apply func args)))

(defun selectrum--trailing-components (n path)
  "Take at most N trailing components of PATH.
For large enough N, return PATH unchanged."
  (let* ((n (min n (1+ (cl-count ?/ path))))
         (regexp (concat (string-join (make-list n "[^/]*") "/") "$")))
    (save-match-data
      (string-match regexp path)
      (match-string 0 path))))

;;;###autoload
(defun selectrum-read-library-name ()
  "Read and return a library name.
Similar to `read-library-name' except it handles `load-path'
shadows correctly."
  (eval-and-compile
    (require 'find-func))
  (let ((suffix-regexp (concat (regexp-opt (find-library-suffixes)) "\\'"))
        (table (make-hash-table :test #'equal))
        (lst nil))
    (dolist (dir (or find-function-source-path load-path))
      (condition-case _
          (mapc
           (lambda (entry)
             (unless (string-match-p "^\\.\\.?$" entry)
               (let ((base (file-name-base entry)))
                 (puthash base (cons entry (gethash base table)) table))))
           (directory-files dir 'full suffix-regexp 'nosort))
        (file-error)))
    (maphash
     (lambda (_ paths)
       (setq paths (nreverse (seq-uniq paths)))
       (cl-block nil
         (let ((num-components 1)
               (max-components (apply #'max (mapcar (lambda (path)
                                                      (1+ (cl-count ?/ path)))
                                                    paths))))
           (while t
             (let ((abbrev-paths
                    (seq-uniq
                     (mapcar (lambda (path)
                               (file-name-sans-extension
                                (selectrum--trailing-components
                                 num-components path)))
                             paths))))
               (when (or (= num-components max-components)
                         (= (length paths) (length abbrev-paths)))
                 (let ((candidate-paths
                        (mapcar (lambda (path)
                                  (propertize
                                   (file-name-base
                                    (file-name-sans-extension path))
                                   'selectrum-candidate-display-prefix
                                   (file-name-directory
                                    (file-name-sans-extension
                                     (selectrum--trailing-components
                                      num-components path)))
                                   'fixedcase 'literal
                                   'selectrum--lib-path path))
                                paths)))
                   (setq lst (nconc candidate-paths lst)))
                 (cl-return)))
             (cl-incf num-components)))))
     table)
    (get-text-property
     0 'selectrum--lib-path
     (selectrum-read
      "Library name: " lst :require-match t :may-modify-candidates t))))

(defun selectrum-repeat ()
  "Repeat the last command that used Selectrum, and try to restore state."
  (interactive)
  (unless selectrum--last-command
    (user-error "No Selectrum command has been run yet"))
  (let ((selectrum--repeat t))
    (setq current-prefix-arg selectrum--last-prefix-arg)
    (call-interactively selectrum--last-command)))

;;;###autoload
(defun selectrum--fix-minibuffer-message (func &rest args)
  "Ensure the cursor stays at the front of the minibuffer message.
This advice adjusts where the cursor gets placed for the overlay
of `minibuffer-message' and ensures the overlay gets displayed at
the right place without blocking the display of candidates.

To test that this advice is working correctly, type \\[find-file]
twice in a row with `enable-recursive-minibuffers' set to nil.
The overlay indicating that recursive minibuffers are not allowed
should appear right after the user input area, not at the end of
the candidate list and the cursor should stay at the front.

This is an `:around' advice for `minibuffer-message'. FUNC and
ARGS are standard as in all `:around' advice."
  (if (bound-and-true-p selectrum-active-p)
      ;; Delay execution so candidates get displayed first.
      (run-at-time
       0 nil
       (lambda ()
         (cl-letf* ((orig-put-text-property
                     (symbol-function #'put-text-property))
                    ((symbol-function #'put-text-property)
                     (lambda (beg end key val &rest args)
                       ;; Set cursor property like
                       ;; `set-minibuffer-message' in Emacs 27.
                       (apply orig-put-text-property
                              beg end key (if (eq key 'cursor) 1 val)
                              args)))
                    (orig-make-overlay
                     (symbol-function #'make-overlay))
                    ((symbol-function #'make-overlay)
                     (lambda (&rest args)
                       (let ((ov (apply orig-make-overlay args)))
                         ;; Set overlay priority like
                         ;; `set-minibuffer-message' in Emacs 27.
                         (overlay-put ov 'priority 1100)
                         ov))))
           (apply func args))))
    (apply func args)))

;; You may ask why we copy the entire minor-mode definition into the
;; autoloads file, and autoload several private functions as well.
;; This is because enabling `selectrum-mode' does not actually require
;; any of the code in Selectrum. So, to improve startup time, we avoid
;; loading Selectrum when enabling `selectrum-mode'.

;;;###autoload
(progn
  (define-minor-mode selectrum-mode
    "Minor mode to use Selectrum for `completing-read'."
    :global t
    (if selectrum-mode
        (progn
          ;; Make sure not to blow away saved variable values if mode
          ;; is enabled again when already on.
          (selectrum-mode -1)
          (setq selectrum-mode t)
          (setq selectrum--old-completing-read-function
                (default-value 'completing-read-function))
          (setq-default completing-read-function
                        #'selectrum-completing-read)
          (setq selectrum--old-read-buffer-function
                (default-value 'read-buffer-function))
          (setq-default read-buffer-function
                        #'selectrum-read-buffer)
          (setq selectrum--old-read-file-name-function
                (default-value 'read-file-name-function))
          (setq-default read-file-name-function
                        #'selectrum-read-file-name)
          (setq selectrum--old-completion-in-region-function
                (default-value 'completion-in-region-function))
          (when selectrum-complete-in-buffer
            (setq-default completion-in-region-function
                          #'selectrum-completion-in-region))
          (advice-add #'completing-read-multiple :override
                      #'selectrum-completing-read-multiple)
          ;; No sharp quote because Dired may not be loaded yet.
          (advice-add 'dired-read-dir-and-switches :around
                      #'selectrum--fix-dired-read-dir-and-switches)
          ;; No sharp quote because `read-library-name' is not defined
          ;; in older Emacs versions.
          (advice-add 'read-library-name :override
                      #'selectrum-read-library-name)
          (advice-add #'minibuffer-message :around
                      #'selectrum--fix-minibuffer-message)
          (define-key minibuffer-local-map
            [remap previous-matching-history-element]
            'selectrum-select-from-history))
      (when (equal (default-value 'completing-read-function)
                   #'selectrum-completing-read)
        (setq-default completing-read-function
                      selectrum--old-completing-read-function))
      (when (equal (default-value 'read-buffer-function)
                   #'selectrum-read-buffer)
        (setq-default read-buffer-function
                      selectrum--old-read-buffer-function))
      (when (equal (default-value 'read-file-name-function)
                   #'selectrum-read-file-name)
        (setq-default read-file-name-function
                      selectrum--old-read-file-name-function))
      (when (equal (default-value 'completion-in-region-function)
                   #'selectrum-completion-in-region)
        (setq-default completion-in-region-function
                      selectrum--old-completion-in-region-function))
      (advice-remove #'completing-read-multiple
                     #'selectrum-completing-read-multiple)
      ;; No sharp quote because Dired may not be loaded yet.
      (advice-remove 'dired-read-dir-and-switches
                     #'selectrum--fix-dired-read-dir-and-switches)
      ;; No sharp quote because `read-library-name' is not defined in
      ;; older Emacs versions.
      (advice-remove 'read-library-name #'selectrum-read-library-name)
      (advice-remove #'minibuffer-message #'selectrum--fix-minibuffer-message)
      (when (eq (lookup-key minibuffer-local-map
                            [remap previous-matching-history-element])
                #'selectrum-select-from-history)
        (define-key minibuffer-local-map
          [remap previous-matching-history-element] nil)))))

;;;; Closing remarks

(provide 'selectrum)

;; Local Variables:
;; checkdoc-verb-check-experimental-flag: nil
;; indent-tabs-mode: nil
;; outline-regexp: ";;;;* "
;; sentence-end-double-space: nil
;; End:

;;; selectrum.el ends here<|MERGE_RESOLUTION|>--- conflicted
+++ resolved
@@ -1456,7 +1456,6 @@
              (candidate (selectrum--get-candidate index))
              (full (selectrum--get-full candidate)))
         (progn
-<<<<<<< HEAD
           ;; Ignore for prompt selection.
           (unless (and selectrum--current-candidate-index
                        (< selectrum--current-candidate-index 0))
@@ -1481,33 +1480,8 @@
              'selectrum-candidate-inserted-hook
              full selectrum--read-args))
           ;; Ensure refresh of UI. The input input string might be the
-          ;; same when the prompt was selected, this will switch
-          ;; selection to first candidate in that case.
-=======
-          (if (not selectrum--crm-p)
-              (progn
-                (delete-region (minibuffer-prompt-end)
-                               (point-max))
-                (insert full))
-            (goto-char
-             (if (re-search-backward crm-separator
-                                     (minibuffer-prompt-end) t)
-                 (match-end 0)
-
-               (minibuffer-prompt-end)))
-            (delete-region (point) (point-max))
-            (insert full)
-            (when-let ((match
-                        (assoc crm-separator selectrum--crm-separator-alist)))
-              (insert (cdr match))))
-          (apply
-           #'run-hook-with-args
-           'selectrum-candidate-inserted-hook
-           candidate selectrum--read-args)
-          ;; Ensure refresh of UI. The input input string might be the
           ;; same when the prompt was reinserted. When the prompt was
           ;; selected this will switch selection to first candidate.
->>>>>>> 0af3e665
           (setq selectrum--previous-input-string nil))
       (unless completion-fail-discreetly
         (ding)
