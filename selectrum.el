;;; selectrum.el --- Easily select item from list -*- lexical-binding: t -*-

;; Copyright (C) 2019 Radon Rosborough

;; Author: Radon Rosborough <radon.neon@gmail.com>
;; Created: 8 Dec 2019
;; Homepage: https://github.com/raxod502/selectrum
;; Keywords: extensions
;; Package-Requires: ((emacs "25.1"))
;; SPDX-License-Identifier: MIT
;; Version: 1.0

;;; Commentary:

;; Selectrum is a better solution for incremental narrowing in Emacs,
;; replacing Helm, Ivy, and IDO. Its design philosophy is based on
;; choosing the right abstractions and prioritizing consistency and
;; predictability over special-cased improvements for particular
;; cases. As such, Selectrum follows existing Emacs conventions where
;; they exist and are reasonable, and it declines to implement
;; features which have marginal benefit compared to the additional
;; complexity of a new interface.

;; Getting started: Selectrum provides a global minor mode,
;; `selectrum-mode', which enhances `completing-read' and all related
;; functions automatically without the need for further configuration.

;; Please see https://github.com/raxod502/selectrum for more
;; information.

;;; Code:

;; To see the outline of this file, run M-x outline-minor-mode and
;; then press C-c @ C-t. To also show the top-level functions and
;; variable declarations in each section, run M-x occur with the
;; following query: ^;;;;* \|^(

;;;; Libraries

(require 'cl-lib)
(require 'crm)
(require 'map)
(require 'regexp-opt)
(require 'seq)
(require 'subr-x)

;;;; Faces

(defface selectrum-current-candidate
  '((t :inherit highlight))
  "Face used to highlight the currently selected candidate."
  :group 'selectrum-faces)

(defface selectrum-primary-highlight
  '((t :weight bold))
  "Face used to highlight the parts of candidates that match the input."
  :group 'selectrum-faces)

(defface selectrum-secondary-highlight
  '((t :inherit selectrum-primary-highlight :underline t))
  "Additional face used to highlight parts of candidates.
May be used to highlight parts of candidates that match specific
parts of the input."
  :group 'selectrum-faces)

(defface selectrum-completion-annotation
  '((t :inherit completions-annotations))
  "Face used to display annotations in `selectrum-completion-in-region'."
  :group 'selectrum-faces)

(defface selectrum-completion-docsig
  '((t :inherit selectrum-completion-annotation :slant italic))
  "Face used to display docsigs in `selectrum-completion-in-region'."
  :group 'selectrum-faces)

;;;; Variables

(defvar selectrum-should-sort-p t
  "Non-nil if preprocessing and refinement functions should sort.
This is let-bound to nil in some contexts, and should be
respected by user functions for optimal results.")

;;;; User options

(defgroup selectrum nil
  "Simple incremental narrowing framework with sane API."
  :group 'convenience
  :prefix "selectrum-"
  :link '(url-link "https://github.com/raxod502/selectrum"))

(defcustom selectrum-num-candidates-displayed 10
  "Maximum number of candidates which are displayed at the same time.
The height of the minibuffer will be this number of rows plus one
for the prompt line, assuming no multiline text."
  :type 'number)

(defun selectrum-default-candidate-refine-function (input candidates)
  "Default value of `selectrum-refine-candidates-function'.
Return only candidates that contain the input as a substring.
INPUT is a string, CANDIDATES is a list of strings."
  (let ((regexp (regexp-quote input)))
    (cl-delete-if-not
     (lambda (candidate)
       (string-match-p regexp candidate))
     (copy-sequence candidates))))

(defcustom selectrum-refine-candidates-function
  #'selectrum-default-candidate-refine-function
  "Function used to decide which candidates should be displayed.
Receives two arguments, the user input (a string) and the list of
candidates (strings).

Returns a new list of candidates. Should not modify the input
list. The returned list may be modified by Selectrum, so a copy
of the input should be made. (Beware that `cl-remove-if' doesn't
make a copy if there's nothing to remove.)"
  :type 'function)

(defun selectrum-default-candidate-preprocess-function (candidates)
  "Default value of `selectrum-preprocess-candidates-function'.
Sort first by length and then alphabetically. CANDIDATES is a
list of strings."
  (if selectrum-should-sort-p
      (sort candidates
            (lambda (c1 c2)
              (or (< (length c1)
                     (length c2))
                  (and (= (length c1)
                          (length c2))
                       (string-lessp c1 c2)))))
    candidates))

(defcustom selectrum-preprocess-candidates-function
  #'selectrum-default-candidate-preprocess-function
  "Function used to preprocess the list of candidates.
Receive one argument, the list of candidates. Return a new list.
May modify the input list. The returned list may be modified by
Selectrum. Note that if you sort a list of candidates, you should
use a stable sort. That way, candidates which differ only in text
properties will retain their ordering, which may be significant
\(e.g. for `load-path' shadows in `read-library-name')."
  :type 'function)

(defun selectrum-default-candidate-highlight-function (input candidates)
  "Default value of `selectrum-highlight-candidates-function'.
Highlight the substring match with
`selectrum-primary-highlight'. INPUT is a string, CANDIDATES is a
list of strings."
  (let ((regexp (regexp-quote input)))
    (save-match-data
      (mapcar
       (lambda (candidate)
         (when (string-match regexp candidate)
           (setq candidate (copy-sequence candidate))
           (put-text-property
            (match-beginning 0) (match-end 0)
            'face 'selectrum-primary-highlight
            candidate))
         candidate)
       candidates))))

(defcustom selectrum-highlight-candidates-function
  #'selectrum-default-candidate-highlight-function
  "Function used to highlight matched candidates.
Receive two arguments, the input string and the list of
candidates (strings) that are going to be displayed (length at
most `selectrum-num-candidates-displayed'). Return a list of
propertized candidates. Do not modify the input list or
strings."
  :type 'function)

(defcustom selectrum-minibuffer-bindings
  '(([remap keyboard-quit]                    . abort-recursive-edit)
    ;; This is bound in `minibuffer-local-map' by loading `delsel', so
    ;; we have to account for it too.
    ([remap minibuffer-keyboard-quit]         . abort-recursive-edit)
    ;; Override both the arrow keys and C-n/C-p.
    ([remap previous-line]                    . selectrum-previous-candidate)
    ([remap next-line]                        . selectrum-next-candidate)
    ([remap previous-line-or-history-element] . selectrum-previous-candidate)
    ([remap next-line-or-history-element]     . selectrum-next-candidate)
    ([remap exit-minibuffer]
     . selectrum-select-current-candidate)
    ([remap scroll-down-command]              . selectrum-previous-page)
    ([remap scroll-up-command]                . selectrum-next-page)
    ;; Use `minibuffer-beginning-of-buffer' for Emacs >=27 and
    ;; `beginning-of-buffer' for Emacs <=26.
    ([remap minibuffer-beginning-of-buffer]   . selectrum-goto-beginning)
    ([remap beginning-of-buffer]              . selectrum-goto-beginning)
    ([remap end-of-buffer]                    . selectrum-goto-end)
    ([remap kill-ring-save]                   . selectrum-kill-ring-save)
    ([remap previous-matching-history-element]
     . selectrum-select-from-history)
    ([remap previous-history-element]
     . selectrum-previous-history-element)
    ([remap next-history-element]
     . selectrum-next-history-element)
    ("C-j"                                    . selectrum-submit-exact-input)
    ("TAB"
     . selectrum-insert-current-candidate))
  "Keybindings enabled in minibuffer. This is not a keymap.
Rather it is an alist that is converted into a keymap just before
entering the minibuffer. The keys are strings or raw key events
and the values are command symbols."
  :type '(alist
          :key-type sexp
          :value-type function))

(defcustom selectrum-candidate-selected-hook nil
  "Normal hook run when the user selects a candidate.
It gets the same arguments as `selectrum-read' got, prepended
with the string the user selected."
  :type 'hook)

(defcustom selectrum-candidate-inserted-hook nil
  "Normal hook run when the user inserts a candidate.
\(This happens by typing \\[selectrum-insert-current-candidate].)
It gets the same arguments as `selectrum-read' got, prepended
with the string the user inserted."
  :type 'hook)

(defcustom selectrum-count-style 'matches
  "The style to use for displaying count information before the prompt.

Possible values are:

- \\='matches: Show the total number of matches.
- \\='current/matches: Show the index of current match and the total number of
  matches.
- nil: Show nothing."
  :type '(choice
          (const :tag "Disabled" nil)
          (const :tag "Count matches" 'matches)
          (const :tag "Count matches and show current match"
                 'current/matches)))

(defcustom selectrum-show-indices nil
  "Non-nil means to number the candidates (starting from 1).
This allows you to select one directly by providing a prefix
argument to `selectrum-select-current-candidate'."
  :type 'boolean)

(defcustom selectrum-right-margin-padding 1
  "The number of spaces to add after right margin text.
This only takes effect when the
`selectrum-candidate-display-right-margin' property is presented
in candidates.

This option is a workaround for 2 problems:

- Some terminals will wrap the last character of a line when it
  exactly fits.

- Emacs doesn't provide a method to calculate the exact pixel
  width of a unicode char, so a wide char can cause line
  wrapping."
  :type 'integer)

(defcustom selectrum-fix-minibuffer-height nil
  "Non-nil means the minibuffer always has the same height.
Even if there are fewer candidates."
  :type 'boolean)

;;;; Utility functions

;;;###autoload
(progn
  (defmacro selectrum--when-compile (cond &rest body)
    "Like `when', but COND is evaluated at compile time.
If it's nil, BODY is not even compiled."
    (declare (indent 1))
    (when (eval cond)
      `(progn ,@body))))

(defun selectrum--clamp (x lower upper)
  "Constrain X to be between LOWER and UPPER inclusive.
If X < LOWER, return LOWER. If X > UPPER, return UPPER. Else
return X."
  (min (max x lower) upper))

(defun selectrum--map-destructive (func lst)
  "Apply FUNC to each element of LST, returning the new list.
Modify the original list destructively, instead of allocating a
new one."
  (prog1 lst
    (while lst
      (setcar lst (funcall func (car lst)))
      (setq lst (cdr lst)))))

(defun selectrum--move-to-front-destructive (elt lst)
  "Move all instances of ELT to front of LST, if present.
Make comparisons using `equal'. Modify the input list
destructively and return the modified list."
  (let* ((elts nil)
         ;; All problems in computer science are solved by an
         ;; additional layer of indirection.
         (lst (cons (make-symbol "dummy") lst))
         (link lst))
    (while (cdr link)
      (if (equal elt (cadr link))
          (progn
            (push (cadr link) elts)
            (setcdr link (cddr link)))
        (setq link (cdr link))))
    (nconc (nreverse elts) (cdr lst))))

(defun selectrum--normalize-collection (collection &optional predicate)
  "Normalize COLLECTION into a list of strings.
COLLECTION may be a list of strings or symbols or cons cells, an
obarray, a hash table, or a function, as per the docstring of
`try-completion'. The returned list may be mutated without
damaging the original COLLECTION.

If PREDICATE is non-nil, then it filters the collection as in
`try-completion'."
  (cond
   ;; Check for `functionp' first, because anonymous functions can be
   ;; mistaken for lists.
   ((functionp collection)
    (funcall collection "" predicate t))
   ((listp collection)
    (setq collection (copy-sequence collection))
    (when predicate
      (setq collection (cl-delete-if-not predicate collection)))
    (selectrum--map-destructive
     (lambda (elt)
       (setq elt (or (car-safe elt) elt))
       (when (symbolp elt)
         (setq elt (symbol-name elt)))
       elt)
     collection))
   ((hash-table-p collection)
    (let ((lst nil))
      (maphash
       (lambda (key val)
         (when (and (or (symbolp key)
                        (stringp key))
                    (or (null predicate)
                        (funcall predicate key val)))
           (push key lst)))
       collection)))
   ;; Use `vectorp' instead of `obarrayp' because the latter isn't
   ;; defined in Emacs 25.
   ((vectorp collection)
    (let ((lst nil))
      (mapatoms
       (lambda (elt)
         (when (or (null predicate)
                   (funcall predicate elt))
           (push (symbol-name elt) lst))))
      lst))
   (t
    (error "Unsupported collection type %S" (type-of collection)))))

(defun selectrum--get-full (candidate)
  "Get full form of CANDIDATE by inspecting text properties."
  (or (get-text-property 0 'selectrum-candidate-full candidate)
      candidate))

(defun selectrum--get-annotation-suffix (string annotation-func)
  "Get `selectrum-candidate-display-suffix' value for annotation.
Used to display STRING according to ANNOTATION-FUNC from
metadata."
  ;; Rule out situations where the annotation
  ;; is nil.
  (when-let ((annotation (funcall annotation-func string)))
    (propertize
     annotation
     'face 'selectrum-completion-annotation)))

(defun selectrum--get-margin-docsig (string docsig-func)
  "Get `selectrum-candidate-display-right-margin' value for docsig.
Used to display STRING according to DOCSIG-FUNC from metadata."
  (when-let ((docsig (funcall docsig-func string)))
    (propertize
     (format "%s" docsig)
     'face 'selectrum-completion-docsig)))

;;;; Minibuffer state

(defvar selectrum--start-of-input-marker nil
  "Marker at the start of the minibuffer user input.
This is used to prevent point from moving into the prompt.")

(defvar selectrum--end-of-input-marker nil
  "Marker at the end of the minibuffer user input.
This is used to prevent point from moving into the candidates.")

(defvar selectrum--preprocessed-candidates nil
  "Preprocessed list of candidates.
This is derived from the argument passed to `selectrum-read'. If
the collection is a list it is processed once by
`selectrum-preprocess-candidates-function' and saved in this
variable. If the collection is a function then that function is
stored in this variable instead, so that it can be called to get
a new list of candidates every time the input changes. (See
`selectrum-read' for more details on function collections.)

With a standard candidate list, the value of this variable is
subsequently passed to `selectrum-refine-candidates-function'.
With a dynamic candidate list (generated by a function), then the
returned list is subsequently passed also through
`selectrum-preprocess-candidates-function' each time the user
input changes. Either way, the results end up in
`selectrum--refined-candidates'.")

(defvar selectrum--refined-candidates nil
  "Refined list of candidates to be displayed.
This is derived from `selectrum--preprocessed-candidates' by
`selectrum-refine-candidates-function' (and, in the case of a
dynamic candidate list, also
`selectrum-preprocess-candidates-function') every time the user
input changes, and is subsequently passed to
`selectrum-highlight-candidates-function'.")

(defvar selectrum--current-candidate-index nil
  "Index of currently selected candidate, or nil if no candidates.")

(defvar selectrum--previous-input-string nil
  "Previous user input string in the minibuffer.
Used to check if the user input has changed and candidates need
to be re-filtered.")

(defvar selectrum--match-required-p nil
  "Non-nil if the user must select one of the candidates.
Equivalently, nil if the user is allowed to submit their own
input that does not match any of the displayed candidates.")

(defvar selectrum--crm-p nil
  "Non-nil for `selectrum-completing-read-multiple' sessions.")

(defvar selectrum--move-default-candidate-p nil
  "Non-nil means move default candidate to start of list.
Nil means select the default candidate initially even if it's not
at the start of the list.")

(defvar selectrum--default-candidate nil
  "Default candidate, or nil if none given.")

;; The existence of this variable is a bit of a mess, but we'll run
;; with it for now.
(defvar selectrum--visual-input nil
  "User input string as transformed by candidate refinement.
See `selectrum-refine-candidates-function'.")

(defvar selectrum--read-args nil
  "List of arguments passed to `selectrum-read'.
Passed to various hook functions.")

(defvar selectrum--count-overlay nil
  "Overlay used to display count information before prompt.")

(defvar selectrum--default-value-overlay nil
  "Overlay used to show the default candidate when the input is selected.")

(defvar selectrum--right-margin-overlays nil
  "A list of overlays used to display right margin text.")

(defvar selectrum--last-command nil
  "Name of last interactive command that invoked Selectrum.")

(defvar selectrum--last-prefix-arg nil
  "Prefix argument given to last interactive command that invoked Selectrum.")

(defvar selectrum--repeat nil
  "Non-nil means try to restore the minibuffer state during setup.
This is used to implement `selectrum-repeat'.")

(defvar selectrum--active-p nil
  "Non-nil means we are in a Selectrum session currently.")

(defvar selectrum--minibuffer nil
  "Minibuffer currently in use.")

(defvar selectrum--current-candidate-bounds nil
  "Cons cell of start and end of current candidate in minibuffer.")

(defvar selectrum--ensure-centered-timer nil
  "Timer to run `selectrum--ensure-current-candidate-centered'.")

(defvar selectrum--total-num-candidates nil
  "Saved number of candidates, used for `selectrum-show-indices'.")

;;;;; Minibuffer state utility functions

(defun selectrum--get-candidate (index)
  "Get candidate at given INDEX. Negative means get the current user input."
  (if (and index (>= index 0))
      (nth index selectrum--refined-candidates)
    (buffer-substring-no-properties
     selectrum--start-of-input-marker
     selectrum--end-of-input-marker)))

(defun selectrum--get-meta (setting &optional table pred input)
  "Get metadata SETTING from TABLE.
TABLE defaults to `minibuffer-completion-table'.
PRED defaults to `minibuffer-completion-predicate'.
INPUT defaults to current selectrum input string."
  (let ((input (or input (selectrum--current-input)))
        (pred (or pred minibuffer-completion-predicate))
        (table (or table minibuffer-completion-table)))
    (when table
      (completion-metadata-get
       (completion-metadata input table pred) setting))))

(defun selectrum--get-candidates-from-table (&optional table pred)
  "Get candidates from TABLE.
TABLE defaults to `minibuffer-completion-table'.
PRED defaults to `minibuffer-completion-predicate'."
  (let ((annotf (or (selectrum--get-meta 'annotation-function table pred)
                    (plist-get completion-extra-properties
                               :annotation-function)))
        (strings (selectrum--normalize-collection
                  (or table minibuffer-completion-table)
                  (or pred minibuffer-completion-predicate))))
    (cond (annotf
           (let ((cands ()))
             (dolist (string strings (nreverse cands))
               (push (propertize
                      string
                      'selectrum-candidate-display-suffix
                      (selectrum--get-annotation-suffix
                       string annotf))
                     cands))))
          (t strings))))

(defun selectrum--current-input ()
  "Get current Selectrum input."
  (if (and selectrum--start-of-input-marker
           selectrum--end-of-input-marker)
      (buffer-substring
       selectrum--start-of-input-marker
       selectrum--end-of-input-marker)
    ""))

(defun selectrum-exhibit ()
  "Trigger an update of Selectrum's completion UI."
  (when-let ((mini (active-minibuffer-window)))
    (with-selected-window mini
      (when (and minibuffer-completion-table
                 (not (functionp selectrum--preprocessed-candidates)))
        (setq selectrum--preprocessed-candidates nil))
      (setq selectrum--previous-input-string nil)
      (selectrum--minibuffer-post-command-hook))))

;;;; Hook functions

(defun selectrum--count-info ()
  "Return a string of count information to be prepended to prompt."
  (let ((total (length selectrum--refined-candidates))
        (current (1+ (or selectrum--current-candidate-index -1))))
    (pcase selectrum-count-style
      ('matches         (format "%-4d " total))
      ('current/matches (format "%-6s " (format "%d/%d" current total)))
      (_                ""))))

(defun selectrum--ensure-current-candidate-centered ()
  "\"Scroll\" the minibuffer if needed to ensure current candidate visible.
This needs to be run on an idle timer since `posn-at-point' won't
work before redisplay.

Note that the current implementation produces an undesirable
gradual scrolling effect when browsing long candidates. This is
hard to avoid since Emacs does not have a good interface for
figuring out how many lines text will actually take up without
just rendering it to the screen and then checking."
  (when (and selectrum--active-p
             (car selectrum--current-candidate-bounds)
             (cdr selectrum--current-candidate-bounds))
    (with-current-buffer selectrum--minibuffer
      (let ((inhibit-read-only t))
        (when (let ((start
                     (cdr
                      (posn-actual-col-row
                       (posn-at-point
                        (car selectrum--current-candidate-bounds)))))
                    (end
                     (cdr
                      (posn-actual-col-row
                       (posn-at-point
                        (cdr selectrum--current-candidate-bounds)))))
                    (showing-everything-p
                     (posn-at-point (point-max)))
                    (height (1- (window-body-height))))
                (and (not showing-everything-p)
                     (or (not start)
                         (> start (/ height 2))
                         (and (or (not end)
                                  (>= end height))
                              (> start 1)))))
          (save-excursion
            (goto-char (1+ selectrum--end-of-input-marker))
            (delete-region
             (point)
             (save-excursion
               (end-of-visual-line)
               (condition-case _
                   (forward-char)
                 (end-of-buffer))
               (point))))
          ;; Redisplay and do it again.
          (setq selectrum--ensure-centered-timer
                (run-with-idle-timer
                 0 nil #'selectrum--ensure-current-candidate-centered)))))))

(defun selectrum--minibuffer-post-command-hook ()
  "Update minibuffer in response to user input."
  (goto-char (max (point) selectrum--start-of-input-marker))
  (goto-char (min (point) selectrum--end-of-input-marker))
  (save-excursion
    (let ((inhibit-read-only t)
          ;; Don't record undo information while messing with the
          ;; minibuffer, as per
          ;; <https://github.com/raxod502/selectrum/issues/31>.
          (buffer-undo-list t)
          (input (buffer-substring selectrum--start-of-input-marker
                                   selectrum--end-of-input-marker))
          (bound (marker-position selectrum--end-of-input-marker))
          (keep-mark-active (not deactivate-mark)))
      (unless (equal input selectrum--previous-input-string)
        (when (and (not selectrum--preprocessed-candidates)
                   minibuffer-completion-table)
          ;; No candidates were passed, initialize them from
          ;; `minibuffer-completion-table'.
          (setq selectrum--preprocessed-candidates
                (funcall selectrum-preprocess-candidates-function
                         (selectrum--get-candidates-from-table))))
        (setq selectrum--previous-input-string input)
        ;; Reset the persistent input, so that it will be nil if
        ;; there's no special attention needed.
        (setq selectrum--visual-input nil)
        (let ((cands (if (functionp selectrum--preprocessed-candidates)
                         (funcall selectrum-preprocess-candidates-function
                                  (let ((result
                                         (funcall
                                          selectrum--preprocessed-candidates
                                          input)))
                                    (if (stringp (car result))
                                        result
                                      (setq input (or (alist-get 'input result)
                                                      input))
                                      (setq selectrum--visual-input input)
                                      (alist-get 'candidates result))))
                       selectrum--preprocessed-candidates)))
          (setq selectrum--total-num-candidates (length cands))
          (setq selectrum--refined-candidates
                (funcall selectrum-refine-candidates-function input cands)))
        (when selectrum--move-default-candidate-p
          (setq selectrum--refined-candidates
                (selectrum--move-to-front-destructive
                 selectrum--default-candidate
                 selectrum--refined-candidates)))
        (setq selectrum--refined-candidates
              (selectrum--move-to-front-destructive
               input selectrum--refined-candidates))
        (setq selectrum--refined-candidates
              (delete "" selectrum--refined-candidates))
        (if selectrum--repeat
            (progn
              (setq selectrum--current-candidate-index
                    (and (> (length selectrum--refined-candidates) 0)
                         (min (or selectrum--current-candidate-index 0)
                              (1- (length selectrum--refined-candidates)))))
              (setq selectrum--repeat nil))
          (setq selectrum--current-candidate-index
                (cond
                 ((null selectrum--refined-candidates)
                  nil)
                 (selectrum--move-default-candidate-p
                  0)
                 (t
                  (or (cl-position selectrum--default-candidate
                                   selectrum--refined-candidates
                                   :key #'selectrum--get-full
                                   :test #'equal)
                      0))))))
      (overlay-put selectrum--count-overlay
                   'before-string (selectrum--count-info))
      (overlay-put selectrum--count-overlay
                   'priority 1)
      (while selectrum--right-margin-overlays
        (delete-overlay (pop selectrum--right-margin-overlays)))
      (setq input (or selectrum--visual-input input))
      (let ((first-index-displayed
             (if selectrum--current-candidate-index
                 (selectrum--clamp
                  ;; Adding one here makes it look slightly better, as
                  ;; there are guaranteed to be more candidates shown
                  ;; below the selection than above.
                  (1+ (- selectrum--current-candidate-index
                         (max 1 (/ selectrum-num-candidates-displayed 2))))
                  0
                  (max (- (length selectrum--refined-candidates)
                          selectrum-num-candidates-displayed)
                       0))
               0)))
        (delete-region bound (point-max))
        (goto-char (point-max))
        (let* ((highlighted-index (and selectrum--current-candidate-index
                                       (- selectrum--current-candidate-index
                                          first-index-displayed)))
               (displayed-candidates
                (seq-take
                 (nthcdr
                  first-index-displayed
                  selectrum--refined-candidates)
                 selectrum-num-candidates-displayed)))
          (setq displayed-candidates
                (seq-take displayed-candidates
                          selectrum-num-candidates-displayed))
          (when selectrum--default-value-overlay
            (delete-overlay selectrum--default-value-overlay)
            (setq selectrum--default-value-overlay nil))
          (if (or (and highlighted-index
                       (< highlighted-index 0))
                  (and (not selectrum--match-required-p)
                       (not displayed-candidates)))
              (if (= (minibuffer-prompt-end) bound)
                  (let ((str
                         (propertize
                          (format " [default value: %S]"
                                  (or selectrum--default-candidate 'none))
                          'face 'minibuffer-prompt))
                        (ol (make-overlay
                             (minibuffer-prompt-end)
                             (minibuffer-prompt-end))))
                    (put-text-property 0 1 'cursor t str)
                    (overlay-put ol 'after-string str)
                    (setq selectrum--default-value-overlay ol))
                (add-text-properties
                 (minibuffer-prompt-end) bound
                 '(face selectrum-current-candidate)))
            (remove-text-properties
             (minibuffer-prompt-end) bound
             '(face selectrum-current-candidate)))
          (let ((index 0))
            (setq selectrum--current-candidate-bounds (cons nil nil))
            (dolist (candidate (funcall
                                selectrum-highlight-candidates-function
                                input
                                displayed-candidates))
              (let ((displayed-candidate
                     (concat
                      (get-text-property
                       0 'selectrum-candidate-display-prefix
                       candidate)
                      candidate
                      (get-text-property
                       0 'selectrum-candidate-display-suffix
                       candidate)))
                    (right-margin (get-text-property
                                   0 'selectrum-candidate-display-right-margin
                                   candidate)))
                (when (equal index highlighted-index)
                  (setq displayed-candidate
                        (copy-sequence displayed-candidate))
                  ;; Avoid trampling highlighting done by
                  ;; `selectrum-highlight-candidates-function'. In
                  ;; Emacs<27 `add-face-text-property' has a bug but
                  ;; in Emacs>=27 `font-lock-prepend-text-property'
                  ;; doesn't work. Even though these functions are
                  ;; both supposed to do the same thing.
                  ;;
                  ;; Anyway, no need to clean up the text properties
                  ;; afterwards, as an update will cause all these
                  ;; strings to be thrown away and re-generated from
                  ;; scratch.
                  ;;
                  ;; See:
                  ;; <https://github.com/raxod502/selectrum/issues/21>
                  ;; <https://github.com/raxod502/selectrum/issues/58>
                  ;; <https://github.com/raxod502/selectrum/pull/76>
                  (if (version< emacs-version "27")
                      (font-lock-prepend-text-property
                       0 (length displayed-candidate)
                       'face 'selectrum-current-candidate displayed-candidate)
                    (add-face-text-property
                     0 (length displayed-candidate)
                     'selectrum-current-candidate
                     'append displayed-candidate)))
                (insert "\n")
                (when (equal index highlighted-index)
                  (setf (car selectrum--current-candidate-bounds)
                        (point-marker)))
                (when selectrum-show-indices
                  (let* ((abs-index (+ index first-index-displayed))
                         (num (number-to-string (1+ abs-index)))
                         (num-digits
                          (length
                           (number-to-string
                            selectrum--total-num-candidates))))
                    (insert
                     (propertize
                      (concat
                       (make-string (- num-digits (length num)) ? )
                       num " ")
                      'face
                      'minibuffer-prompt))))
                (insert displayed-candidate)
                (when (equal index highlighted-index)
                  (setf (cdr selectrum--current-candidate-bounds)
                        (point-marker)))
                (when right-margin
                  (let ((ol (make-overlay (point) (point))))
                    (overlay-put
                     ol 'after-string
                     (concat
                      (propertize
                       " "
                       'display
                       `(space :align-to (- right-fringe
                                            ,(string-width right-margin)
                                            selectrum-right-margin-padding)))
                      right-margin))
                    (push ol selectrum--right-margin-overlays))))
              (cl-incf index))
            ;; Simplest way to grow the minibuffer to size is to just
            ;; insert some extra newlines :P
            (when selectrum-fix-minibuffer-height
              (dotimes (_ (- selectrum-num-candidates-displayed index))
                (insert "\n")))))
        (add-text-properties bound (point-max) '(read-only t))
        (setq selectrum--end-of-input-marker (set-marker (make-marker) bound))
        (set-marker-insertion-type selectrum--end-of-input-marker t)
        (selectrum--fix-set-minibuffer-message))
      (when keep-mark-active
        (setq deactivate-mark nil))
      (when selectrum--ensure-centered-timer
        (cancel-timer selectrum--ensure-centered-timer)
        (setq selectrum--ensure-centered-timer nil))
      (setq selectrum--ensure-centered-timer
            (run-with-idle-timer
             0 nil #'selectrum--ensure-current-candidate-centered)))))

(defun selectrum--minibuffer-exit-hook ()
  "Clean up Selectrum from the minibuffer, and self-destruct this hook."
  (remove-hook
   'post-command-hook #'selectrum--minibuffer-post-command-hook 'local)
  (remove-hook 'minibuffer-exit-hook #'selectrum--minibuffer-exit-hook 'local)
  (when (overlayp selectrum--count-overlay)
    (delete-overlay selectrum--count-overlay))
  (setq selectrum--count-overlay nil)
  (while selectrum--right-margin-overlays
    (delete-overlay (pop selectrum--right-margin-overlays))))

(cl-defun selectrum--minibuffer-setup-hook
    (candidates &key default-candidate initial-input)
  "Set up minibuffer for interactive candidate selection.
CANDIDATES is the list of strings that was passed to
`selectrum-read'. DEFAULT-CANDIDATE, if provided, is added to the
list and sorted first. INITIAL-INPUT, if provided, is inserted
into the user input area to start with."
  (add-hook
   'minibuffer-exit-hook #'selectrum--minibuffer-exit-hook nil 'local)
  (setq selectrum--minibuffer (current-buffer))
  (setq selectrum--start-of-input-marker (point-marker))
  (if selectrum--repeat
      (insert selectrum--previous-input-string)
    (when initial-input
      (insert initial-input)))
  (setq selectrum--end-of-input-marker (point-marker))
  (set-marker-insertion-type selectrum--end-of-input-marker t)
  ;; If metadata specifies a custom sort function use it as
  ;; `selectrum-preprocess-candidates-function' for this session.
  (when-let ((sortf (selectrum--get-meta 'display-sort-function)))
    (setq-local selectrum-preprocess-candidates-function sortf))
  (setq selectrum--preprocessed-candidates
        (if (functionp candidates)
            candidates
          (funcall selectrum-preprocess-candidates-function candidates)))
  (setq selectrum--default-candidate default-candidate)
  ;; Make sure to trigger an "user input changed" event, so that
  ;; candidate refinement happens in `post-command-hook' and an index
  ;; is assigned.
  (setq selectrum--previous-input-string nil)
  (setq selectrum--count-overlay (make-overlay (point-min) (point-min)))
  (add-hook
   'post-command-hook
   #'selectrum--minibuffer-post-command-hook
   nil 'local))

;;;; Minibuffer commands

(defun selectrum-previous-candidate ()
  "Move selection to previous candidate, unless at beginning already."
  (interactive)
  (when selectrum--current-candidate-index
    (setq selectrum--current-candidate-index
          (max (if selectrum--match-required-p 0 -1)
               (1- selectrum--current-candidate-index)))))

(defun selectrum-next-candidate ()
  "Move selection to next candidate, unless at end already."
  (interactive)
  (when selectrum--current-candidate-index
    (setq selectrum--current-candidate-index
          (min (1- (length selectrum--refined-candidates))
               (1+ selectrum--current-candidate-index)))))

(defun selectrum-previous-page ()
  "Move selection upwards by one page, unless at beginning already."
  (interactive)
  (when selectrum--current-candidate-index
    (setq selectrum--current-candidate-index
          (max 0 (- selectrum--current-candidate-index
                    selectrum-num-candidates-displayed)))))

(defun selectrum-next-page ()
  "Move selection downwards by one page, unless at end already."
  (interactive)
  (when selectrum--current-candidate-index
    (setq selectrum--current-candidate-index
          (min (1- (length selectrum--refined-candidates))
               (+ selectrum--current-candidate-index
                  selectrum-num-candidates-displayed)))))

(defun selectrum-goto-beginning ()
  "Move selection to first candidate."
  (interactive)
  (when selectrum--current-candidate-index
    (setq selectrum--current-candidate-index 0)))

(defun selectrum-goto-end ()
  "Move selection to last candidate."
  (interactive)
  (when selectrum--current-candidate-index
    (setq selectrum--current-candidate-index
          (1- (length selectrum--refined-candidates)))))

(defun selectrum-kill-ring-save ()
  "Save current candidate to kill ring.
Or if there is an active region, save the region to kill ring."
  (interactive)
  (if (or (use-region-p) (not transient-mark-mode))
      (call-interactively #'kill-ring-save)
    (when selectrum--current-candidate-index
      (kill-new
       (selectrum--get-full
        (selectrum--get-candidate
         selectrum--current-candidate-index))))))

(defun selectrum--exit-with (candidate)
  "Exit minibuffer with given CANDIDATE.
If `selectrum--crm-p' is non-nil exit with the choosen candidates
plus CANDIDATE."
  (let* ((result (cond ((and selectrum--crm-p
                             (string-match crm-separator
                                           selectrum--previous-input-string))
                        (with-temp-buffer
                          (insert selectrum--previous-input-string)
                          (goto-char (point-min))
                          (while (re-search-forward crm-separator nil t))
                          (delete-region (point) (point-max))
                          (insert (selectrum--get-full candidate))
                          (buffer-string)))
                       (t
                        (apply
                         #'run-hook-with-args
                         'selectrum-candidate-selected-hook
                         candidate selectrum--read-args)
                        (selectrum--get-full candidate))))
         (inhibit-read-only t))
    (erase-buffer)
    (insert (if (string-empty-p result)
                (or selectrum--default-candidate result)
              result))
    (exit-minibuffer)))

(defun selectrum-select-current-candidate (&optional arg)
  "Exit minibuffer, picking the currently selected candidate.
If there are no candidates, return the current user input, unless
a match is required, in which case do nothing.

Give a prefix argument ARG to select the candidate at that index
\(counting from one, clamped to fall within the candidate list).
Zero means to select the current user input."
  (interactive "P")
  (let ((index (if arg
                   (min (1- (prefix-numeric-value arg))
                        (1- (length selectrum--refined-candidates)))
                 selectrum--current-candidate-index)))
    (when (or index (not selectrum--match-required-p))
      (selectrum--exit-with
       (selectrum--get-candidate index)))))

(defun selectrum-submit-exact-input ()
  "Exit minibuffer, using the current user input.
This differs from `selectrum-select-current-candidate' in that it
ignores the currently selected candidate, if one exists."
  (interactive)
  (unless selectrum--match-required-p
    (selectrum--exit-with
     (buffer-substring-no-properties
      selectrum--start-of-input-marker
      selectrum--end-of-input-marker))))

(defun selectrum-insert-current-candidate (&optional arg)
  "Insert current candidate into user input area.

With optional prefix argument ARG, insert the candidate at that
index (counting from one, clamped to fall within the candidate
list). A null or non-positive ARG inserts the candidate corresponding to
`selectrum--current-candidate-index'."
  (interactive "P")
  (when-let ((index (if (and arg
                             selectrum--refined-candidates
                             (> (prefix-numeric-value arg) 0))
                        (min (1- (prefix-numeric-value arg))
                             (1- (length selectrum--refined-candidates)))
                      selectrum--current-candidate-index)))
    (delete-region selectrum--start-of-input-marker
                   selectrum--end-of-input-marker)
    (let* ((candidate (nth index
                           selectrum--refined-candidates))
           (full (selectrum--get-full candidate)))
      (insert (if (not selectrum--crm-p)
                  full
                (let ((string ""))
                  (dolist (str (butlast
                                (split-string
                                 selectrum--previous-input-string
                                 crm-separator)))
                    (setq string (concat string str ",")))
                  (concat string full))))
      (add-to-history minibuffer-history-variable full)
      (apply
       #'run-hook-with-args
       'selectrum-candidate-inserted-hook
       candidate selectrum--read-args))))

(defun selectrum-previous-matching-history-element ()
  "Forward to `previous-matching-history-element'."
  (interactive)
  (let ((inhibit-read-only t))
    (save-restriction
      (narrow-to-region (point-min) selectrum--end-of-input-marker)
      (call-interactively 'previous-matching-history-element))
    (goto-char (minibuffer-prompt-end))))

(defun selectrum-next-history-element (arg)
  "Forward to `next-history-element'.
ARG has same meaning as in `next-history-element'."
  (interactive "p")
  (let ((inhibit-read-only t))
    (save-restriction
      (narrow-to-region (point-min) selectrum--end-of-input-marker)
      (next-history-element arg))
    (goto-char (minibuffer-prompt-end))))

(defun selectrum-previous-history-element (arg)
  "Forward to `previous-history-element'.
ARG has same meaning as in `previous-history-element'."
  (interactive "p")
  (let ((inhibit-read-only t))
    (save-restriction
      (narrow-to-region (point-min) selectrum--end-of-input-marker)
      (previous-history-element arg))
    (goto-char (minibuffer-prompt-end))))

(defun selectrum-select-from-history ()
  "Select a candidate from the minibuffer history.
If Selectrum isn't active, insert this candidate into the
minibuffer."
  (interactive)
  (let ((selectrum-should-sort-p nil)
        (enable-recursive-minibuffers t)
        (history (symbol-value minibuffer-history-variable)))
    (when (eq history t)
      (user-error "No history is recorded for this command"))
    (let ((result
           (let ((selectrum-candidate-inserted-hook nil)
                 (selectrum-candidate-selected-hook nil))
             (selectrum-read "History: " history :history t))))
      (if (and selectrum--match-required-p
               (not (member result selectrum--refined-candidates)))
          (user-error "That history element is not one of the candidates")
        (if selectrum--active-p
            (selectrum--exit-with result)
          (insert result))))))

;;;; Main entry points

(defmacro selectrum--let-maybe (pred varlist &rest body)
  "If PRED evaluates to non-nil, bind variables in VARLIST and eval BODY.
Otherwise, just eval BODY."
  (declare (indent 0))
  `(if ,pred
       (let ,varlist
         ,@body)
     ,@body))

(defmacro selectrum--save-global-state (&rest body)
  "Eval BODY, restoring all Selectrum global variables afterward."
  (declare (indent 0))
  `(let (,@(mapcar
            (lambda (var)
              `(,var ,var))
            '(selectrum--start-of-input-marker
              selectrum--end-of-input-marker
              selectrum--preprocessed-candidates
              selectrum--refined-candidates
              selectrum--match-required-p
              selectrum--move-default-candidate-p
              selectrum--default-candidate
              selectrum--visual-input
              selectrum--read-args
              selectrum--count-overlay
              selectrum--default-value-overlay
              selectrum--right-margin-overlays
              selectrum--repeat
              selectrum--active-p
              selectrum--minibuffer
              selectrum--current-candidate-bounds
              selectrum--ensure-centered-timer)))
     ;; https://github.com/raxod502/selectrum/issues/39#issuecomment-618350477
     (selectrum--let-maybe
       selectrum--active-p
       (,@(mapcar
           (lambda (var)
             `(,var ,var))
           '(selectrum--current-candidate-index
             selectrum--previous-input-string
             selectrum--last-command
             selectrum--last-prefix-arg)))
       ,@body)))

(cl-defun selectrum-read
    (prompt candidates &rest args &key
            default-candidate initial-input require-match
            history no-move-default-candidate
            may-modify-candidates
            minibuffer-completion-table
            minibuffer-completion-predicate)
  "Prompt user with PROMPT to select one of CANDIDATES.
Return the selected string.

CANDIDATES is a list of strings or a function to dynamically
generate them. If CANDIDATES is a function, then it receives one
argument, the current user input, and returns the list of
strings. If CANDIDATES are nil the candidates will be computed
from MINIBUFFER-COMPLETION-TABLE.

Instead of a list of strings, the function may alternatively
return an alist with the following keys:
- `candidates': list of strings, as above.
- `input' (optional): transformed user input, used for
  highlighting (see `selectrum-highlight-candidates-function').

PROMPT should generally end in a colon and space. Additional
keyword ARGS are accepted.

DEFAULT-CANDIDATE, if provided, is sorted first in the list if
it's present.

INITIAL-INPUT, if provided, is inserted into the user input area
initially (with point at the end).

REQUIRE-MATCH, if non-nil, means the user must select one of the
listed candidates (so, for example,
\\[selectrum-submit-exact-input] has no effect).

HISTORY is the `minibuffer-history-variable' to use (by default
`minibuffer-history').

NO-MOVE-DEFAULT-CANDIDATE, if non-nil, means that the default
candidate is not sorted first. Instead, it is left at its
original position in the candidate list. However, it is still
selected initially. This is handy for `switch-to-buffer' and
friends, for which getting the candidate list out of order at all
is very confusing.

MAY-MODIFY-CANDIDATES, if non-nil, means that Selectrum is
allowed to modify the CANDIDATES list destructively. Otherwise a
copy is made.

For MINIBUFFER-COMPLETION-TABLE and
MINIBUFFER-COMPLETION-PREDICATE see `minibuffer-completion-table'
and `minibuffer-completion-predicate'. They are used for internal
purposes and compatibility to Emacs completion API. By passing
these as keyword arguments they will be dynamically bound as per
semantics of `cl-defun'."
  (unless may-modify-candidates
    (setq candidates (copy-sequence candidates)))
  (selectrum--save-global-state
    (setq selectrum--read-args (cl-list* prompt candidates args))
    (unless selectrum--repeat
      (setq selectrum--last-command this-command)
      (setq selectrum--last-prefix-arg current-prefix-arg))
    (setq selectrum--match-required-p require-match)
    (setq selectrum--move-default-candidate-p (not no-move-default-candidate))
    (let ((keymap (make-sparse-keymap)))
      (set-keymap-parent keymap minibuffer-local-map)
      ;; Use `map-apply' instead of `map-do' as the latter is not
      ;; available in Emacs 25.
      (map-apply
       (lambda (key cmd)
         (when (stringp key)
           (setq key (kbd key)))
         (define-key keymap key cmd))
       selectrum-minibuffer-bindings)
      (minibuffer-with-setup-hook
          (lambda ()
            (selectrum--minibuffer-setup-hook
             candidates
             :default-candidate default-candidate
             :initial-input initial-input))
        (let* ((minibuffer-allow-text-properties t)
               (resize-mini-windows 'grow-only)
               (max-mini-window-height
                (1+ selectrum-num-candidates-displayed))
               ;; Need to bind this back to its standard value due to
               ;; <https://github.com/raxod502/selectrum/issues/61>.
               ;; What happens is `selectrum-read-file-name' binds
               ;; `completing-read-function' to
               ;; `selectrum--completing-read-file-name', so if you
               ;; invoke another Selectrum command recursively then it
               ;; inherits that binding, even if the new Selectrum
               ;; command is not reading file names. This causes an
               ;; error. Arguably this solution is a bit of a hack but
               ;; it should work "well enough" for now. If we
               ;; encounter more trouble then we shall come up with a
               ;; proper solution.
               (completing-read-function
                #'selectrum-completing-read)
               ;; <https://github.com/raxod502/selectrum/issues/99>
               (icomplete-mode nil)
               (selectrum--active-p t))
          (read-from-minibuffer
           prompt nil keymap nil
           (or history 'minibuffer-history)))))))

;;;###autoload
(defun selectrum-completing-read
    (prompt collection &optional
            predicate require-match initial-input
            hist def inherit-input-method)
  "Read choice using Selectrum. Can be used as `completing-read-function'.
For PROMPT, COLLECTION, PREDICATE, REQUIRE-MATCH, INITIAL-INPUT,
HIST, DEF, and INHERIT-INPUT-METHOD, see `completing-read'."
  (ignore initial-input inherit-input-method)
<<<<<<< HEAD
  (substring-no-properties
   (selectrum-read
    prompt (selectrum--normalize-collection collection predicate)
    ;; Don't pass `initial-input'. We use it internally but it's
    ;; deprecated in `completing-read' and doesn't work well with the
    ;; Selectrum paradigm except in specific cases that we control.
    :default-candidate (or (car-safe def) def)
    :require-match (eq require-match t)
    :history hist
    :may-modify-candidates t)))
=======
  (selectrum-read
   prompt nil
   ;; Don't pass `initial-input'. We use it internally but it's
   ;; deprecated in `completing-read' and doesn't work well with the
   ;; Selectrum paradigm except in specific cases that we control.
   :default-candidate (or (car-safe def) def)
   :require-match (eq require-match t)
   :history hist
   :may-modify-candidates t
   :minibuffer-completion-table collection
   :minibuffer-completion-predicate predicate))
>>>>>>> c7934978

(defvar selectrum--old-completing-read-function nil
  "Previous value of `completing-read-function'.")

;;;###autoload
(defun selectrum-completing-read-multiple
    (prompt table &optional predicate require-match initial-input
            hist def _inherit-input-method)
  "Read one or more choices using Selectrum.
Replaces `completing-read-multiple'. For PROMPT, TABLE,
PREDICATE, REQUIRE-MATCH, INITIAL-INPUT, HIST, DEF, and
INHERIT-INPUT-METHOD, see `completing-read-multiple'."
  (let* ((crm-completion-table table)
         (crm-separator crm-separator)
         (coll (all-completions "" #'crm--collection-fn predicate))
         (candidates
          (lambda (input)
            (let ((beg 0)
                  (inputs ()))
              (while (string-match crm-separator input beg)
                (push (substring input beg (match-beginning 0))
                      inputs)
                (setq beg (match-end 0)))
              (let ((coll (cl-delete-if
                           (lambda (i)
                             (member i inputs))
                           (copy-sequence coll)))
                    (ninput (substring input beg)))
                `((input . ,ninput)
                  (candidates . ,coll))))))
         (res nil))
    (setq
     res
     (minibuffer-with-setup-hook
         (lambda ()
           (setq-local selectrum--crm-p t)
           (let ((inhibit-read-only t))
             (save-excursion
               (goto-char (minibuffer-prompt-end))
               (when (search-backward ":" nil t)
                 (insert
                  (apply #'propertize
                         (format " [add more using %s and %s]"
                                 (substitute-command-keys
                                  "\\[selectrum-insert-current-candidate]")
                                 (if (equal crm-separator "[ \t]*,[ \t]*")
                                     "\",\""
                                   "crm-separator"))
                         (text-properties-at (point))))))))
       (selectrum-read
        prompt
        candidates
        :require-match require-match
        :initial-input initial-input
        :history hist
        :default-candidate def
<<<<<<< HEAD
        :may-modify-candidates t)))
    (mapcar #'substring-no-properties
            (split-string res crm-separator t))))
=======
        :may-modify-candidates t
        :minibuffer-completion-table table
        :minibuffer-completion-predicate predicate)))
    (split-string res crm-separator t)))
>>>>>>> c7934978

;;;###autoload
(defun selectrum-completion-in-region
    (start end collection predicate)
  "Complete in-buffer text using a list of candidates.
Can be used as `completion-in-region-function'. For START, END,
COLLECTION, and PREDICATE, see `completion-in-region'."
  (let* ((input (buffer-substring-no-properties start end))
         (meta (completion-metadata input collection predicate))
         (category (cdr (assq 'category meta)))
         (bound (pcase category
                  ('file start)
                  (_ (+ start (car (completion-boundaries
                                    input collection predicate ""))))))
         (exit-func (plist-get completion-extra-properties
                               :exit-function))
         (cands (nconc
                 (completion-all-completions input collection predicate
                                             (- end start) meta)
                 nil))
         (exit-status nil)
         (result nil))
    (if (null cands)
        (progn (unless completion-fail-discreetly (ding))
               (message "No match"))
      (pcase category
        ('file (setq result (selectrum--completing-read-file-name
                             "Completion: " collection predicate
                             nil input))
               (setq exit-status 'finished))
        (_
         (let* ((annotation-func (plist-get completion-extra-properties
                                            :annotation-function))
                (docsig-func (plist-get completion-extra-properties
                                        :company-docsig))
                (display-sort-func (cdr (assq 'display-sort-function meta)))
                (cands (selectrum--map-destructive
                        (lambda (cand)
                          (propertize
                           cand
                           'selectrum-candidate-display-suffix
                           (when annotation-func
                             (selectrum--get-annotation-suffix
                              cand annotation-func))
                           'selectrum-candidate-display-right-margin
                           (when docsig-func
                             (selectrum--get-margin-docsig
                              cand docsig-func))))
                        cands))
                (selectrum-should-sort-p selectrum-should-sort-p))
           (when display-sort-func
             (setq cands (funcall display-sort-func cands))
             ;; FIXME: This will set `selectrum-should-sort-p' for any
             ;; recursive minibuffer sessions, too.
             (setq selectrum-should-sort-p nil))
           (pcase (length cands)
             ;; We already rule out the situation where `cands' is empty.
             (`1 (setq result (car cands)))
             ( _ (setq result (selectrum-read
                               "Completion: " cands
                               ;; Don't pass
                               ;; `minibuffer-completion-table' and
                               ;; `minibuffer-completion-predicate'
                               ;; here because currently this function
                               ;; handles all metadata for region
                               ;; completion itself.
                               :may-modify-candidates t))))
           (setq exit-status
                 (cond ((not (member result cands)) 'sole)
                       (t 'finished))))))
      (delete-region bound end)
      (insert (substring-no-properties result))
      (when exit-func
        (funcall exit-func result exit-status)))))

(defvar selectrum--old-completion-in-region-function nil
  "Previous value of `completion-in-region-function'.")

;;;###autoload
(defun selectrum-read-buffer (prompt &optional def require-match predicate)
  "Read buffer using Selectrum. Can be used as `read-buffer-function'.
Actually, as long as `selectrum-completing-read' is installed in
`completing-read-function', `read-buffer' already uses Selectrum.
Installing this function in `read-buffer-function' makes sure the
buffers are sorted in the default order (most to least recently
used) rather than in whatever order is defined by
`selectrum-preprocess-candidates-function', which is likely to be
less appropriate. It also allows you to view hidden buffers,
which is otherwise impossible due to tricky behavior of Emacs'
completion machinery. For PROMPT, DEF, REQUIRE-MATCH, and
PREDICATE, see `read-buffer'."
  (let ((selectrum-should-sort-p nil)
        (candidates
         (lambda (input)
           (let* ((buffers (mapcar #'buffer-name (buffer-list)))
                  (candidates (if predicate
                                  (cl-delete-if-not predicate buffers)
                                buffers)))
             (if (string-prefix-p " " input)
                 (progn
                   (setq input (substring input 1))
                   (setq candidates
                         (cl-delete-if-not
                          (lambda (name)
                            (string-prefix-p " " name))
                          candidates)))
               (setq candidates
                     (cl-delete-if
                      (lambda (name)
                        (string-prefix-p " " name))
                      candidates)))
             `((candidates . ,candidates)
               (input . ,input))))))
<<<<<<< HEAD
    (substring-no-properties
     (selectrum-read
      prompt candidates
      :default-candidate def
      :require-match (eq require-match t)
      :history 'buffer-name-history
      :no-move-default-candidate t
      :may-modify-candidates t))))
=======
    (selectrum-read
     prompt candidates
     :default-candidate def
     :require-match (eq require-match t)
     :history 'buffer-name-history
     :no-move-default-candidate t
     :may-modify-candidates t
     :minibuffer-completion-table #'internal-complete-buffer
     :minibuffer-completion-predicate predicate)))
>>>>>>> c7934978

(defvar selectrum--old-read-buffer-function nil
  "Previous value of `read-buffer-function'.")

(defun selectrum--completing-read-file-name
    (prompt collection &optional
            predicate require-match initial-input
            hist def _inherit-input-method)
  "Selectrums completing read function for `read-file-name-default'.
For PROMPT, COLLECTION, PREDICATE, REQUIRE-MATCH, INITIAL-INPUT,
            HIST, DEF, _INHERIT-INPUT-METHOD see `completing-read'."
  (let ((coll
         (lambda (input)
           (let* (;; Full path of input dir (might include shadowed parts).
                  (dir (or (file-name-directory input) ""))
                  ;; The input used for matching current dir entries.
                  (ematch (file-name-nondirectory input))
                  ;; Adjust original collection for Selectrum.
                  (cands
                   (condition-case _
                       (funcall collection dir
                                (lambda (i)
                                  (when (and (or (not predicate)
                                                 (funcall predicate i))
                                             (not (member
                                                   i '("./" "../"))))
                                    (prog1 t
                                      (add-text-properties
                                       0 (length i)
                                       `(selectrum-candidate-full
                                         ,(concat dir i))
                                       i))))
                                t)
                     ;; May happen in case user quits out
                     ;; of a TRAMP prompt.
                     (quit))))
             `((input . ,ematch)
               (candidates . ,cands))))))
<<<<<<< HEAD
    (substring-no-properties
     (selectrum-read
      prompt coll
      :default-candidate (or (car-safe def) def)
      :initial-input (or (car-safe initial-input) initial-input)
      :history hist
      :require-match (eq require-match t)
      :may-modify-candidates t))))
=======
    (selectrum-read
     prompt coll
     :default-candidate (or (car-safe def) def)
     :initial-input (or (car-safe initial-input) initial-input)
     :history hist
     :require-match (eq require-match t)
     :may-modify-candidates t
     :minibuffer-completion-table collection
     :minibuffer-completion-predicate predicate)))
>>>>>>> c7934978

;;;###autoload
(defun selectrum-read-file-name
    (prompt &optional dir default-filename mustmatch initial predicate)
  "Read file name using Selectrum. Can be used as `read-file-name-function'.
For PROMPT, DIR, DEFAULT-FILENAME, MUSTMATCH, INITIAL, and
PREDICATE, see `read-file-name'."
  (let ((completing-read-function #'selectrum--completing-read-file-name))
    (read-file-name-default
     prompt dir default-filename mustmatch initial predicate)))

(defvar selectrum--old-read-file-name-function nil
  "Previous value of `read-file-name-function'.")

;;;###autoload
(defun selectrum-read-directory-name
    (prompt &optional dir default-dirname mustmatch initial)
  "Read directory name using Selectrum.
Same as `read-directory-name' except it handles default
candidates a bit better (in particular you can immediately press
\\[selectrum-select-current-candidate] to use the current
directory). For PROMPT, DIR, DEFAULT-DIRNAME, MUSTMATCH, and
INITIAL, see `read-directory-name'."
  (let* ((dir (expand-file-name (or dir default-directory)))
         (default (directory-file-name (or default-dirname initial dir))))
    ;; Elisp way of getting the parent directory. If we get nil, that
    ;; means the default was a relative path with only one component,
    ;; so the parent directory is dir.
    (setq dir (or (file-name-directory
                   (directory-file-name default))
                  dir))
    (selectrum-read-file-name
     prompt dir
     ;; show current dir first
     (file-name-as-directory
      (file-name-nondirectory default))
     mustmatch nil #'file-directory-p)))

;;;###autoload
(defun selectrum--fix-dired-read-dir-and-switches (func &rest args)
  "Make \\[dired] do the \"right thing\" with its default candidate.
By default \\[dired] uses `read-file-name' internally, which
causes Selectrum to provide you with the first file inside the
working directory as the default candidate. However, it would
arguably be more semantically appropriate to use
`read-directory-name', and this is especially important for
Selectrum since this causes it to provide you with the working
directory itself as the default candidate.

To test that this advice is working correctly, type \\[dired] and
accept the default candidate. You should have opened the working
directory in Dired, and not a filtered listing for the current
file.

This is an `:around' advice for `dired-read-dir-and-switches'.
FUNC and ARGS are standard as in any `:around' advice."
  (cl-letf* ((orig-read-file-name (symbol-function #'read-file-name))
             ((symbol-function #'read-file-name)
              (lambda (prompt &optional
                              dir default-filename
                              mustmatch initial _predicate)
                (cl-letf (((symbol-function #'read-file-name)
                           orig-read-file-name))
                  (read-directory-name
                   prompt dir default-filename mustmatch initial)))))
    (apply func args)))

(defun selectrum--trailing-components (n path)
  "Take at most N trailing components of PATH.
For large enough N, return PATH unchanged."
  (let* ((n (min n (1+ (cl-count ?/ path))))
         (regexp (concat (string-join (make-list n "[^/]*") "/") "$")))
    (save-match-data
      (string-match regexp path)
      (match-string 0 path))))

;;;###autoload
(defun selectrum-read-library-name ()
  "Read and return a library name.
Similar to `read-library-name' except it handles `load-path'
shadows correctly."
  (eval-and-compile
    (require 'find-func))
  (let ((suffix-regexp (concat (regexp-opt (find-library-suffixes)) "\\'"))
        (table (make-hash-table :test #'equal))
        (lst nil))
    (dolist (dir (or find-function-source-path load-path))
      (condition-case _
          (mapc
           (lambda (entry)
             (unless (string-match-p "^\\.\\.?$" entry)
               (let ((base (file-name-base entry)))
                 (puthash base (cons entry (gethash base table)) table))))
           (directory-files dir 'full suffix-regexp 'nosort))
        (file-error)))
    (maphash
     (lambda (_ paths)
       (setq paths (nreverse (seq-uniq paths)))
       (cl-block nil
         (let ((num-components 1)
               (max-components (apply #'max (mapcar (lambda (path)
                                                      (1+ (cl-count ?/ path)))
                                                    paths))))
           (while t
             (let ((abbrev-paths
                    (seq-uniq
                     (mapcar (lambda (path)
                               (file-name-sans-extension
                                (selectrum--trailing-components
                                 num-components path)))
                             paths))))
               (when (or (= num-components max-components)
                         (= (length paths) (length abbrev-paths)))
                 (let ((candidate-paths
                        (mapcar (lambda (path)
                                  (propertize
                                   (file-name-base
                                    (file-name-sans-extension path))
                                   'selectrum-candidate-display-prefix
                                   (file-name-directory
                                    (file-name-sans-extension
                                     (selectrum--trailing-components
                                      num-components path)))
                                   'fixedcase 'literal
                                   'selectrum--lib-path path))
                                paths)))
                   (setq lst (nconc candidate-paths lst)))
                 (cl-return)))
             (cl-incf num-components)))))
     table)
    (get-text-property
     0 'selectrum--lib-path
     (selectrum-read
      "Library name: " lst :require-match t :may-modify-candidates t))))

(defun selectrum-repeat ()
  "Repeat the last command that used Selectrum, and try to restore state."
  (interactive)
  (unless selectrum--last-command
    (user-error "No Selectrum command has been run yet"))
  (let ((selectrum--repeat t))
    (setq current-prefix-arg selectrum--last-prefix-arg)
    (call-interactively selectrum--last-command)))

;;;###autoload
(defun selectrum--fix-set-minibuffer-message (&rest _)
  "Move the minibuffer message overlay to the right place.
This advice fixes the overlay placed by `set-minibuffer-message',
which is different from the one placed by `minibuffer-message'.

By default the overlay is placed at the end, but in the case of
Selectrum this means after all the candidates. We want to move it
instead to just after the user input.

To test that this advice is working correctly, type \\[find-file]
and enter \"/sudo::\", then authenticate. The overlay indicating
that authentication was successful should appear right after the
user input area, not at the end of the candidate list.

This is an `:after' advice for `set-minibuffer-message'."
  (selectrum--when-compile (boundp 'minibuffer-message-overlay)
    (when (and (bound-and-true-p selectrum--active-p)
               (overlayp minibuffer-message-overlay))
      (move-overlay minibuffer-message-overlay
                    selectrum--end-of-input-marker
                    selectrum--end-of-input-marker))))

;;;###autoload
(defun selectrum--fix-minibuffer-message (func &rest args)
  "Move the minibuffer message overlay to the right place.
This advice fixes the overlay placed by `minibuffer-message',
which is different from the one placed by
`set-minibuffer-message'.

By default the overlay is placed at the end, but in the case of
Selectrum this means after all the candidates. We want to move it
instead to just after the user input.

To test that this advice is working correctly, type \\[find-file]
twice in a row. The overlay indicating that recursive minibuffers
are not allowed should appear right after the user input area,
not at the end of the candidate list.

This is an `:around' advice for `minibuffer-message'. FUNC and
ARGS are standard as in all `:around' advice."
  (if (bound-and-true-p selectrum--active-p)
      (cl-letf* ((orig-make-overlay (symbol-function #'make-overlay))
                 ((symbol-function #'make-overlay)
                  (lambda (_beg _end &rest args)
                    (apply orig-make-overlay
                           selectrum--end-of-input-marker
                           selectrum--end-of-input-marker
                           args))))
        (apply func args))
    (apply func args)))

;; You may ask why we copy the entire minor-mode definition into the
;; autoloads file, and autoload several private functions as well.
;; This is because enabling `selectrum-mode' does not actually require
;; any of the code in Selectrum. So, to improve startup time, we avoid
;; loading Selectrum when enabling `selectrum-mode'.

;;;###autoload
(progn
  (define-minor-mode selectrum-mode
    "Minor mode to use Selectrum for `completing-read'."
    :global t
    (if selectrum-mode
        (progn
          ;; Make sure not to blow away saved variable values if mode
          ;; is enabled again when already on.
          (selectrum-mode -1)
          (setq selectrum-mode t)
          (setq selectrum--old-completing-read-function
                (default-value 'completing-read-function))
          (setq-default completing-read-function
                        #'selectrum-completing-read)
          (setq selectrum--old-read-buffer-function
                (default-value 'read-buffer-function))
          (setq-default read-buffer-function
                        #'selectrum-read-buffer)
          (setq selectrum--old-read-file-name-function
                (default-value 'read-file-name-function))
          (setq-default read-file-name-function
                        #'selectrum-read-file-name)
          (setq selectrum--old-completion-in-region-function
                (default-value 'completion-in-region-function))
          (setq-default completion-in-region-function
                        #'selectrum-completion-in-region)
          (advice-add #'completing-read-multiple :override
                      #'selectrum-completing-read-multiple)
          (advice-add #'read-directory-name :override
                      #'selectrum-read-directory-name)
          ;; No sharp quote because Dired may not be loaded yet.
          (advice-add 'dired-read-dir-and-switches :around
                      #'selectrum--fix-dired-read-dir-and-switches)
          ;; No sharp quote because `read-library-name' is not defined
          ;; in older Emacs versions.
          (advice-add 'read-library-name :override
                      #'selectrum-read-library-name)
          (advice-add #'minibuffer-message :around
                      #'selectrum--fix-minibuffer-message)
          ;; No sharp quote because `set-minibuffer-message' is not
          ;; defined in older Emacs versions.
          (advice-add 'set-minibuffer-message :after
                      #'selectrum--fix-set-minibuffer-message)
          (define-key minibuffer-local-map
            [remap previous-matching-history-element]
            'selectrum-select-from-history))
      (when (equal (default-value 'completing-read-function)
                   #'selectrum-completing-read)
        (setq-default completing-read-function
                      selectrum--old-completing-read-function))
      (when (equal (default-value 'read-buffer-function)
                   #'selectrum-read-buffer)
        (setq-default read-buffer-function
                      selectrum--old-read-buffer-function))
      (when (equal (default-value 'read-file-name-function)
                   #'selectrum-read-file-name)
        (setq-default read-file-name-function
                      selectrum--old-read-file-name-function))
      (when (equal (default-value 'completion-in-region-function)
                   #'selectrum-completion-in-region)
        (setq-default completion-in-region-function
                      selectrum--old-completion-in-region-function))
      (advice-remove #'completing-read-multiple
                     #'selectrum-completing-read-multiple)
      (advice-remove #'read-directory-name
                     #'selectrum-read-directory-name)
      ;; No sharp quote because Dired may not be loaded yet.
      (advice-remove 'dired-read-dir-and-switches
                     #'selectrum--fix-dired-read-dir-and-switches)
      ;; No sharp quote because `read-library-name' is not defined in
      ;; older Emacs versions.
      (advice-remove 'read-library-name #'selectrum-read-library-name)
      (advice-remove #'minibuffer-message #'selectrum--fix-minibuffer-message)
      ;; No sharp quote because `set-minibuffer-message' is not
      ;; defined in older Emacs versions.
      (advice-remove 'set-minibuffer-message
                     #'selectrum--fix-set-minibuffer-message)
      (when (eq (lookup-key minibuffer-local-map
                            [remap previous-matching-history-element])
                #'selectrum-select-from-history)
        (define-key minibuffer-local-map
          [remap previous-matching-history-element] nil)))))

;;;; Closing remarks

(provide 'selectrum)

;; Local Variables:
;; checkdoc-verb-check-experimental-flag: nil
;; indent-tabs-mode: nil
;; outline-regexp: ";;;;* "
;; sentence-end-double-space: nil
;; End:

;;; selectrum.el ends here<|MERGE_RESOLUTION|>--- conflicted
+++ resolved
@@ -1238,30 +1238,18 @@
 For PROMPT, COLLECTION, PREDICATE, REQUIRE-MATCH, INITIAL-INPUT,
 HIST, DEF, and INHERIT-INPUT-METHOD, see `completing-read'."
   (ignore initial-input inherit-input-method)
-<<<<<<< HEAD
   (substring-no-properties
    (selectrum-read
-    prompt (selectrum--normalize-collection collection predicate)
+    prompt nil
     ;; Don't pass `initial-input'. We use it internally but it's
     ;; deprecated in `completing-read' and doesn't work well with the
     ;; Selectrum paradigm except in specific cases that we control.
     :default-candidate (or (car-safe def) def)
     :require-match (eq require-match t)
     :history hist
-    :may-modify-candidates t)))
-=======
-  (selectrum-read
-   prompt nil
-   ;; Don't pass `initial-input'. We use it internally but it's
-   ;; deprecated in `completing-read' and doesn't work well with the
-   ;; Selectrum paradigm except in specific cases that we control.
-   :default-candidate (or (car-safe def) def)
-   :require-match (eq require-match t)
-   :history hist
-   :may-modify-candidates t
-   :minibuffer-completion-table collection
-   :minibuffer-completion-predicate predicate))
->>>>>>> c7934978
+    :may-modify-candidates t
+    :minibuffer-completion-table collection
+    :minibuffer-completion-predicate predicate)))
 
 (defvar selectrum--old-completing-read-function nil
   "Previous value of `completing-read-function'.")
@@ -1318,16 +1306,11 @@
         :initial-input initial-input
         :history hist
         :default-candidate def
-<<<<<<< HEAD
-        :may-modify-candidates t)))
-    (mapcar #'substring-no-properties
-            (split-string res crm-separator t))))
-=======
         :may-modify-candidates t
         :minibuffer-completion-table table
         :minibuffer-completion-predicate predicate)))
-    (split-string res crm-separator t)))
->>>>>>> c7934978
+    (mapcar #'substring-no-properties
+            (split-string res crm-separator t))))
 
 ;;;###autoload
 (defun selectrum-completion-in-region
@@ -1441,7 +1424,6 @@
                       candidates)))
              `((candidates . ,candidates)
                (input . ,input))))))
-<<<<<<< HEAD
     (substring-no-properties
      (selectrum-read
       prompt candidates
@@ -1449,18 +1431,9 @@
       :require-match (eq require-match t)
       :history 'buffer-name-history
       :no-move-default-candidate t
-      :may-modify-candidates t))))
-=======
-    (selectrum-read
-     prompt candidates
-     :default-candidate def
-     :require-match (eq require-match t)
-     :history 'buffer-name-history
-     :no-move-default-candidate t
-     :may-modify-candidates t
-     :minibuffer-completion-table #'internal-complete-buffer
-     :minibuffer-completion-predicate predicate)))
->>>>>>> c7934978
+      :may-modify-candidates t
+      :minibuffer-completion-table #'internal-complete-buffer
+      :minibuffer-completion-predicate predicate))))
 
 (defvar selectrum--old-read-buffer-function nil
   "Previous value of `read-buffer-function'.")
@@ -1499,7 +1472,6 @@
                      (quit))))
              `((input . ,ematch)
                (candidates . ,cands))))))
-<<<<<<< HEAD
     (substring-no-properties
      (selectrum-read
       prompt coll
@@ -1507,18 +1479,9 @@
       :initial-input (or (car-safe initial-input) initial-input)
       :history hist
       :require-match (eq require-match t)
-      :may-modify-candidates t))))
-=======
-    (selectrum-read
-     prompt coll
-     :default-candidate (or (car-safe def) def)
-     :initial-input (or (car-safe initial-input) initial-input)
-     :history hist
-     :require-match (eq require-match t)
-     :may-modify-candidates t
-     :minibuffer-completion-table collection
-     :minibuffer-completion-predicate predicate)))
->>>>>>> c7934978
+      :may-modify-candidates t
+      :minibuffer-completion-table collection
+      :minibuffer-completion-predicate predicate))))
 
 ;;;###autoload
 (defun selectrum-read-file-name
