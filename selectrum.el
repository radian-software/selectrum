;;; selectrum.el --- Easily select item from list -*- lexical-binding: t -*-

;; Copyright (C) 2019 Radon Rosborough

;; Author: Radon Rosborough <radon.neon@gmail.com>
;; Created: 8 Dec 2019
;; Homepage: https://github.com/raxod502/selectrum
;; Keywords: extensions
;; Package-Requires: ((emacs "25.1"))
;; SPDX-License-Identifier: MIT
;; Version: 2.0

;;; Commentary:

;; Selectrum is a better solution for incremental narrowing in Emacs,
;; replacing Helm, Ivy, and IDO. Its design philosophy is based on
;; choosing the right abstractions and prioritizing consistency and
;; predictability over special-cased improvements for particular
;; cases. As such, Selectrum follows existing Emacs conventions where
;; they exist and are reasonable, and it declines to implement
;; features which have marginal benefit compared to the additional
;; complexity of a new interface.

;; Getting started: Selectrum provides a global minor mode,
;; `selectrum-mode', which enhances `completing-read' and all related
;; functions automatically without the need for further configuration.

;; Please see https://github.com/raxod502/selectrum for more
;; information.

;;; Code:

;; To see the outline of this file, run M-x outline-minor-mode and
;; then press C-c @ C-t. To also show the top-level functions and
;; variable declarations in each section, run M-x occur with the
;; following query: ^;;;;* \|^(

;;;; Libraries

(require 'cl-lib)
(require 'crm)
(require 'map)
(require 'minibuf-eldef)
(require 'regexp-opt)
(require 'seq)
(require 'subr-x)

;;;; Faces

(defface selectrum-current-candidate
  '((t :inherit highlight))
  "Face used to highlight the currently selected candidate."
  :group 'selectrum-faces)

(defface selectrum-primary-highlight
  '((t :weight bold))
  "Face used to highlight the parts of candidates that match the input."
  :group 'selectrum-faces)

(defface selectrum-secondary-highlight
  '((t :inherit selectrum-primary-highlight :underline t))
  "Additional face used to highlight parts of candidates.
May be used to highlight parts of candidates that match specific
parts of the input."
  :group 'selectrum-faces)

(defface selectrum-completion-annotation
  '((t :inherit completions-annotations))
  "Face used to display annotations in `selectrum-completion-in-region'."
  :group 'selectrum-faces)

(defface selectrum-completion-docsig
  '((t :inherit selectrum-completion-annotation :slant italic))
  "Face used to display docsigs in `selectrum-completion-in-region'."
  :group 'selectrum-faces)

;;;; Variables

(defvar selectrum-should-sort-p t
  "Non-nil if preprocessing and refinement functions should sort.
This is let-bound to nil in some contexts, and should be
respected by user functions for optimal results.")

(defvar selectrum--minibuffer-default-in-prompt-regexps
  (let ((minibuffer-eldef-shorten-default nil))
    (cl-remove-if (lambda (i) (and (consp i) (nth 2 i)))
                  (minibuffer-default--in-prompt-regexps)))
  "Regexps for determining if the prompt message includes the default value.
See `minibuffer-default-in-prompt-regexps', from which this is derived.")

;;;; User options

(defgroup selectrum nil
  "Simple incremental narrowing framework with sane API."
  :group 'convenience
  :prefix "selectrum-"
  :link '(url-link "https://github.com/raxod502/selectrum"))

(defcustom selectrum-num-candidates-displayed 10
  "Maximum number of candidates which are displayed at the same time.
The height of the minibuffer will be this number of rows plus one
for the prompt line, assuming no multiline text."
  :type 'number)

(defun selectrum-default-candidate-refine-function (input candidates)
  "Default value of `selectrum-refine-candidates-function'.
Return only candidates that contain the input as a substring.
INPUT is a string, CANDIDATES is a list of strings."
  (let ((regexp (regexp-quote input)))
    (cl-delete-if-not
     (lambda (candidate)
       (string-match-p regexp candidate))
     (copy-sequence candidates))))

(defcustom selectrum-refine-candidates-function
  #'selectrum-default-candidate-refine-function
  "Function used to decide which candidates should be displayed.
Receives two arguments, the user input (a string) and the list of
candidates (strings).

Returns a new list of candidates. Should not modify the input
list. The returned list may be modified by Selectrum, so a copy
of the input should be made. (Beware that `cl-remove-if' doesn't
make a copy if there's nothing to remove.)"
  :type 'function)

(defun selectrum-default-candidate-preprocess-function (candidates)
  "Default value of `selectrum-preprocess-candidates-function'.
Sort first by length and then alphabetically. CANDIDATES is a
list of strings."
  (if selectrum-should-sort-p
      (sort candidates
            (lambda (c1 c2)
              (or (< (length c1)
                     (length c2))
                  (and (= (length c1)
                          (length c2))
                       (string-lessp c1 c2)))))
    candidates))

(defcustom selectrum-preprocess-candidates-function
  #'selectrum-default-candidate-preprocess-function
  "Function used to preprocess the list of candidates.
Receive one argument, the list of candidates. Return a new list.
May modify the input list. The returned list may be modified by
Selectrum. Note that if you sort a list of candidates, you should
use a stable sort. That way, candidates which differ only in text
properties will retain their ordering, which may be significant
\(e.g. for `load-path' shadows in `read-library-name')."
  :type 'function)

(defun selectrum-default-candidate-highlight-function (input candidates)
  "Default value of `selectrum-highlight-candidates-function'.
Highlight the substring match with
`selectrum-primary-highlight'. INPUT is a string, CANDIDATES is a
list of strings."
  (let ((regexp (regexp-quote input)))
    (save-match-data
      (mapcar
       (lambda (candidate)
         (when (string-match regexp candidate)
           (setq candidate (copy-sequence candidate))
           (put-text-property
            (match-beginning 0) (match-end 0)
            'face 'selectrum-primary-highlight
            candidate))
         candidate)
       candidates))))

(defcustom selectrum-highlight-candidates-function
  #'selectrum-default-candidate-highlight-function
  "Function used to highlight matched candidates.
Receive two arguments, the input string and the list of
candidates (strings) that are going to be displayed (length at
most `selectrum-num-candidates-displayed'). Return a list of
propertized candidates. Do not modify the input list or
strings."
  :type 'function)

(defcustom selectrum-minibuffer-bindings
  '(([remap keyboard-quit]                    . abort-recursive-edit)
    ;; This is bound in `minibuffer-local-map' by loading `delsel', so
    ;; we have to account for it too.
    ([remap minibuffer-keyboard-quit]         . abort-recursive-edit)
    ;; Override both the arrow keys and C-n/C-p.
    ([remap previous-line]                    . selectrum-previous-candidate)
    ([remap next-line]                        . selectrum-next-candidate)
    ([remap previous-line-or-history-element] . selectrum-previous-candidate)
    ([remap next-line-or-history-element]     . selectrum-next-candidate)
    ([remap exit-minibuffer]
     . selectrum-select-current-candidate)
    ([remap scroll-down-command]              . selectrum-previous-page)
    ([remap scroll-up-command]                . selectrum-next-page)
    ;; Use `minibuffer-beginning-of-buffer' for Emacs >=27 and
    ;; `beginning-of-buffer' for Emacs <=26.
    ([remap minibuffer-beginning-of-buffer]   . selectrum-goto-beginning)
    ([remap beginning-of-buffer]              . selectrum-goto-beginning)
    ([remap end-of-buffer]                    . selectrum-goto-end)
    ([remap kill-ring-save]                   . selectrum-kill-ring-save)
    ([remap previous-matching-history-element]
     . selectrum-select-from-history)
    ("C-M-DEL"                                . backward-kill-sexp)
    ("C-j"                                    . selectrum-submit-exact-input)
    ("TAB"
     . selectrum-insert-current-candidate))
  "Keybindings enabled in minibuffer. This is not a keymap.
Rather it is an alist that is converted into a keymap just before
entering the minibuffer. The keys are strings or raw key events
and the values are command symbols."
  :type '(alist
          :key-type sexp
          :value-type function))

(defcustom selectrum-candidate-selected-hook nil
  "Normal hook run when the user selects a candidate.
It gets the same arguments as `selectrum-read' got, prepended
with the string the user selected."
  :type 'hook)

(defcustom selectrum-candidate-inserted-hook nil
  "Normal hook run when the user inserts a candidate.
\(This happens by typing \\[selectrum-insert-current-candidate].)
It gets the same arguments as `selectrum-read' got, prepended
with the string the user inserted."
  :type 'hook)

(defcustom selectrum-count-style 'matches
  "The style to use for displaying count information before the prompt.

Possible values are:

- \\='matches: Show the total number of matches.
- \\='current/matches: Show the index of current match and the total number of
  matches.
- nil: Show nothing."
  :type '(choice
          (const :tag "Disabled" nil)
          (const :tag "Count matches" 'matches)
          (const :tag "Count matches and show current match"
                 'current/matches)))

(defcustom selectrum-show-indices nil
  "Non-nil means to number the candidates (starting from 1).
This allows you to select one directly by providing a prefix
argument to `selectrum-select-current-candidate'."
  :type 'boolean)

(defcustom selectrum-completing-read-multiple-show-help t
  "Non-nil means to show help for `selectrum-completing-read-multiple'.

This options controls insertion of additional usage information
into the prompt when using commands which use
`completing-read-multiple'."
  :type 'boolean)

(defcustom selectrum-fix-minibuffer-height nil
  "Non-nil means the minibuffer always has the same height.
Even if there are fewer candidates. If this option is nil the
minibuffer height is determined by the initial number of
candidates. For dynamic collections the minibuffer height will
grow when more candidates need to be displayed until
`selectrum-num-candidates-displayed' is reached."
  :type 'boolean)

(defcustom selectrum-right-margin-padding 1
  "The number of spaces to add after right margin text.
This only takes effect when the
`selectrum-candidate-display-right-margin' property is presented
in candidates.

This option is a workaround for 2 problems:

- Some terminals will wrap the last character of a line when it
  exactly fits.

- Emacs doesn't provide a method to calculate the exact pixel
  width of a unicode char, so a wide char can cause line
  wrapping."
  :type 'integer)

(defcustom selectrum-candidate-transformations
  '((match      :indicator "->"    :face success)
    (truncation :indicator "..."   :face shadow)
    (newline    :indicator "\\\\n" :face warning)
    (whitespace :indicator ".."    :face shadow))
  "Transformation indicators.")

;;;; Utility functions

;;;###autoload
(progn
  (defmacro selectrum--when-compile (cond &rest body)
    "Like `when', but COND is evaluated at compile time.
If it's nil, BODY is not even compiled."
    (declare (indent 1))
    (when (eval cond)
      `(progn ,@body))))

(defun selectrum--clamp (x lower upper)
  "Constrain X to be between LOWER and UPPER inclusive.
If X < LOWER, return LOWER. If X > UPPER, return UPPER. Else
return X."
  (min (max x lower) upper))

(defun selectrum--map-destructive (func lst)
  "Apply FUNC to each element of LST, returning the new list.
Modify the original list destructively, instead of allocating a
new one."
  (prog1 lst
    (while lst
      (setcar lst (funcall func (car lst)))
      (setq lst (cdr lst)))))

(defun selectrum--move-to-front-destructive (elt lst)
  "Move all instances of ELT to front of LST, if present.
Make comparisons using `equal'. Modify the input list
destructively and return the modified list."
  (let* ((elts nil)
         ;; All problems in computer science are solved by an
         ;; additional layer of indirection.
         (lst (cons (make-symbol "dummy") lst))
         (link lst))
    (while (cdr link)
      (if (equal elt (cadr link))
          (progn
            (push (cadr link) elts)
            (setcdr link (cddr link)))
        (setq link (cdr link))))
    (nconc (nreverse elts) (cdr lst))))

(defun selectrum--normalize-collection (collection &optional predicate)
  "Normalize COLLECTION into a list of strings.
COLLECTION may be a list of strings or symbols or cons cells, an
obarray, a hash table, or a function, as per the docstring of
`try-completion'. The returned list may be mutated without
damaging the original COLLECTION.

If PREDICATE is non-nil, then it filters the collection as in
`try-completion'."
  (cond
   ;; Check for `functionp' first, because anonymous functions can be
   ;; mistaken for lists.
   ((functionp collection)
    (funcall collection "" predicate t))
   ((listp collection)
    (setq collection (copy-sequence collection))
    (when predicate
      (setq collection (cl-delete-if-not predicate collection)))
    (selectrum--map-destructive
     (lambda (elt)
       (setq elt (or (car-safe elt) elt))
       (when (symbolp elt)
         (setq elt (symbol-name elt)))
       elt)
     collection))
   ((hash-table-p collection)
    (let ((lst nil))
      (maphash
       (lambda (key val)
         (when (and (or (symbolp key)
                        (stringp key))
                    (or (null predicate)
                        (funcall predicate key val)))
           (push key lst)))
       collection)))
   ;; Use `vectorp' instead of `obarrayp' because the latter isn't
   ;; defined in Emacs 25.
   ((vectorp collection)
    (let ((lst nil))
      (mapatoms
       (lambda (elt)
         (when (or (null predicate)
                   (funcall predicate elt))
           (push (symbol-name elt) lst))))
      lst))
   (t
    (error "Unsupported collection type %S" (type-of collection)))))

(defun selectrum--get-annotation-suffix (string annotation-func)
  "Get `selectrum-candidate-display-suffix' value for annotation.
Used to display STRING according to ANNOTATION-FUNC from
metadata."
  ;; Rule out situations where the annotation
  ;; is nil.
  (when-let ((annotation (funcall annotation-func string)))
    (propertize
     annotation
     'face 'selectrum-completion-annotation)))

(defun selectrum--get-margin-docsig (string docsig-func)
  "Get `selectrum-candidate-display-right-margin' value for docsig.
Used to display STRING according to DOCSIG-FUNC from metadata."
  (when-let ((docsig (funcall docsig-func string)))
    (propertize
     (format "%s" docsig)
     'face 'selectrum-completion-docsig)))

(defun selectrum--remove-default-from-prompt (prompt)
  "Remove the indication of the default value from PROMPT.
Selectrum has its own methods for indicating the default value,
making other methods redundant."
  (save-match-data
    (let ((regexps selectrum--minibuffer-default-in-prompt-regexps))
      (cl-dolist (matcher regexps prompt)
        (let ((regex (if (stringp matcher) matcher (car matcher))))
          (when (string-match regex prompt)
            (cl-return
             (replace-match "" nil nil prompt
                            (if (consp matcher)
                                (cadr matcher)
                              0)))))))))

;;;; Minibuffer state

(defvar selectrum--start-of-input-marker nil
  "Marker at the start of the minibuffer user input.
This is used to prevent point from moving into the prompt.")

(defvar selectrum--end-of-input-marker nil
  "Marker at the end of the minibuffer user input.
This is used to prevent point from moving into the candidates.")

(defvar selectrum--candidates-overlay nil
  "Overlay used to display current candidates.")

(defvar selectrum--preprocessed-candidates nil
  "Preprocessed list of candidates.
This is derived from the argument passed to `selectrum-read'. If
the collection is a list it is processed once by
`selectrum-preprocess-candidates-function' and saved in this
variable. If the collection is a function then that function is
stored in this variable instead, so that it can be called to get
a new list of candidates every time the input changes. (See
`selectrum-read' for more details on function collections.)

With a standard candidate list, the value of this variable is
subsequently passed to `selectrum-refine-candidates-function'.
With a dynamic candidate list (generated by a function), then the
returned list is subsequently passed also through
`selectrum-preprocess-candidates-function' each time the user
input changes. Either way, the results end up in
`selectrum--refined-candidates'.")

(defvar selectrum--refined-candidates nil
  "Refined list of candidates to be displayed.
This is derived from `selectrum--preprocessed-candidates' by
`selectrum-refine-candidates-function' (and, in the case of a
dynamic candidate list, also
`selectrum-preprocess-candidates-function') every time the user
input changes, and is subsequently passed to
`selectrum-highlight-candidates-function'.")

(defvar selectrum--current-candidate-index nil
  "Index of currently selected candidate, or nil if no candidates.")

(defvar selectrum--previous-input-string nil
  "Previous user input string in the minibuffer.
Used to check if the user input has changed and candidates need
to be re-filtered.")

(defvar selectrum--match-required-p nil
  "Non-nil if the user must select one of the candidates.
Equivalently, nil if the user is allowed to submit their own
input that does not match any of the displayed candidates.")

(defvar selectrum--crm-p nil
  "Non-nil for `selectrum-completing-read-multiple' sessions.")

(defvar selectrum--move-default-candidate-p nil
  "Non-nil means move default candidate to start of list.
Nil means select the default candidate initially even if it's not
at the start of the list.")

(defvar selectrum--default-candidate nil
  "Default candidate, or nil if none given.")

;; The existence of this variable is a bit of a mess, but we'll run
;; with it for now.
(defvar selectrum--visual-input nil
  "User input string as transformed by candidate refinement.
See `selectrum-refine-candidates-function'.")

(defvar selectrum--read-args nil
  "List of arguments passed to `selectrum-read'.
Passed to various hook functions.")

(defvar selectrum--count-overlay nil
  "Overlay used to display count information before prompt.")

(defvar selectrum--right-margin-overlays nil
  "A list of overlays used to display right margin text.")

(defvar selectrum--last-command nil
  "Name of last interactive command that invoked Selectrum.")

(defvar selectrum--last-prefix-arg nil
  "Prefix argument given to last interactive command that invoked Selectrum.")

(defvar selectrum--repeat nil
  "Non-nil means try to restore the minibuffer state during setup.
This is used to implement `selectrum-repeat'.")

(defvar selectrum-active-p nil
  "Non-nil means Selectrum is currently active.")

(defvar-local selectrum--init-p nil
  "Non-nil means the current session is initializing.
This is non-nil during the first call of
`selectrum--minibuffer-post-command-hook'.")

(defvar selectrum--total-num-candidates nil
  "Saved number of candidates, used for `selectrum-show-indices'.")

;;;;; Minibuffer state utility functions

(defun selectrum-get-current-candidate (&optional notfull)
  "Return currently selected Selectrum candidate.
If NOTFULL is non-nil don't use canonical representation of
candidate as per `selectrum-candidate-full' text property."
  (when (and selectrum-active-p
             selectrum--current-candidate-index)
    (if notfull
        (selectrum--get-candidate
         selectrum--current-candidate-index)
      (selectrum--get-full
       (selectrum--get-candidate
        selectrum--current-candidate-index)))))

(defun selectrum-get-current-candidates (&optional notfull)
  "Get list of current Selectrum candidates.
If NOTFULL is non-nil don't use canonical representation of
candidates as per `selectrum-candidate-full' text property."
  (when (and selectrum-active-p
             selectrum--refined-candidates)
    (if notfull
        selectrum--refined-candidates
      (cl-loop for cand in selectrum--refined-candidates
               collect (selectrum--get-full cand)))))

(defun selectrum-get-current-input ()
  "Get current Selectrum user input."
  (when selectrum-active-p
    (with-selected-window (active-minibuffer-window)
      (minibuffer-contents))))

(defun selectrum-set-selected-candidate (&optional string)
  "Set currently selected candidate to STRING.
STRING defaults to `minibuffer-contents'. This function skips
recomputation of candidates. This is useful for injecting
candidates on minibuffer invocation and immediately exit with
them afterwards."
  (when selectrum-active-p
    (with-selected-window (active-minibuffer-window)
      (let ((string (or string (minibuffer-contents))))
        (setq selectrum--refined-candidates
              (list string))
        (setq selectrum--current-candidate-index 0)
        ;; Skip updates.
        (setq selectrum--previous-input-string string)))))

(defun selectrum--get-full (candidate)
  "Get full form of CANDIDATE by inspecting text properties."
  (or (get-text-property 0 'selectrum-candidate-full candidate)
      candidate))

(defun selectrum--get-candidate (index)
  "Get candidate at given INDEX. Negative means get the current user input."
  (if (and index (>= index 0))
      (nth index selectrum--refined-candidates)
    (buffer-substring-no-properties
     selectrum--start-of-input-marker
     selectrum--end-of-input-marker)))

(defun selectrum--get-meta (setting &optional table pred input)
  "Get metadata SETTING from TABLE.
TABLE defaults to `minibuffer-completion-table'.
PRED defaults to `minibuffer-completion-predicate'.
INPUT defaults to current selectrum input string."
  (let ((input (or input (minibuffer-contents)))
        (pred (or pred minibuffer-completion-predicate))
        (table (or table minibuffer-completion-table)))
    (when table
      (completion-metadata-get
       (completion-metadata input table pred) setting))))

(defun selectrum--get-candidates-from-table (&optional table pred)
  "Get candidates from TABLE.
TABLE defaults to `minibuffer-completion-table'.
PRED defaults to `minibuffer-completion-predicate'."
  (let ((annotf (or (selectrum--get-meta 'annotation-function table pred)
                    (plist-get completion-extra-properties
                               :annotation-function)))
        (strings (selectrum--normalize-collection
                  (or table minibuffer-completion-table)
                  (or pred minibuffer-completion-predicate))))
    (cond (annotf
           (let ((cands ()))
             (dolist (string strings (nreverse cands))
               (push (propertize
                      string
                      'selectrum-candidate-display-suffix
                      (selectrum--get-annotation-suffix
                       string annotf))
                     cands))))
          (t strings))))

(defun selectrum-exhibit ()
  "Trigger an update of Selectrum's completion UI."
  (when-let ((mini (active-minibuffer-window)))
    (with-selected-window mini
      (when (and minibuffer-completion-table
                 (not (functionp selectrum--preprocessed-candidates)))
        (setq selectrum--preprocessed-candidates nil))
      (setq selectrum--previous-input-string nil)
      (selectrum--minibuffer-post-command-hook))))

;;;; Hook functions

(defun selectrum--count-info ()
  "Return a string of count information to be prepended to prompt."
  (let ((total (length selectrum--refined-candidates))
        (current (1+ (or selectrum--current-candidate-index -1))))
    (pcase selectrum-count-style
      ('matches         (format "%-4d " total))
      ('current/matches (format "%-6s " (format "%d/%d" current total)))
      (_                ""))))

(defun selectrum--minibuffer-post-command-hook ()
  "Update minibuffer in response to user input."
  ;; Stay within input area.
  (goto-char (max (point) selectrum--start-of-input-marker))
  (goto-char (min (point) selectrum--end-of-input-marker))
  ;; For some reason this resets and thus can't be set in setup hook.
  (setq-local truncate-lines t)
  (let ((inhibit-read-only t)
        ;; Don't record undo information while messing with the
        ;; minibuffer, as per
        ;; <https://github.com/raxod502/selectrum/issues/31>.
        (buffer-undo-list t)
        (input (buffer-substring selectrum--start-of-input-marker
                                 selectrum--end-of-input-marker))
        (bound (marker-position selectrum--end-of-input-marker))
        (keep-mark-active (not deactivate-mark)))
    (unless (equal input selectrum--previous-input-string)
      (when (and (not selectrum--preprocessed-candidates)
                 minibuffer-completion-table)
        ;; No candidates were passed, initialize them from
        ;; `minibuffer-completion-table'.
        (setq selectrum--preprocessed-candidates
              (funcall selectrum-preprocess-candidates-function
                       (selectrum--get-candidates-from-table))))
      (setq selectrum--previous-input-string input)
      ;; Reset the persistent input, so that it will be nil if
      ;; there's no special attention needed.
      (setq selectrum--visual-input nil)
      (let ((cands (if (functionp selectrum--preprocessed-candidates)
                       (funcall selectrum-preprocess-candidates-function
                                (let ((result
                                       (funcall
                                        selectrum--preprocessed-candidates
                                        input)))
                                  (if (stringp (car result))
                                      result
                                    (setq input (or (alist-get 'input result)
                                                    input))
                                    (setq selectrum--visual-input input)
                                    ;; Avoid modifying the returned
                                    ;; candidates to let the function
                                    ;; reuse them.
                                    (copy-sequence
                                     (alist-get 'candidates result)))) )
                     selectrum--preprocessed-candidates)))
        (setq selectrum--total-num-candidates (length cands))
        (setq selectrum--refined-candidates
              (funcall selectrum-refine-candidates-function input cands)))
      (when selectrum--move-default-candidate-p
        (setq selectrum--refined-candidates
              (selectrum--move-to-front-destructive
               selectrum--default-candidate
               selectrum--refined-candidates)))
      (setq selectrum--refined-candidates
            (selectrum--move-to-front-destructive
             input selectrum--refined-candidates))
      (setq selectrum--refined-candidates
            (delete "" selectrum--refined-candidates))
      (if selectrum--repeat
          (progn
            (setq selectrum--current-candidate-index
                  (and (> (length selectrum--refined-candidates) 0)
                       (min (or selectrum--current-candidate-index 0)
                            (1- (length selectrum--refined-candidates)))))
            (setq selectrum--repeat nil))
        (setq selectrum--current-candidate-index
              (cond
               ((null selectrum--refined-candidates)
                nil)
               ((and selectrum--default-candidate
                     (string-empty-p (minibuffer-contents))
                     (not (member selectrum--default-candidate
                                  selectrum--refined-candidates)))
                -1)
               ((and selectrum--init-p
                     minibuffer-completing-file-name
                     (eq minibuffer-completion-predicate
                         'file-directory-p)
                     (equal (minibuffer-contents)
                            selectrum--default-candidate))
                ;; When reading directories and the default is the
                ;; prompt, select it initially.
                -1)
               (selectrum--move-default-candidate-p
                0)
               (t
                (or (cl-position selectrum--default-candidate
                                 selectrum--refined-candidates
                                 :key #'selectrum--get-full
                                 :test #'equal)
                    0))))))
    (overlay-put selectrum--count-overlay
                 'before-string (selectrum--count-info))
    (overlay-put selectrum--count-overlay
                 'priority 1)
    (while selectrum--right-margin-overlays
      (delete-overlay (pop selectrum--right-margin-overlays)))
    (setq input (or selectrum--visual-input input))
    (let* ((first-index-displayed
            (if selectrum--current-candidate-index
                (selectrum--clamp
                 ;; Adding one here makes it look slightly better, as
                 ;; there are guaranteed to be more candidates shown
                 ;; below the selection than above.
                 (1+ (- selectrum--current-candidate-index
                        (max 1 (/ selectrum-num-candidates-displayed 2))))
                 0
                 (max (- (length selectrum--refined-candidates)
                         selectrum-num-candidates-displayed)
                      0))
              0))
           (displayed-candidates
            (seq-take
             (nthcdr
              first-index-displayed
              selectrum--refined-candidates)
             selectrum-num-candidates-displayed))
           (highlighted-index (and selectrum--current-candidate-index
                                   (- selectrum--current-candidate-index
                                      first-index-displayed))))
      (setq displayed-candidates
            (seq-take displayed-candidates
                      selectrum-num-candidates-displayed))
      (let ((n (1+ (if selectrum-fix-minibuffer-height
                       selectrum-num-candidates-displayed
                     (max (1- (window-height)) ; grow only
                          (length displayed-candidates))))))
        (setf (window-height) n))
      (let ((text (selectrum--candidates-display-string
                   displayed-candidates
                   input
                   highlighted-index
                   first-index-displayed))
            (default nil))
        (if (or (and highlighted-index
                     (< highlighted-index 0))
                (and (not selectrum--match-required-p)
                     (not displayed-candidates))
                (and selectrum--default-candidate
                     (not minibuffer-completing-file-name)
                     (not (member selectrum--default-candidate
                                  selectrum--refined-candidates))))
            (if (= (minibuffer-prompt-end) bound)
                (setq default
                      (format " %s %s%s"
                              (propertize
                               "[default value:"
                               'face 'minibuffer-prompt)
                              (propertize
                               (or (and selectrum--default-candidate
                                        (substring-no-properties
                                         selectrum--default-candidate))
                                   "\"\"")
                               'face
                               (if (and selectrum--current-candidate-index
                                        (< selectrum--current-candidate-index
                                           0))
                                   'selectrum-current-candidate
                                 'minibuffer-prompt))
                              (propertize "]" 'face 'minibuffer-prompt)))
              (unless (or (and highlighted-index
                               (>= highlighted-index 0))
                          selectrum--match-required-p)
                (add-text-properties
                 (minibuffer-prompt-end) bound
                 '(face selectrum-current-candidate))))
          (remove-text-properties
           (minibuffer-prompt-end) bound
           '(face selectrum-current-candidate)))
        (move-overlay selectrum--candidates-overlay
                      (point-max) (point-max) (current-buffer))
        (setq text (concat (or default " ") text))
        (put-text-property 0 1 'cursor t text)
        (overlay-put selectrum--candidates-overlay 'after-string text)))
    (setq selectrum--end-of-input-marker (set-marker (make-marker) bound))
    (set-marker-insertion-type selectrum--end-of-input-marker t)
    (selectrum--fix-set-minibuffer-message)
    (when keep-mark-active
      (setq deactivate-mark nil))
    (setq-local selectrum--init-p nil)))

(defun selectrum--first-lines (candidates)
  "Return list of single line CANDIDATES.
Multiline canidates are merged into a single line."
  (let* ((onelines ())
        (match-transformation (alist-get 'match selectrum-candidate-transformations))
        (match-display (plist-get match-transformation :indicator))
        (match-face (plist-get match-transformation :face))

        (truncation-transformation (alist-get 'truncation selectrum-candidate-transformations))
        (truncation-display (plist-get truncation-transformation :indicator))
        (truncation-face (plist-get truncation-transformation :face))

        (newline-transformation (alist-get 'newline selectrum-candidate-transformations))
        (newline-display (plist-get newline-transformation :indicator))
        (newline-face (plist-get newline-transformation :face))

        (whitespace-transformation (alist-get 'whitespace selectrum-candidate-transformations))
        (whitespace-display (plist-get whitespace-transformation :indicator))
        (whitespace-face (plist-get whitespace-transformation :face)))


    (dolist (cand candidates (nreverse onelines))
      (push
       (cond ((not (string-match "\n" cand))
              cand)
             (t
              (concat
               (unless (string-empty-p (minibuffer-contents))
                 ;; Show first matched line.
<<<<<<< HEAD
                 (when-let ((match
                             (car
                              (funcall selectrum-refine-candidates-function
                                       (minibuffer-contents)
                                       (split-string cand "\n")))))
                   (concat
                    (replace-regexp-in-string
                     "[ \t][ \t]+" (propertize ".." 'face 'shadow)
                     match)
                    (propertize " -> " 'face 'success))))
=======
                 (concat
                  (replace-regexp-in-string
                   "[ \t][ \t]+"
                   (propertize whitespace-display 'face whitespace-face)
                   (car
                    (funcall selectrum-refine-candidates-function
                             (minibuffer-contents)
                             (split-string cand "\n"))))
                  (propertize match-display 'face match-face)))
>>>>>>> 3b8f1475
               ;; Truncate the rest.
               (replace-regexp-in-string
                "\n" (propertize newline-display 'face newline-face)
                (replace-regexp-in-string
                 "[ \t][ \t]+"
                 (propertize whitespace-display 'face whitespace-face)
                 (if (< (length cand) 1000)
                     cand
                   (concat
                    (substring cand 0 1000)
                    (propertize "..." 'face 'warning))))))))
       onelines))))

(defun selectrum--candidates-display-string (candidates
                                             input
                                             highlighted-index
                                             first-index-displayed)
  "Get string to display CANDIDATES.
INPUT is the current user input. CANDIDATES are the candidates
for display. HIGHLIGHTED-INDEX is the currently selected index
and FIRST-INDEX-DISPLAYED is the index of the top most
candidate."
  (let ((index 0)
        (lines
         (selectrum--first-lines
          ;; First pass the candidates to the highlight function
          ;; before stipping multi-lines because it might expect
          ;; getting passed the same candidates as were passed
          ;; to the filter function (for example `orderless'
          ;; requires this).
          (funcall selectrum-highlight-candidates-function
                   input candidates))))
    (with-temp-buffer
      (dolist (candidate lines)
        (let ((displayed-candidate
               (concat
                (get-text-property
                 0 'selectrum-candidate-display-prefix
                 candidate)
                candidate
                (get-text-property
                 0 'selectrum-candidate-display-suffix
                 candidate)))
              (right-margin (get-text-property
                             0 'selectrum-candidate-display-right-margin
                             candidate)))
          ;; Add the ability to interact with candidates via the mouse.
          (add-text-properties
           0 (length displayed-candidate)
           (list
            'mouse-face 'highlight
            'help-echo
            "mouse-1: select candidate\nmouse-3: insert candidate"
            'keymap
            (let ((keymap (make-sparse-keymap)))
              (define-key keymap [mouse-1]
                `(lambda ()
                   (interactive)
                   (selectrum-select-current-candidate ,(1+ index))))
              (define-key keymap [mouse-3]
                `(lambda ()
                   (interactive)
                   (selectrum-insert-current-candidate ,(1+ index))))
              keymap))
           displayed-candidate)
          (when (equal index highlighted-index)
            (setq displayed-candidate
                  (copy-sequence displayed-candidate))
            ;; Avoid trampling highlighting done by
            ;; `selectrum-highlight-candidates-function'. In
            ;; Emacs<27 `add-face-text-property' has a bug but
            ;; in Emacs>=27 `font-lock-prepend-text-property'
            ;; doesn't work. Even though these functions are
            ;; both supposed to do the same thing.
            ;;
            ;; Anyway, no need to clean up the text properties
            ;; afterwards, as an update will cause all these
            ;; strings to be thrown away and re-generated from
            ;; scratch.
            ;;
            ;; See:
            ;; <https://github.com/raxod502/selectrum/issues/21>
            ;; <https://github.com/raxod502/selectrum/issues/58>
            ;; <https://github.com/raxod502/selectrum/pull/76>
            (if (version< emacs-version "27")
                (font-lock-prepend-text-property
                 0 (length displayed-candidate)
                 'face 'selectrum-current-candidate displayed-candidate)
              (add-face-text-property
               0 (length displayed-candidate)
               'selectrum-current-candidate
               'append displayed-candidate)))
          (insert "\n")
          (when selectrum-show-indices
            (let* ((abs-index (+ index first-index-displayed))
                   (num (number-to-string (1+ abs-index)))
                   (num-digits
                    (length
                     (number-to-string
                      selectrum--total-num-candidates))))
              (insert
               (propertize
                (concat
                 (make-string (- num-digits (length num)) ? )
                 num " ")
                'face
                'minibuffer-prompt))))
          (insert displayed-candidate)
          (when right-margin
            (let ((ol (make-overlay (point) (point))))
              (overlay-put
               ol 'after-string
               (concat
                (propertize
                 " "
                 'display
                 `(space :align-to (- right-fringe
                                      ,(string-width right-margin)
                                      selectrum-right-margin-padding)))
                right-margin))
              (push ol selectrum--right-margin-overlays))))
        (cl-incf index))
      (buffer-string))))

(defun selectrum--minibuffer-exit-hook ()
  "Clean up Selectrum from the minibuffer, and self-destruct this hook."
  (remove-hook
   'post-command-hook #'selectrum--minibuffer-post-command-hook 'local)
  (remove-hook 'minibuffer-exit-hook #'selectrum--minibuffer-exit-hook 'local)
  (when (overlayp selectrum--count-overlay)
    (delete-overlay selectrum--count-overlay))
  (setq selectrum--count-overlay nil)
  (while selectrum--right-margin-overlays
    (delete-overlay (pop selectrum--right-margin-overlays))))

(cl-defun selectrum--minibuffer-setup-hook
    (candidates &key default-candidate initial-input)
  "Set up minibuffer for interactive candidate selection.
CANDIDATES is the list of strings that was passed to
`selectrum-read'. DEFAULT-CANDIDATE, if provided, is added to the
list and sorted first. INITIAL-INPUT, if provided, is inserted
into the user input area to start with."
  (add-hook
   'minibuffer-exit-hook #'selectrum--minibuffer-exit-hook nil 'local)
  (setq-local selectrum--init-p t)
  (setq selectrum--candidates-overlay
        (make-overlay (point) (point) nil 'front-advance 'rear-advance))
  (setq selectrum--start-of-input-marker (point-marker))
  (if selectrum--repeat
      (insert selectrum--previous-input-string)
    (when initial-input
      (insert initial-input)))
  (setq selectrum--end-of-input-marker (point-marker))
  (set-marker-insertion-type selectrum--end-of-input-marker t)
  ;; If metadata specifies a custom sort function use it as
  ;; `selectrum-preprocess-candidates-function' for this session.
  (when-let ((sortf (selectrum--get-meta 'display-sort-function)))
    (setq-local selectrum-preprocess-candidates-function sortf))
  (setq selectrum--preprocessed-candidates
        (if (functionp candidates)
            candidates
          (funcall selectrum-preprocess-candidates-function candidates)))
  (setq selectrum--default-candidate default-candidate)
  ;; Make sure to trigger an "user input changed" event, so that
  ;; candidate refinement happens in `post-command-hook' and an index
  ;; is assigned.
  (setq selectrum--previous-input-string nil)
  (setq selectrum--count-overlay (make-overlay (point-min) (point-min)))
  (add-hook
   'post-command-hook
   #'selectrum--minibuffer-post-command-hook
   nil 'local))

;;;; Minibuffer commands

(defun selectrum-previous-candidate ()
  "Move selection to previous candidate, unless at beginning already."
  (interactive)
  (when selectrum--current-candidate-index
    (setq selectrum--current-candidate-index
          (max (if (and selectrum--match-required-p
                        (cond (minibuffer-completing-file-name
                               (not (file-exists-p
                                     (minibuffer-contents))))
                              (t
                               (not (string-empty-p
                                     (minibuffer-contents))))))
                   0
                 -1)
               (1- selectrum--current-candidate-index)))))

(defun selectrum-next-candidate ()
  "Move selection to next candidate, unless at end already."
  (interactive)
  (when selectrum--current-candidate-index
    (setq selectrum--current-candidate-index
          (min (1- (length selectrum--refined-candidates))
               (1+ selectrum--current-candidate-index)))))

(defun selectrum-previous-page ()
  "Move selection upwards by one page, unless at beginning already."
  (interactive)
  (when selectrum--current-candidate-index
    (setq selectrum--current-candidate-index
          (max 0 (- selectrum--current-candidate-index
                    selectrum-num-candidates-displayed)))))

(defun selectrum-next-page ()
  "Move selection downwards by one page, unless at end already."
  (interactive)
  (when selectrum--current-candidate-index
    (setq selectrum--current-candidate-index
          (min (1- (length selectrum--refined-candidates))
               (+ selectrum--current-candidate-index
                  selectrum-num-candidates-displayed)))))

(defun selectrum-goto-beginning ()
  "Move selection to first candidate."
  (interactive)
  (when selectrum--current-candidate-index
    (setq selectrum--current-candidate-index 0)))

(defun selectrum-goto-end ()
  "Move selection to last candidate."
  (interactive)
  (when selectrum--current-candidate-index
    (setq selectrum--current-candidate-index
          (1- (length selectrum--refined-candidates)))))

(defun selectrum-kill-ring-save ()
  "Save current candidate to kill ring.
Or if there is an active region, save the region to kill ring."
  (interactive)
  (if (or (use-region-p) (not transient-mark-mode))
      (call-interactively #'kill-ring-save)
    (when selectrum--current-candidate-index
      (kill-new
       (selectrum-get-current-candidate)))))

(defun selectrum--exit-with (candidate)
  "Exit minibuffer with given CANDIDATE.
If `selectrum--crm-p' is non-nil exit with the choosen candidates
plus CANDIDATE."
  (let* ((result (cond ((and selectrum--crm-p
                             (string-match crm-separator
                                           selectrum--previous-input-string))
                        (with-temp-buffer
                          (insert selectrum--previous-input-string)
                          (goto-char (point-min))
                          (while (re-search-forward crm-separator nil t))
                          (delete-region (point) (point-max))
                          (insert (selectrum--get-full candidate))
                          (buffer-string)))
                       (t
                        (apply
                         #'run-hook-with-args
                         'selectrum-candidate-selected-hook
                         candidate selectrum--read-args)
                        (selectrum--get-full candidate))))
         (inhibit-read-only t))
    (erase-buffer)
    (insert (if (string-empty-p result)
                (or selectrum--default-candidate result)
              result))
    (exit-minibuffer)))

(defun selectrum-select-current-candidate (&optional arg)
  "Exit minibuffer, picking the currently selected candidate.
If there are no candidates, return the current user input, unless
a match is required, in which case do nothing.

Give a prefix argument ARG to select the candidate at that index
\(counting from one, clamped to fall within the candidate list).
Zero means to select the current user input."
  (interactive "P")
  (let ((index (if arg
                   (min (1- (prefix-numeric-value arg))
                        (1- (length selectrum--refined-candidates)))
                 selectrum--current-candidate-index)))
    (when (or (not selectrum--match-required-p)
              (and index (>= index 0))
              (and minibuffer-completing-file-name
                   (file-exists-p (minibuffer-contents)))
              (string-empty-p
               (minibuffer-contents)))
      (selectrum--exit-with
       (selectrum--get-candidate index)))))

(defun selectrum-submit-exact-input ()
  "Exit minibuffer, using the current user input.
This differs from `selectrum-select-current-candidate' in that it
ignores the currently selected candidate, if one exists."
  (interactive)
  (unless selectrum--match-required-p
    (selectrum--exit-with
     (buffer-substring-no-properties
      selectrum--start-of-input-marker
      selectrum--end-of-input-marker))))

(defun selectrum-insert-current-candidate (&optional arg)
  "Insert current candidate into user input area.

With optional prefix argument ARG, insert the candidate at that
index (counting from one, clamped to fall within the candidate
list). A null or non-positive ARG inserts the candidate corresponding to
`selectrum--current-candidate-index'."
  (interactive "P")
  (when-let ((index (if (and arg
                             selectrum--refined-candidates
                             (> (prefix-numeric-value arg) 0))
                        (min (1- (prefix-numeric-value arg))
                             (1- (length selectrum--refined-candidates)))
                      selectrum--current-candidate-index)))
    (if (or (not selectrum--crm-p)
            (not (re-search-backward crm-separator
                                     (minibuffer-prompt-end) t)))
        (delete-region selectrum--start-of-input-marker
                       selectrum--end-of-input-marker)
      (goto-char (match-end 0))
      (delete-region (point) selectrum--end-of-input-marker))
    (let* ((candidate (nth index
                           selectrum--refined-candidates))
           (full (selectrum--get-full candidate)))
      (insert full)
      (unless (eq t minibuffer-history-variable)
        (add-to-history minibuffer-history-variable full))
      (apply
       #'run-hook-with-args
       'selectrum-candidate-inserted-hook
       candidate selectrum--read-args))))

(defun selectrum-select-from-history ()
  "Select a candidate from the minibuffer history.
If Selectrum isn't active, insert this candidate into the
minibuffer."
  (interactive)
  (let ((selectrum-should-sort-p nil)
        (enable-recursive-minibuffers t)
        (history (symbol-value minibuffer-history-variable)))
    (when (eq history t)
      (user-error "No history is recorded for this command"))
    (let ((result
           (let ((selectrum-candidate-inserted-hook nil)
                 (selectrum-candidate-selected-hook nil))
             (selectrum-read "History: " history :history t))))
      (if (and selectrum--match-required-p
               (not (member result selectrum--refined-candidates)))
          (user-error "That history element is not one of the candidates")
        (if selectrum-active-p
            (selectrum--exit-with result)
          (insert result))))))

(defvar selectrum--minibuffer-local-filename-syntax
  (let ((table (copy-syntax-table minibuffer-local-filename-syntax)))
    (modify-syntax-entry ?\s "_" table)
    table)
  "Syntax table for reading file names.
Same as `minibuffer-local-filename-syntax' but considers spaces
as symbol constituents.")

;;;; Main entry points

(defmacro selectrum--let-maybe (pred varlist &rest body)
  "If PRED evaluates to non-nil, bind variables in VARLIST and eval BODY.
Otherwise, just eval BODY."
  (declare (indent 0))
  `(if ,pred
       (let ,varlist
         ,@body)
     ,@body))

(defmacro selectrum--save-global-state (&rest body)
  "Eval BODY, restoring all Selectrum global variables afterward."
  (declare (indent 0))
  `(let (,@(mapcar
            (lambda (var)
              `(,var ,var))
            '(selectrum--start-of-input-marker
              selectrum--end-of-input-marker
              selectrum--preprocessed-candidates
              selectrum--refined-candidates
              selectrum--match-required-p
              selectrum--move-default-candidate-p
              selectrum--default-candidate
              selectrum--visual-input
              selectrum--read-args
              selectrum--count-overlay
              selectrum--right-margin-overlays
              selectrum--repeat
              selectrum-active-p)))
     ;; https://github.com/raxod502/selectrum/issues/39#issuecomment-618350477
     (selectrum--let-maybe
       selectrum-active-p
       (,@(mapcar
           (lambda (var)
             `(,var ,var))
           '(selectrum--current-candidate-index
             selectrum--previous-input-string
             selectrum--last-command
             selectrum--last-prefix-arg)))
       ,@body)))

(cl-defun selectrum-read
    (prompt candidates &rest args &key
            default-candidate initial-input require-match
            history no-move-default-candidate
            may-modify-candidates
            minibuffer-completion-table
            minibuffer-completion-predicate)
  "Prompt user with PROMPT to select one of CANDIDATES.
Return the selected string.

CANDIDATES is a list of strings or a function to dynamically
generate them. If CANDIDATES is a function, then it receives one
argument, the current user input, and returns the list of
strings. If CANDIDATES are nil the candidates will be computed
from MINIBUFFER-COMPLETION-TABLE.

Instead of a list of strings, the function may alternatively
return an alist with the following keys:
- `candidates': list of strings, as above.
- `input' (optional): transformed user input, used for
  highlighting (see `selectrum-highlight-candidates-function').

PROMPT should generally end in a colon and space. Additional
keyword ARGS are accepted.

DEFAULT-CANDIDATE, if provided, is sorted first in the list if
it's present.

INITIAL-INPUT, if provided, is inserted into the user input area
initially (with point at the end).

REQUIRE-MATCH, if non-nil, means the user must select one of the
listed candidates (so, for example,
\\[selectrum-submit-exact-input] has no effect).

HISTORY is the `minibuffer-history-variable' to use (by default
`minibuffer-history').

NO-MOVE-DEFAULT-CANDIDATE, if non-nil, means that the default
candidate is not sorted first. Instead, it is left at its
original position in the candidate list. However, it is still
selected initially. This is handy for `switch-to-buffer' and
friends, for which getting the candidate list out of order at all
is very confusing.

MAY-MODIFY-CANDIDATES, if non-nil, means that Selectrum is
allowed to modify the CANDIDATES list destructively. Otherwise a
copy is made.

For MINIBUFFER-COMPLETION-TABLE and
MINIBUFFER-COMPLETION-PREDICATE see `minibuffer-completion-table'
and `minibuffer-completion-predicate'. They are used for internal
purposes and compatibility to Emacs completion API. By passing
these as keyword arguments they will be dynamically bound as per
semantics of `cl-defun'."
  (unless may-modify-candidates
    (setq candidates (copy-sequence candidates)))
  (selectrum--save-global-state
    (setq selectrum--read-args (cl-list* prompt candidates args))
    (unless selectrum--repeat
      (setq selectrum--last-command this-command)
      (setq selectrum--last-prefix-arg current-prefix-arg))
    (setq selectrum--match-required-p require-match)
    (setq selectrum--move-default-candidate-p (not no-move-default-candidate))
    (let ((keymap (make-sparse-keymap)))
      (set-keymap-parent keymap minibuffer-local-map)
      ;; Use `map-apply' instead of `map-do' as the latter is not
      ;; available in Emacs 25.
      (map-apply
       (lambda (key cmd)
         (when (stringp key)
           (setq key (kbd key)))
         (define-key keymap key cmd))
       selectrum-minibuffer-bindings)
      (minibuffer-with-setup-hook
          (lambda ()
            (selectrum--minibuffer-setup-hook
             candidates
             :default-candidate default-candidate
             :initial-input initial-input))
        (let* ((minibuffer-allow-text-properties t)
               (resize-mini-windows 'grow-only)
               (max-mini-window-height
                (1+ selectrum-num-candidates-displayed))
               (prompt (selectrum--remove-default-from-prompt prompt))
               ;; Need to bind this back to its standard value due to
               ;; <https://github.com/raxod502/selectrum/issues/61>.
               ;; What happens is `selectrum-read-file-name' binds
               ;; `completing-read-function' to
               ;; `selectrum--completing-read-file-name', so if you
               ;; invoke another Selectrum command recursively then it
               ;; inherits that binding, even if the new Selectrum
               ;; command is not reading file names. This causes an
               ;; error. Arguably this solution is a bit of a hack but
               ;; it should work "well enough" for now. If we
               ;; encounter more trouble then we shall come up with a
               ;; proper solution.
               (completing-read-function
                #'selectrum-completing-read)
               ;; <https://github.com/raxod502/selectrum/issues/99>
               (icomplete-mode nil)
               (selectrum-active-p t))
          (read-from-minibuffer
           prompt nil keymap nil
           (or history 'minibuffer-history)))))))

;;;###autoload
(defun selectrum-completing-read
    (prompt collection &optional
            predicate require-match initial-input
            hist def inherit-input-method)
  "Read choice using Selectrum. Can be used as `completing-read-function'.
For PROMPT, COLLECTION, PREDICATE, REQUIRE-MATCH, INITIAL-INPUT,
HIST, DEF, and INHERIT-INPUT-METHOD, see `completing-read'."
  (ignore initial-input inherit-input-method)
  (substring-no-properties
   (selectrum-read
    prompt nil
    ;; Don't pass `initial-input'. We use it internally but it's
    ;; deprecated in `completing-read' and doesn't work well with the
    ;; Selectrum paradigm except in specific cases that we control.
    :default-candidate (or (car-safe def) def)
    :require-match (eq require-match t)
    :history hist
    :may-modify-candidates t
    :minibuffer-completion-table collection
    :minibuffer-completion-predicate predicate)))

(defvar selectrum--old-completing-read-function nil
  "Previous value of `completing-read-function'.")

;;;###autoload
(defun selectrum-completing-read-multiple
    (prompt table &optional predicate require-match initial-input
            hist def _inherit-input-method)
  "Read one or more choices using Selectrum.
Replaces `completing-read-multiple'. For PROMPT, TABLE,
PREDICATE, REQUIRE-MATCH, INITIAL-INPUT, HIST, DEF, and
INHERIT-INPUT-METHOD, see `completing-read-multiple'.

The option `selectrum-completing-read-multiple-show-help' can be
used to control insertion of additional usage information into
the prompt."
  (let* ((crm-completion-table table)
         (crm-separator crm-separator)
         (coll (all-completions "" #'crm--collection-fn predicate))
         (candidates
          (lambda (input)
            (let ((beg 0)
                  (inputs ()))
              (while (string-match crm-separator input beg)
                (push (substring input beg (match-beginning 0))
                      inputs)
                (setq beg (match-end 0)))
              (let ((coll (cl-delete-if
                           (lambda (i)
                             (member i inputs))
                           (copy-sequence coll)))
                    (ninput (substring input beg)))
                `((input . ,ninput)
                  (candidates . ,coll))))))
         (res nil))
    (setq
     res
     (minibuffer-with-setup-hook
         (lambda ()
           (setq-local selectrum--crm-p t)
           (when selectrum-completing-read-multiple-show-help
             (let ((inhibit-read-only t))
               (save-excursion
                 (goto-char (minibuffer-prompt-end))
                 (when (search-backward ":" nil t)
                   (insert
                    (apply #'propertize
                           (format " [add more using %s and %s]"
                                   (substitute-command-keys
                                    "\\[selectrum-insert-current-candidate]")
                                   (if (equal crm-separator "[ \t]*,[ \t]*")
                                       "\",\""
                                     "crm-separator"))
                           (text-properties-at (point)))))))))
       (selectrum-read
        prompt
        candidates
        :require-match require-match
        :initial-input initial-input
        :history hist
        :default-candidate def
        :may-modify-candidates t
        :minibuffer-completion-table table
        :minibuffer-completion-predicate predicate)))
    (mapcar #'substring-no-properties
            (split-string res crm-separator t))))

;;;###autoload
(defun selectrum-completion-in-region
    (start end collection predicate)
  "Complete in-buffer text using a list of candidates.
Can be used as `completion-in-region-function'. For START, END,
COLLECTION, and PREDICATE, see `completion-in-region'."
  (let* ((input (buffer-substring-no-properties start end))
         (meta (completion-metadata input collection predicate))
         (category (cdr (assq 'category meta)))
         (bound (pcase category
                  ('file start)
                  (_ (+ start (car (completion-boundaries
                                    input collection predicate ""))))))
         (exit-func (plist-get completion-extra-properties
                               :exit-function))
         (cands (nconc
                 (completion-all-completions input collection predicate
                                             (- end start) meta)
                 nil))
         (exit-status nil)
         (result nil))
    (if (null cands)
        (progn (unless completion-fail-discreetly (ding))
               (message "No match"))
      (pcase category
        ('file (setq result (selectrum--completing-read-file-name
                             "Completion: " collection predicate
                             nil input))
               (setq exit-status 'finished))
        (_
         (let* ((annotation-func (plist-get completion-extra-properties
                                            :annotation-function))
                (docsig-func (plist-get completion-extra-properties
                                        :company-docsig))
                (display-sort-func (cdr (assq 'display-sort-function meta)))
                (cands (selectrum--map-destructive
                        (lambda (cand)
                          (propertize
                           cand
                           'selectrum-candidate-display-suffix
                           (when annotation-func
                             (selectrum--get-annotation-suffix
                              cand annotation-func))
                           'selectrum-candidate-display-right-margin
                           (when docsig-func
                             (selectrum--get-margin-docsig
                              cand docsig-func))))
                        cands))
                (selectrum-should-sort-p selectrum-should-sort-p))
           (when display-sort-func
             (setq cands (funcall display-sort-func cands))
             ;; FIXME: This will set `selectrum-should-sort-p' for any
             ;; recursive minibuffer sessions, too.
             (setq selectrum-should-sort-p nil))
           (pcase (length cands)
             ;; We already rule out the situation where `cands' is empty.
             (`1 (setq result (car cands)))
             ( _ (setq result (selectrum-read
                               "Completion: " cands
                               ;; Don't pass
                               ;; `minibuffer-completion-table' and
                               ;; `minibuffer-completion-predicate'
                               ;; here because currently this function
                               ;; handles all metadata for region
                               ;; completion itself.
                               :may-modify-candidates t))))
           (setq exit-status
                 (cond ((not (member result cands)) 'sole)
                       (t 'finished))))))
      (delete-region bound end)
      (insert (substring-no-properties result))
      (when exit-func
        (funcall exit-func result exit-status)))))

(defvar selectrum--old-completion-in-region-function nil
  "Previous value of `completion-in-region-function'.")

;;;###autoload
(defun selectrum-read-buffer (prompt &optional def require-match predicate)
  "Read buffer using Selectrum. Can be used as `read-buffer-function'.
Actually, as long as `selectrum-completing-read' is installed in
`completing-read-function', `read-buffer' already uses Selectrum.
Installing this function in `read-buffer-function' makes sure the
buffers are sorted in the default order (most to least recently
used) rather than in whatever order is defined by
`selectrum-preprocess-candidates-function', which is likely to be
less appropriate. It also allows you to view hidden buffers,
which is otherwise impossible due to tricky behavior of Emacs'
completion machinery. For PROMPT, DEF, REQUIRE-MATCH, and
PREDICATE, see `read-buffer'."
  (let ((selectrum-should-sort-p nil)
        (candidates
         (lambda (input)
           (let* ((buffers (mapcar #'buffer-name (buffer-list)))
                  (candidates (if predicate
                                  (cl-delete-if-not predicate buffers)
                                buffers)))
             (if (string-prefix-p " " input)
                 (progn
                   (setq input (substring input 1))
                   (setq candidates
                         (cl-delete-if-not
                          (lambda (name)
                            (string-prefix-p " " name))
                          candidates)))
               (setq candidates
                     (cl-delete-if
                      (lambda (name)
                        (string-prefix-p " " name))
                      candidates)))
             `((candidates . ,candidates)
               (input . ,input))))))
    (substring-no-properties
     (selectrum-read
      prompt candidates
      :default-candidate def
      :require-match (eq require-match t)
      :history 'buffer-name-history
      :no-move-default-candidate t
      :may-modify-candidates t
      :minibuffer-completion-table #'internal-complete-buffer
      :minibuffer-completion-predicate predicate))))

(defvar selectrum--old-read-buffer-function nil
  "Previous value of `read-buffer-function'.")

(defun selectrum--completing-read-file-name
    (prompt collection &optional
            predicate require-match initial-input
            hist def _inherit-input-method)
  "Selectrums completing read function for `read-file-name-default'.
For PROMPT, COLLECTION, PREDICATE, REQUIRE-MATCH, INITIAL-INPUT,
            HIST, DEF, _INHERIT-INPUT-METHOD see `completing-read'."
  (let ((coll
         (lambda (input)
           (let* (;; Full path of input dir (might include shadowed parts).
                  (dir (or (file-name-directory input) ""))
                  ;; The input used for matching current dir entries.
                  (ematch (file-name-nondirectory input))
                  ;; Adjust original collection for Selectrum.
                  (cands
                   (selectrum--map-destructive
                    (lambda (i)
                      (when (string-suffix-p "/" i)
                        (setq i (substring i 0 (1- (length i))))
                        (put-text-property
                         0 (length i)
                         'selectrum-candidate-display-suffix
                         "/"
                         i))
                      i)
                    (condition-case _
                        (funcall collection dir
                                 (lambda (i)
                                   (when (and (or (not predicate)
                                                  (funcall predicate i))
                                              (not (member
                                                    i '("./" "../"))))
                                     (prog1 t
                                       (add-text-properties
                                        0 (length i)
                                        `(selectrum-candidate-full
                                          ,(concat dir i))
                                        i))))
                                 t)
                      ;; May happen in case user quits out
                      ;; of a TRAMP prompt.
                      (quit)))))
             `((input . ,ematch)
               (candidates . ,cands))))))
    (substring-no-properties
     (selectrum-read
      prompt coll
      :default-candidate (or (car-safe def) def)
      :initial-input (or (car-safe initial-input) initial-input)
      :history hist
      :require-match (eq require-match t)
      :may-modify-candidates t
      :minibuffer-completion-table collection
      :minibuffer-completion-predicate predicate))))

;;;###autoload
(defun selectrum-read-file-name
    (prompt &optional dir default-filename mustmatch initial predicate)
  "Read file name using Selectrum. Can be used as `read-file-name-function'.
For PROMPT, DIR, DEFAULT-FILENAME, MUSTMATCH, INITIAL, and
PREDICATE, see `read-file-name'."
  (let ((completing-read-function #'selectrum--completing-read-file-name))
    (minibuffer-with-setup-hook
        (:append (lambda ()
                   (set-syntax-table
                    selectrum--minibuffer-local-filename-syntax)))
      (read-file-name-default
       prompt dir default-filename mustmatch initial predicate))))

(defvar selectrum--old-read-file-name-function nil
  "Previous value of `read-file-name-function'.")

;;;###autoload
(defun selectrum--fix-dired-read-dir-and-switches (func &rest args)
  "Make \\[dired] do the \"right thing\" with its default candidate.
By default \\[dired] uses `read-file-name' internally, which
causes Selectrum to provide you with the first file inside the
working directory as the default candidate. However, it would
arguably be more semantically appropriate to use
`read-directory-name', and this is especially important for
Selectrum since this causes it to select the working directory
initially.

To test that this advice is working correctly, type \\[dired] and
accept the default candidate. You should have opened the working
directory in Dired, and not a filtered listing for the current
file.

This is an `:around' advice for `dired-read-dir-and-switches'.
FUNC and ARGS are standard as in any `:around' advice."
  (cl-letf* ((orig-read-file-name (symbol-function #'read-file-name))
             ((symbol-function #'read-file-name)
              (lambda (prompt &optional
                              dir default-filename
                              mustmatch initial _predicate)
                (cl-letf (((symbol-function #'read-file-name)
                           orig-read-file-name))
                  (read-directory-name
                   prompt dir default-filename mustmatch initial)))))
    (apply func args)))

(defun selectrum--trailing-components (n path)
  "Take at most N trailing components of PATH.
For large enough N, return PATH unchanged."
  (let* ((n (min n (1+ (cl-count ?/ path))))
         (regexp (concat (string-join (make-list n "[^/]*") "/") "$")))
    (save-match-data
      (string-match regexp path)
      (match-string 0 path))))

;;;###autoload
(defun selectrum-read-library-name ()
  "Read and return a library name.
Similar to `read-library-name' except it handles `load-path'
shadows correctly."
  (eval-and-compile
    (require 'find-func))
  (let ((suffix-regexp (concat (regexp-opt (find-library-suffixes)) "\\'"))
        (table (make-hash-table :test #'equal))
        (lst nil))
    (dolist (dir (or find-function-source-path load-path))
      (condition-case _
          (mapc
           (lambda (entry)
             (unless (string-match-p "^\\.\\.?$" entry)
               (let ((base (file-name-base entry)))
                 (puthash base (cons entry (gethash base table)) table))))
           (directory-files dir 'full suffix-regexp 'nosort))
        (file-error)))
    (maphash
     (lambda (_ paths)
       (setq paths (nreverse (seq-uniq paths)))
       (cl-block nil
         (let ((num-components 1)
               (max-components (apply #'max (mapcar (lambda (path)
                                                      (1+ (cl-count ?/ path)))
                                                    paths))))
           (while t
             (let ((abbrev-paths
                    (seq-uniq
                     (mapcar (lambda (path)
                               (file-name-sans-extension
                                (selectrum--trailing-components
                                 num-components path)))
                             paths))))
               (when (or (= num-components max-components)
                         (= (length paths) (length abbrev-paths)))
                 (let ((candidate-paths
                        (mapcar (lambda (path)
                                  (propertize
                                   (file-name-base
                                    (file-name-sans-extension path))
                                   'selectrum-candidate-display-prefix
                                   (file-name-directory
                                    (file-name-sans-extension
                                     (selectrum--trailing-components
                                      num-components path)))
                                   'fixedcase 'literal
                                   'selectrum--lib-path path))
                                paths)))
                   (setq lst (nconc candidate-paths lst)))
                 (cl-return)))
             (cl-incf num-components)))))
     table)
    (get-text-property
     0 'selectrum--lib-path
     (selectrum-read
      "Library name: " lst :require-match t :may-modify-candidates t))))

(defun selectrum-repeat ()
  "Repeat the last command that used Selectrum, and try to restore state."
  (interactive)
  (unless selectrum--last-command
    (user-error "No Selectrum command has been run yet"))
  (let ((selectrum--repeat t))
    (setq current-prefix-arg selectrum--last-prefix-arg)
    (call-interactively selectrum--last-command)))

;;;###autoload
(defun selectrum--fix-set-minibuffer-message (&rest _)
  "Move the minibuffer message overlay to the right place.
This advice fixes the overlay placed by `set-minibuffer-message',
which is different from the one placed by `minibuffer-message'.

By default the overlay is placed at the end, but in the case of
Selectrum this means after all the candidates. We want to move it
instead to just after the user input.

To test that this advice is working correctly, type \\[find-file]
and enter \"/sudo::\", then authenticate. The overlay indicating
that authentication was successful should appear right after the
user input area, not at the end of the candidate list.

This is an `:after' advice for `set-minibuffer-message'."
  (selectrum--when-compile (boundp 'minibuffer-message-overlay)
    (when (and (bound-and-true-p selectrum-active-p)
               (overlayp minibuffer-message-overlay))
      (move-overlay minibuffer-message-overlay
                    selectrum--end-of-input-marker
                    selectrum--end-of-input-marker))))

;;;###autoload
(defun selectrum--fix-minibuffer-message (func &rest args)
  "Move the minibuffer message overlay to the right place.
This advice fixes the overlay placed by `minibuffer-message',
which is different from the one placed by
`set-minibuffer-message'.

By default the overlay is placed at the end, but in the case of
Selectrum this means after all the candidates. We want to move it
instead to just after the user input.

To test that this advice is working correctly, type \\[find-file]
twice in a row. The overlay indicating that recursive minibuffers
are not allowed should appear right after the user input area,
not at the end of the candidate list.

This is an `:around' advice for `minibuffer-message'. FUNC and
ARGS are standard as in all `:around' advice."
  (if (bound-and-true-p selectrum-active-p)
      (cl-letf* ((orig-make-overlay (symbol-function #'make-overlay))
                 ((symbol-function #'make-overlay)
                  (lambda (_beg _end &rest args)
                    (apply orig-make-overlay
                           selectrum--end-of-input-marker
                           selectrum--end-of-input-marker
                           args))))
        (apply func args))
    (apply func args)))

;; You may ask why we copy the entire minor-mode definition into the
;; autoloads file, and autoload several private functions as well.
;; This is because enabling `selectrum-mode' does not actually require
;; any of the code in Selectrum. So, to improve startup time, we avoid
;; loading Selectrum when enabling `selectrum-mode'.

;;;###autoload
(progn
  (define-minor-mode selectrum-mode
    "Minor mode to use Selectrum for `completing-read'."
    :global t
    (if selectrum-mode
        (progn
          ;; Make sure not to blow away saved variable values if mode
          ;; is enabled again when already on.
          (selectrum-mode -1)
          (setq selectrum-mode t)
          (setq selectrum--old-completing-read-function
                (default-value 'completing-read-function))
          (setq-default completing-read-function
                        #'selectrum-completing-read)
          (setq selectrum--old-read-buffer-function
                (default-value 'read-buffer-function))
          (setq-default read-buffer-function
                        #'selectrum-read-buffer)
          (setq selectrum--old-read-file-name-function
                (default-value 'read-file-name-function))
          (setq-default read-file-name-function
                        #'selectrum-read-file-name)
          (setq selectrum--old-completion-in-region-function
                (default-value 'completion-in-region-function))
          (setq-default completion-in-region-function
                        #'selectrum-completion-in-region)
          (advice-add #'completing-read-multiple :override
                      #'selectrum-completing-read-multiple)
          ;; No sharp quote because Dired may not be loaded yet.
          (advice-add 'dired-read-dir-and-switches :around
                      #'selectrum--fix-dired-read-dir-and-switches)
          ;; No sharp quote because `read-library-name' is not defined
          ;; in older Emacs versions.
          (advice-add 'read-library-name :override
                      #'selectrum-read-library-name)
          (advice-add #'minibuffer-message :around
                      #'selectrum--fix-minibuffer-message)
          ;; No sharp quote because `set-minibuffer-message' is not
          ;; defined in older Emacs versions.
          (advice-add 'set-minibuffer-message :after
                      #'selectrum--fix-set-minibuffer-message)
          (define-key minibuffer-local-map
            [remap previous-matching-history-element]
            'selectrum-select-from-history))
      (when (equal (default-value 'completing-read-function)
                   #'selectrum-completing-read)
        (setq-default completing-read-function
                      selectrum--old-completing-read-function))
      (when (equal (default-value 'read-buffer-function)
                   #'selectrum-read-buffer)
        (setq-default read-buffer-function
                      selectrum--old-read-buffer-function))
      (when (equal (default-value 'read-file-name-function)
                   #'selectrum-read-file-name)
        (setq-default read-file-name-function
                      selectrum--old-read-file-name-function))
      (when (equal (default-value 'completion-in-region-function)
                   #'selectrum-completion-in-region)
        (setq-default completion-in-region-function
                      selectrum--old-completion-in-region-function))
      (advice-remove #'completing-read-multiple
                     #'selectrum-completing-read-multiple)
      ;; No sharp quote because Dired may not be loaded yet.
      (advice-remove 'dired-read-dir-and-switches
                     #'selectrum--fix-dired-read-dir-and-switches)
      ;; No sharp quote because `read-library-name' is not defined in
      ;; older Emacs versions.
      (advice-remove 'read-library-name #'selectrum-read-library-name)
      (advice-remove #'minibuffer-message #'selectrum--fix-minibuffer-message)
      ;; No sharp quote because `set-minibuffer-message' is not
      ;; defined in older Emacs versions.
      (advice-remove 'set-minibuffer-message
                     #'selectrum--fix-set-minibuffer-message)
      (when (eq (lookup-key minibuffer-local-map
                            [remap previous-matching-history-element])
                #'selectrum-select-from-history)
        (define-key minibuffer-local-map
          [remap previous-matching-history-element] nil)))))

;;;; Closing remarks

(provide 'selectrum)

;; Local Variables:
;; checkdoc-verb-check-experimental-flag: nil
;; indent-tabs-mode: nil
;; outline-regexp: ";;;;* "
;; sentence-end-double-space: nil
;; End:

;;; selectrum.el ends here<|MERGE_RESOLUTION|>--- conflicted
+++ resolved
@@ -835,7 +835,6 @@
               (concat
                (unless (string-empty-p (minibuffer-contents))
                  ;; Show first matched line.
-<<<<<<< HEAD
                  (when-let ((match
                              (car
                               (funcall selectrum-refine-candidates-function
@@ -843,20 +842,13 @@
                                        (split-string cand "\n")))))
                    (concat
                     (replace-regexp-in-string
-                     "[ \t][ \t]+" (propertize ".." 'face 'shadow)
-                     match)
-                    (propertize " -> " 'face 'success))))
-=======
-                 (concat
-                  (replace-regexp-in-string
-                   "[ \t][ \t]+"
-                   (propertize whitespace-display 'face whitespace-face)
-                   (car
-                    (funcall selectrum-refine-candidates-function
-                             (minibuffer-contents)
-                             (split-string cand "\n"))))
-                  (propertize match-display 'face match-face)))
->>>>>>> 3b8f1475
+                     "[ \t][ \t]+"
+                     (propertize whitespace-display 'face whitespace-face)
+                     (car
+                      (funcall selectrum-refine-candidates-function
+                               (minibuffer-contents)
+                               (split-string cand "\n"))))
+                    (propertize match-display 'face match-face))))
                ;; Truncate the rest.
                (replace-regexp-in-string
                 "\n" (propertize newline-display 'face newline-face)
