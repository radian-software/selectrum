;;; selectrum.el --- Easily select item from list -*- lexical-binding: t -*-

;; Copyright (C) 2019 Radon Rosborough

;; Author: Radon Rosborough <radon.neon@gmail.com>
;; Created: 8 Dec 2019
;; Homepage: https://github.com/raxod502/selectrum
;; Keywords: extensions
;; Package-Requires: ((emacs "25.1"))
;; SPDX-License-Identifier: MIT
;; Version: 3.0

;;; Commentary:

;; Selectrum is a better solution for incremental narrowing in Emacs,
;; replacing Helm, Ivy, and IDO. Its design philosophy is based on
;; choosing the right abstractions and prioritizing consistency and
;; predictability over special-cased improvements for particular
;; cases. As such, Selectrum follows existing Emacs conventions where
;; they exist and are reasonable, and it declines to implement
;; features which have marginal benefit compared to the additional
;; complexity of a new interface.

;; Getting started: Selectrum provides a global minor mode,
;; `selectrum-mode', which enhances `completing-read' and all related
;; functions automatically without the need for further configuration.

;; Please see https://github.com/raxod502/selectrum for more
;; information.

;;; Code:

;; To see the outline of this file, run M-x outline-minor-mode and
;; then press C-c @ C-t. To also show the top-level functions and
;; variable declarations in each section, run M-x occur with the
;; following query: ^;;;;* \|^(

;;;; Libraries

(require 'cl-lib)
(require 'crm)
(require 'map)
(require 'minibuf-eldef)
(require 'regexp-opt)
(require 'seq)
(require 'subr-x)

;;;; Faces

(defface selectrum-current-candidate
  '((t :inherit highlight))
  "Face used to highlight the currently selected candidate."
  :group 'selectrum-faces)

(defface selectrum-primary-highlight
  '((t :weight bold))
  "Face used to highlight the parts of candidates that match the input."
  :group 'selectrum-faces)

(defface selectrum-secondary-highlight
  '((t :inherit selectrum-primary-highlight :underline t))
  "Additional face used to highlight parts of candidates.
May be used to highlight parts of candidates that match specific
parts of the input."
  :group 'selectrum-faces)

(defface selectrum-completion-annotation
  '((t :inherit completions-annotations))
  "Face used to display annotations of completion tables."
  :group 'selectrum-faces)

(defface selectrum-completion-docsig
  '((t :inherit selectrum-completion-annotation :slant italic))
  "Face used to display docsigs of completion tables."
  :group 'selectrum-faces)

;;;; Variables

(defvar selectrum-should-sort-p t
  "Non-nil if preprocessing and refinement functions should sort.
This is let-bound to nil in some contexts, and should be
respected by user functions for optimal results.")

(defvar selectrum--minibuffer-default-in-prompt-regexps
  (let ((minibuffer-eldef-shorten-default nil))
    (cl-remove-if (lambda (i) (and (consp i) (nth 2 i)))
                  (minibuffer-default--in-prompt-regexps)))
  "Regexps for determining if the prompt message includes the default value.
See `minibuffer-default-in-prompt-regexps', from which this is derived.")

;;;; User options

(defgroup selectrum nil
  "Simple incremental narrowing framework with sane API."
  :group 'convenience
  :prefix "selectrum-"
  :link '(url-link "https://github.com/raxod502/selectrum"))

(defcustom selectrum-num-candidates-displayed 10
  "Maximum number of candidate lines which are displayed.
Selectrum will display candidates lines up to this number or
fewer if there are less candidates in total.

For the minibuffer the window height equals this number plus one
for the prompt line. If `selectrum-display-action' is non-nil
this option determines the maximal window height but when the
displaying window height is greater than that all of the
available height will be used for candidate display."
  :type 'number)

(defun selectrum-display-full-frame (buf _alist)
  "Display BUF in full frame.
Can be used as `selectrum-display-action' to display candidates
in a single window spanning the current frame:

    (setq selectrum-display-action
        \\='(selectrum-display-full-frame)."
  (delete-other-windows)
  (set-window-buffer (selected-window) buf)
  (selected-window))

(defcustom selectrum-display-action nil
  "Display action to show the candidates buffer.

If this is nil the candidates are shown in the minibuffer.
Otherwise the candidates are shown in the window as determined
from the display action. Note that if you specify a window height
lower than `selectrum-num-candidates-displayed' the window will
be resized if needed to display that number of candidates. If the
window height is higher than `selectrum-num-candidates-displayed'
Selectrum will ignore this setting and use all of the available
height to display candidates.

For the format see the ACTION argument of `display-buffer'. For
example to display candidates in some available window use:

    \\='(display-buffer-use-some-window)

Or to display them in a bottom side window:

   \\='(display-buffer-in-side-window
       (side . bottom)
       (slot . -1))

Display buffer actions can also spawn a separate frame where
candidates can be displayed. To display candidates in the current
frame you can use the provided action function
`selectrum-display-full-frame'."
  :type '(cons (choice function (repeat :tag "Functions" function))
               alist))

(defun selectrum-default-candidate-refine-function (input candidates)
  "Default value of `selectrum-refine-candidates-function'.
Return only candidates that contain the input as a substring.
INPUT is a string, CANDIDATES is a list of strings."
  (let ((regexp (regexp-quote input)))
    (cl-delete-if-not
     (lambda (candidate)
       (string-match-p regexp candidate))
     (copy-sequence candidates))))

(defcustom selectrum-refine-candidates-function
  #'selectrum-default-candidate-refine-function
  "Function used to decide which candidates should be displayed.
Receives two arguments, the user input (a string) and the list of
candidates (strings).

Returns a new list of candidates. Should not modify the input
list. The returned list may be modified by Selectrum, so a copy
of the input should be made. (Beware that `cl-remove-if' doesn't
make a copy if there's nothing to remove.)"
  :type 'function)

(defun selectrum-default-candidate-preprocess-function (candidates)
  "Default value of `selectrum-preprocess-candidates-function'.
Sort first by length and then alphabetically. CANDIDATES is a
list of strings."
  (if selectrum-should-sort-p
      (sort candidates
            (lambda (c1 c2)
              (or (< (length c1)
                     (length c2))
                  (and (= (length c1)
                          (length c2))
                       (string-lessp c1 c2)))))
    candidates))

(defcustom selectrum-completion-in-region-styles
  '(basic partial-completion emacs22)
  "The `completion-styles' used by `selectrum-completion-in-region'.
These are used for the initial filtering of candidates according
to the text around point. The initial filtering styles for
completion in region might generally differ from the styles you
want to use for usual completion."
  :type 'completion--styles-type)

(defcustom selectrum-preprocess-candidates-function
  #'selectrum-default-candidate-preprocess-function
  "Function used to preprocess the list of candidates.
Receive one argument, the list of candidates. Return a new list.
May modify the input list. The returned list may be modified by
Selectrum. Note that if you sort a list of candidates, you should
use a stable sort. That way, candidates which differ only in text
properties will retain their ordering, which may be significant
\(e.g. for `load-path' shadows in `read-library-name')."
  :type 'function)

(defun selectrum-default-candidate-highlight-function (input candidates)
  "Default value of `selectrum-highlight-candidates-function'.
Highlight the substring match with
`selectrum-primary-highlight'. INPUT is a string, CANDIDATES is a
list of strings."
  (let ((regexp (regexp-quote input)))
    (save-match-data
      (mapcar
       (lambda (candidate)
         (when (string-match regexp candidate)
           (setq candidate (copy-sequence candidate))
           (put-text-property
            (match-beginning 0) (match-end 0)
            'face 'selectrum-primary-highlight
            candidate))
         candidate)
       candidates))))

(defcustom selectrum-highlight-candidates-function
  #'selectrum-default-candidate-highlight-function
  "Function used to highlight matched candidates.
Receive two arguments, the input string and the list of
candidates (strings) that are going to be displayed (length at
most `selectrum-num-candidates-displayed'). Return a list of
propertized candidates. Do not modify the input list or
strings."
  :type 'function)

(defvar selectrum-minibuffer-map
  (let ((map (make-sparse-keymap)))
    (set-keymap-parent map minibuffer-local-map)

    (define-key map [remap keyboard-quit] #'abort-recursive-edit)
    ;; This is bound in `minibuffer-local-map' by loading `delsel', so
    ;; we have to account for it too.
    (define-key map [remap minibuffer-keyboard-quit]
      #'abort-recursive-edit)
    ;; Override both the arrow keys and C-n/C-p.
    (define-key map [remap previous-line]
      #'selectrum-previous-candidate)
    (define-key map [remap next-line]
      #'selectrum-next-candidate)
    (define-key map [remap previous-line-or-history-element]
      #'selectrum-previous-candidate)
    (define-key map [remap next-line-or-history-element]
      #'selectrum-next-candidate)
    (define-key map [remap exit-minibuffer]
      #'selectrum-select-current-candidate)
    (define-key map [remap scroll-down-command]
      #'selectrum-previous-page)
    (define-key map [remap scroll-up-command]
      #'selectrum-next-page)
    ;; Use `minibuffer-beginning-of-buffer' for Emacs >=27 and
    ;; `beginning-of-buffer' for Emacs <=26.
    (define-key map [remap minibuffer-beginning-of-buffer]
      #'selectrum-goto-beginning)
    (define-key map [remap beginning-of-buffer]
      #'selectrum-goto-beginning)
    (define-key map [remap end-of-buffer]
      #'selectrum-goto-end)
    (define-key map [remap kill-ring-save]
      #'selectrum-kill-ring-save)
    (define-key map [remap previous-matching-history-element]
      #'selectrum-select-from-history)
    (define-key map (kbd "C-M-DEL") #'backward-kill-sexp)
    (define-key map (kbd "C-M-<backspace>") #'backward-kill-sexp)
    (define-key map (kbd "C-j") #'selectrum-submit-exact-input)
    (define-key map (kbd "TAB") #'selectrum-insert-current-candidate)

    ;; Return the map.
    map)
  "Keymap used by Selectrum in the minibuffer.")

(defcustom selectrum-candidate-selected-hook nil
  "Normal hook run when the user selects a candidate.
It gets the same arguments as `selectrum-read' got, prepended
with the string the user selected."
  :type 'hook)

(defcustom selectrum-candidate-inserted-hook nil
  "Normal hook run when the user inserts a candidate.
\(This happens by typing \\[selectrum-insert-current-candidate].)
It gets the same arguments as `selectrum-read' got, prepended
with the string the user inserted."
  :type 'hook)

(defcustom selectrum-count-style 'matches
  "The style to use for displaying count information before the prompt.

Possible values are:

- `matches': Show the total number of matches.
- `current/matches': Show the index of current match and the
  total number of matches.
- nil: Show nothing."
  :type '(choice
          (const :tag "Disabled" nil)
          (const :tag "Count matches" matches)
          (const :tag "Count matches and show current match"
                 current/matches)))

(defcustom selectrum-show-indices nil
  "Non-nil means to add indices to the displayed candidates.
If this is a function, it should take in the row number of the
displayed candidate (starting from 1) as a parameter and it
should return the string to be displayed representing the index
of the candidate. If this is some other non-nil value, it is
treated as if it were (lambda (i) (format \"%2d \" i))."
  :type '(choice function boolean))

(defcustom selectrum-completing-read-multiple-show-help t
  "Non-nil means to show help for `selectrum-completing-read-multiple'.

This options controls insertion of additional usage information
into the prompt when using commands which use
`completing-read-multiple'."
  :type 'boolean)

(defcustom selectrum-fix-minibuffer-height nil
  "Non-nil means the minibuffer always has the same height.
In this case the height will be set to
`selectrum-num-candidates-displayed' lines and will stay at this
height even if there are fewer candidates or the display height
of the candidates take up more space. If this option is nil the
minibuffer height will be determined by the actual display height
of the initial number of candidates and adjusts dynamically to
display up to `selectrum-num-candidates-displayed' candidates."
  :type 'boolean)

(defcustom selectrum-right-margin-padding 1
  "The number of spaces to add after right margin text.
This only takes effect when the
`selectrum-candidate-display-right-margin' property is presented
in candidates.

This option is a workaround for 2 problems:

- Some terminals will wrap the last character of a line when it
  exactly fits.

- Emacs doesn't provide a method to calculate the exact pixel
  width of a unicode char, so a wide char can cause line
  wrapping."
  :type 'integer)

(defcustom selectrum-multiline-display-settings
  '((match      "->"  success)
    (truncation "..." shadow)
    (newline    "\\n" warning)
    (whitespace ".."  shadow))
  "Settings used to configure the formatting of multi-line candidates.

Currently, multi-line candidates are flattened, stripped of
repeated whitespace, and, if need be, truncated. Additionally,
when a multi-line candidate matches the user's input, the
matching line is also displayed at the beginning of the
candidate. This option affects how such formatting looks.

This formatting does not affect the actual value of a candidate.

When customizing this option, a setting for each transformation
\(defined below) must be present in the list.

There are three values that make a setting:
1. A symbol from the following list:
   - `newline' determines the string used to replace line breaks in the
   candidate, which flattens the candidate into one line.
   - `whitespace' determines the string used to replace repeated
   whitespace, which shortens the candidate.
   - `truncation' determines the string to append to a flattened and
   truncated candidate.
   - `match' determines the string to insert between the matching
    line and the flattened candidate.
2. A string to indicate the display change.
3. A face to assign to the indicator string.

Therefore, a setting is represented as a list with three
elements: a symbol, a string, and a face, in that order.
This option is itself a list of 4 sub-lists, one for each
setting."
  :type '(repeat (list :tag "Display settings"
                       (choice (const :tag "Matching line"
                                      match)
                               (const :tag "Line truncation"
                                      truncation)
                               (const :tag "New lines"
                                      newline)
                               (const :tag "Repeated whitespace"
                                      whitespace))
                       (string :tag "Indicator string")
                       (face :tag "Indicator face"))))

(defcustom selectrum-extend-current-candidate-highlight nil
  "Whether to extend highlighting of the current candidate until the margin.

Nil (the default) means to only highlight the displayed text."
  :type 'boolean)

;;;###autoload
(defcustom selectrum-complete-in-buffer t
  "If non-nil, use Selectrum for `completion-in-region'.
This option needs to be set before activating `selectrum-mode'."
  :type 'boolean)

;;;; Utility functions

(defun selectrum--clamp (x lower upper)
  "Constrain X to be between LOWER and UPPER inclusive.
If X < LOWER, return LOWER. If X > UPPER, return UPPER. Else
return X."
  (min (max x lower) upper))

(defun selectrum--map-destructive (func lst)
  "Apply FUNC to each element of LST, returning the new list.
Modify the original list destructively, instead of allocating a
new one."
  (prog1 lst
    (while lst
      (setcar lst (funcall func (car lst)))
      (setq lst (cdr lst)))))

(defun selectrum--move-to-front-destructive (elt lst)
  "Move all instances of ELT to front of LST, if present.
Make comparisons using `equal'. Modify the input list
destructively and return the modified list."
  (let* ((elts nil)
         ;; All problems in computer science are solved by an
         ;; additional layer of indirection.
         (lst (cons (make-symbol "dummy") lst))
         (link lst))
    (while (cdr link)
      (if (equal elt (cadr link))
          (progn
            (push (cadr link) elts)
            (setcdr link (cddr link)))
        (setq link (cdr link))))
    (nconc (nreverse elts) (cdr lst))))

;;;; Minibuffer state

;;;;; Variables

(defvar-local selectrum--last-buffer nil
  "The buffer that was current before the active session")

(defvar selectrum--candidates-overlay nil
  "Overlay used to display current candidates.")

(defvar selectrum--dynamic-candidates nil
  "The dynamic candidate function passed to `selectrum-read'.
When set the dynamic candidate function is called on each input
change. The results are subsequently preprocessed by
`selectrum-preprocess-candidates-function' and saved as
`selectrum--preprocessed-candidates'. See `selectrum-read' for
more details on function collections.")

(defvar selectrum--preprocessed-candidates nil
  "Preprocessed list of candidates.
This list contains the candidates of the current session after
preprocessing them with
`selectrum-preprocess-candidates-function'. The list is
subsequently passed to `selectrum-refine-candidates-function'.
For the refined candidates see `selectrum--refined-candidates'.")

(defvar selectrum--refined-candidates nil
  "Refined list of candidates to be displayed.
This is derived from `selectrum--preprocessed-candidates' by
`selectrum-refine-candidates-function' every time the user input
changes, and is subsequently passed to
`selectrum-highlight-candidates-function'.")

(defvar selectrum--current-candidate-index nil
  "Index of currently selected candidate, or nil if no candidates.")

(defvar selectrum--first-index-displayed nil
  "Index of the first displayed candidate.")

(defvar selectrum--previous-input-string nil
  "Previous user input string in the minibuffer.
Used to check if the user input has changed and candidates need
to be re-filtered.")

(defvar selectrum--match-required-p nil
  "Non-nil if the user must select one of the candidates.
Equivalently, nil if the user is allowed to submit their own
input that does not match any of the displayed candidates.")

(defvar selectrum--crm-p nil
  "Non-nil for `selectrum-completing-read-multiple' sessions.")

(defvar selectrum--move-default-candidate-p nil
  "Non-nil means move default candidate to start of list.
Nil means select the default candidate initially even if it's not
at the start of the list.")

(defvar selectrum--default-candidate nil
  "Default candidate, or nil if none given.")

;; The existence of this variable is a bit of a mess, but we'll run
;; with it for now.
(defvar selectrum--visual-input nil
  "User input string as transformed by candidate refinement.
See `selectrum-refine-candidates-function'.")

(defvar selectrum--read-args nil
  "List of arguments passed to `selectrum-read'.
Passed to various hook functions.")

(defvar selectrum--count-overlay nil
  "Overlay used to display count information before prompt.")

(defvar selectrum--last-command nil
  "Name of last interactive command that invoked Selectrum.")

(defvar selectrum--last-prefix-arg nil
  "Prefix argument given to last interactive command that invoked Selectrum.")

(defvar selectrum--repeat nil
  "Non-nil means try to restore the minibuffer state during setup.
This is used to implement `selectrum-repeat'.")

(defvar selectrum-active-p nil
  "Non-nil means Selectrum is currently active.")

(defvar-local selectrum--skip-updates-p nil
  "If selectrum should skip updates.

In normal operation Selectrum checks for updating its UI after
each command. When this variable is non-nil the computation of
updates is skipped.")

(defvar-local selectrum--init-p nil
  "Non-nil means the current session is initializing.
This is non-nil during the first call of
`selectrum--minibuffer-post-command-hook'.")

(defvar selectrum--total-num-candidates nil
  "Saved number of candidates, used for `selectrum-show-indices'.")

(defvar selectrum--candidates-buffer " *selectrum*"
  "Buffer to display candidates using `selectrum-display-action'.")

;;;;; Utility functions

(defun selectrum--normalize-collection (collection &optional predicate)
  "Normalize COLLECTION into a list of strings.
COLLECTION may be a list of strings or symbols or cons cells, an
obarray, a hash table, or a function, as per the docstring of
`all-completions'. The returned list may be mutated without
damaging the original COLLECTION.

If PREDICATE is non-nil, then it filters the collection as in
`all-completions'."
  ;; Making the last buffer current avoids the cost of potential
  ;; buffer switching for each candidate within the predicate (see
  ;; `describe-variable').
  (with-current-buffer (if (eq collection 'help--symbol-completion-table)
                           selectrum--last-buffer
                         (current-buffer))
    (let ((completion-regexp-list nil))
      (all-completions "" collection predicate))))

(defun selectrum--remove-default-from-prompt (prompt)
  "Remove the indication of the default value from PROMPT.
Selectrum has its own methods for indicating the default value,
making other methods redundant."
  (save-match-data
    (let ((regexps selectrum--minibuffer-default-in-prompt-regexps))
      (cl-dolist (matcher regexps prompt)
        (let ((regex (if (stringp matcher) matcher (car matcher))))
          (when (string-match regex prompt)
            (cl-return
             (replace-match "" nil nil prompt
                            (if (consp matcher)
                                (cadr matcher)
                              0)))))))))

(defun selectrum-get-current-candidate (&optional notfull)
  "Return currently selected Selectrum candidate.
If NOTFULL is non-nil don't use canonical representation of
candidate and return the candidate as displayed."
  (when (and selectrum-active-p
             selectrum--current-candidate-index)
    (if notfull
        (selectrum--get-candidate
         selectrum--current-candidate-index)
      (selectrum--get-full
       (selectrum--get-candidate
        selectrum--current-candidate-index)))))

(defun selectrum-get-current-candidates (&optional notfull)
  "Get list of current Selectrum candidates.
If NOTFULL is non-nil don't use canonical representation of
candidate and return the candidate as displayed."
  (when (and selectrum-active-p
             selectrum--refined-candidates)
    (if notfull
        selectrum--refined-candidates
      (cl-loop for cand in selectrum--refined-candidates
               collect (selectrum--get-full cand)))))

(defun selectrum-get-current-input ()
  "Get current Selectrum user input."
  (when selectrum-active-p
    (with-selected-window (active-minibuffer-window)
      (minibuffer-contents))))

(defun selectrum-set-selected-candidate (&optional string)
  "Set currently selected candidate to STRING.
STRING defaults to `minibuffer-contents'. Computation of
candidates is skipped from there on. This is useful for injecting
a candidate in `minibuffer-setup-hook' and immediately exit with
it afterwards. With default completion there is no computation
triggered initially and this function can be used to mimic this
behavior."
  (when selectrum-active-p
    (with-selected-window (active-minibuffer-window)
      (let ((string (or string (minibuffer-contents))))
        (setq selectrum--refined-candidates
              (list string))
        (setq selectrum--current-candidate-index 0)
        ;; Skip updates.
        (setq-local selectrum--skip-updates-p t)))))

(defun selectrum--get-full (candidate)
  "Get full form of CANDIDATE."
  (or (get-text-property 0 'selectrum-candidate-full candidate)
      (when minibuffer-completing-file-name
        (if (and selectrum--current-candidate-index
                 (< selectrum--current-candidate-index 0))
            candidate
          (let* ((input (minibuffer-contents))
                 (pathprefix (or (file-name-directory input) "")))
            (concat pathprefix candidate))))
      candidate))

(defun selectrum--get-candidate (index)
  "Get candidate at given INDEX. Negative means get the current user input."
  (if (and index (>= index 0))
      (nth index selectrum--refined-candidates)
    (buffer-substring-no-properties
     (minibuffer-prompt-end)
     (point-max))))

(defun selectrum--get-meta (setting &optional table pred input)
  "Get metadata SETTING from TABLE.
TABLE defaults to `minibuffer-completion-table'.
PRED defaults to `minibuffer-completion-predicate'.
INPUT defaults to current selectrum input string."
  (let ((input (or input (minibuffer-contents)))
        (pred (or pred minibuffer-completion-predicate))
        (table (or table minibuffer-completion-table)))
    (when table
      (completion-metadata-get
       (completion-metadata input table pred) setting))))

(defun selectrum-exhibit (&optional keep-selection)
  "Trigger an update of Selectrum's completion UI.
If KEEP-SELECTION is non-nil keep the current candidate selected
when possible (it is still a member of the candidate set)."
  (when-let ((mini (active-minibuffer-window)))
    (with-selected-window mini
      (when (and minibuffer-completion-table
                 (not selectrum--dynamic-candidates))
        (setq selectrum--preprocessed-candidates nil))
      (setq selectrum--previous-input-string nil)
      (selectrum--update
       (and keep-selection
            (selectrum-get-current-candidate))))))

;;;; Hook functions

(defun selectrum--count-info ()
  "Return a string of count information to be prepended to prompt."
  (let ((total (length selectrum--refined-candidates))
        (current (1+ (or selectrum--current-candidate-index -1))))
    (pcase selectrum-count-style
      ('matches         (format "%-4d " total))
      ('current/matches (format "%-6s " (format "%d/%d" current total)))
      (_                ""))))

(defvar display-line-numbers) ; Undefined in Emacs 25.
(defun selectrum--get-display-window ()
  "Get candidate display window.

Window will be created by `selectrum-display-action'."
  (let ((buf (or (get-buffer selectrum--candidates-buffer)
                 (with-current-buffer
                     (get-buffer-create selectrum--candidates-buffer)
                   (setq cursor-type nil)
                   (setq-local cursor-in-non-selected-windows nil)
                   (setq display-line-numbers nil)
                   (setq buffer-undo-list t)
                   (setq buffer-read-only t)
                   (setq show-trailing-whitespace nil)
                   (goto-char (point-min))
                   (current-buffer))))
        (action selectrum-display-action))
    (or (get-buffer-window buf 'visible)
        (with-selected-window (minibuffer-selected-window)
          (let* ((frame (selected-frame))
                 (window (display-buffer buf action)))
            (select-frame-set-input-focus frame)
            window)))))

(defun selectrum--expand-window-for-content-p (window)
  "Return non-nil if WINDOW should be expanded.
This is the case when the height of WINDOW fits in the range of
`selectrum-num-candidates-displayed' and the content height is
greather than the window height."
  (and (<= (window-body-height window)
           selectrum-num-candidates-displayed)
       (>= (cdr (window-text-pixel-size window))
           (window-body-height window 'pixelwise))))

(defun selectrum--minibuffer-post-command-hook ()
  "Update minibuffer in response to user input."
  (selectrum--update))

(defun selectrum--update (&optional keep-selected)
  "Update state.
KEEP-SELECTED can be a candidate which should stay selected after
the update."
  (unless selectrum--skip-updates-p
    ;; Stay within input area.
    (goto-char (max (point) (minibuffer-prompt-end)))
    ;; For some reason this resets and thus can't be set in setup hook.
    (setq-local truncate-lines t)
    (let ((inhibit-read-only t)
          ;; Don't record undo information while messing with the
          ;; minibuffer, as per
          ;; <https://github.com/raxod502/selectrum/issues/31>.
          (buffer-undo-list t)
          (input (buffer-substring (minibuffer-prompt-end)
                                   (point-max)))
          (keep-mark-active (not deactivate-mark)))
      (unless (equal input selectrum--previous-input-string)
        (setq selectrum--previous-input-string input)
        ;; Reset the persistent input, so that it will be nil if
        ;; there's no special attention needed.
        (setq selectrum--visual-input nil)
        (let ((dynamic (functionp selectrum--dynamic-candidates))
              (init-table (and (not selectrum--preprocessed-candidates)
                               minibuffer-completion-table)))
          ;; Compute `selectrum--preprocessed-candidates' if necessary.
          (when (or dynamic init-table)
            (setq selectrum--preprocessed-candidates
                  (cond (dynamic
                         (let* ((result
                                 (funcall
                                  selectrum--dynamic-candidates
                                  input))
                                (cands
                                 ;; Avoid modifying the returned
                                 ;; candidates to let the function
                                 ;; reuse them.
                                 (copy-sequence
                                  (if (stringp (car result))
                                      result
                                    (setq input (or (alist-get 'input result)
                                                    input))
                                    (setq selectrum--visual-input input)
                                    (alist-get 'candidates result)))))
                           (funcall selectrum-preprocess-candidates-function
                                    cands)))
                        (init-table
                         ;; No candidates were passed, initialize them
                         ;; from `minibuffer-completion-table'.
                         (funcall selectrum-preprocess-candidates-function
                                  (selectrum--normalize-collection
                                   minibuffer-completion-table
                                   minibuffer-completion-predicate)))))
            (setq selectrum--total-num-candidates
                  (length selectrum--preprocessed-candidates))))
        (setq selectrum--refined-candidates
              (funcall selectrum-refine-candidates-function
                       input selectrum--preprocessed-candidates))
        (when selectrum--move-default-candidate-p
          (setq selectrum--refined-candidates
                (selectrum--move-to-front-destructive
                 selectrum--default-candidate
                 selectrum--refined-candidates)))
        (setq selectrum--refined-candidates
              (selectrum--move-to-front-destructive
               ;; Make sure matching dirnames are sorted first.
               (if (and minibuffer-completing-file-name
                        (member (file-name-as-directory input)
                                selectrum--refined-candidates))
                   (file-name-as-directory input)
                 input)
               selectrum--refined-candidates))
        (setq selectrum--refined-candidates
              (delete "" selectrum--refined-candidates))
        (if selectrum--repeat
            (progn
              (setq selectrum--current-candidate-index
                    (and (> (length selectrum--refined-candidates) 0)
                         (min (or selectrum--current-candidate-index 0)
                              (1- (length selectrum--refined-candidates)))))
              (setq selectrum--repeat nil))
          (setq selectrum--current-candidate-index
                (cond
                 (keep-selected
                  (or (cl-position keep-selected
                                   selectrum--refined-candidates
                                   :key #'selectrum--get-full
                                   :test #'equal)
                      0))
                 ((null selectrum--refined-candidates)
                  (when (not selectrum--match-required-p)
                    -1))
                 ((and selectrum--default-candidate
                       (string-empty-p (minibuffer-contents))
                       (not (member selectrum--default-candidate
                                    selectrum--refined-candidates)))
                  -1)
                 ((or (and selectrum--init-p
                           (equal selectrum--default-candidate
                                  (minibuffer-contents)))
                      (and (not (= (minibuffer-prompt-end) (point-max)))
                           (memq this-command '(next-history-element
                                                previous-history-element))))
                  -1)
                 (selectrum--move-default-candidate-p
                  0)
                 (t
                  (or (cl-position selectrum--default-candidate
                                   selectrum--refined-candidates
                                   :key #'selectrum--get-full
                                   :test #'equal)
                      0))))))
      (overlay-put selectrum--count-overlay
                   'before-string (selectrum--count-info))
      (overlay-put selectrum--count-overlay
                   'priority 1)
      (setq input (or selectrum--visual-input input))
      (let* ((window (if selectrum-display-action
                         (and selectrum--refined-candidates
                              (selectrum--get-display-window))
                       (active-minibuffer-window)))
             (ncands (if (and selectrum-display-action
                              (windowp window))
                         (max (window-body-height window)
                              selectrum-num-candidates-displayed)
                       selectrum-num-candidates-displayed))
             (first-index-displayed
              ;; Save for selection of cands by numeric args.
              (setq selectrum--first-index-displayed
                    (if selectrum--current-candidate-index
                        (selectrum--clamp
                         ;; Adding one here makes it look slightly better, as
                         ;; there are guaranteed to be more candidates shown
                         ;; below the selection than above.
                         (1+ (- selectrum--current-candidate-index
                                (max 1 (/ ncands 2))))
                         0
                         (max (- (length selectrum--refined-candidates)
                                 ncands)
                              0))
                      0)))
             (highlighted-index (and selectrum--current-candidate-index
                                     (- selectrum--current-candidate-index
                                        first-index-displayed)))
             (displayed-candidates
              (seq-take
               (nthcdr
                first-index-displayed
                selectrum--refined-candidates)
               ncands))
             (candidate-string (selectrum--candidates-display-string
                                displayed-candidates
                                input
                                highlighted-index))
             (default
               (if (or (and highlighted-index
                            (< highlighted-index 0))
                       (and (not selectrum--match-required-p)
                            (not displayed-candidates))
                       (and selectrum--default-candidate
                            (not minibuffer-completing-file-name)
                            (not (member selectrum--default-candidate
                                         selectrum--refined-candidates))))
                   (if (= (minibuffer-prompt-end) (point-max))
                       (format " %s %s%s"
                               (propertize
                                "[default value:"
                                'face 'minibuffer-prompt)
                               (propertize
                                (or (and selectrum--default-candidate
                                         (substring-no-properties
                                          selectrum--default-candidate))
                                    "\"\"")
                                'face
                                (if (and selectrum--current-candidate-index
                                         (< selectrum--current-candidate-index
                                            0))
                                    'selectrum-current-candidate
                                  'minibuffer-prompt))
                               (propertize "]" 'face 'minibuffer-prompt))
                     (when (and highlighted-index
                                (< highlighted-index 0))
                       (prog1 nil
                         (add-text-properties
                          (minibuffer-prompt-end) (point-max)
                          '(face selectrum-current-candidate)))))
                 (prog1 nil
                   (remove-text-properties
                    (minibuffer-prompt-end) (point-max)
                    '(face selectrum-current-candidate)))))
             (minibuf-after-string (or default " ")))
        (if selectrum-display-action
            (with-current-buffer (get-buffer-create
                                  selectrum--candidates-buffer)
              (erase-buffer)
              (insert candidate-string)
              (goto-char (point-min)))
          (unless (string-empty-p candidate-string)
            (setq minibuf-after-string
                  (concat minibuf-after-string
                          "\n" candidate-string))))
        (move-overlay selectrum--candidates-overlay
                      (point-max) (point-max) (current-buffer))
        (put-text-property 0 1 'cursor t minibuf-after-string)
        (overlay-put selectrum--candidates-overlay
                     'after-string minibuf-after-string)
        (when window
          (selectrum--update-window-height window))
        (when keep-mark-active
          (setq deactivate-mark nil))
        (setq-local selectrum--init-p nil)))))

(defun selectrum--update-window-height (window)
  "Update window height of WINDOW.
WINDOW is the display window of current candidates and will be
updated to fit its content vertically if needed."
  (cond (selectrum-display-action
         (when (selectrum--expand-window-for-content-p window)
           (selectrum--update-display-window-height window)))
        (t
         (when (and
                ;; Exclude minibuffer only frame.
                (not (frame-root-window-p window))
                (selectrum--expand-window-for-content-p window))
           (selectrum--update-minibuffer-height window)))))

(defun selectrum--update-display-window-height (window)
  "Update window height of WINDOW.
Also works for frames if WINDOW is the root window of its frame."
  (let ((window-resize-pixelwise t)
        (window-size-fixed nil)
        (fit-frame-to-buffer 'vertically)
        (fit-window-to-buffer-horizontally nil))
    (fit-window-to-buffer window nil 1)))

(defun selectrum--update-minibuffer-height (window)
  "Update window height of minibuffer WINDOW.
WINDOW will be updated to fit its content vertically if needed or
will be set to `selectrum-num-candidates-displayed' if
`selectrum-fix-minibuffer-height' is non-nil."
  (if selectrum-fix-minibuffer-height
      (let ((n (1+ selectrum-num-candidates-displayed)))
        (with-selected-window window
          (setf (window-height) n)))
    (let ((dheight (cdr (window-text-pixel-size window)))
          (wheight (window-pixel-height window)))
      (window-resize
       window (- dheight wheight) nil nil 'pixelwise))))

(defun selectrum--ensure-single-lines (candidates settings)
  "Return list of single-line CANDIDATES.
Multi-line candidates are merged into a single line. The resulting
single-line candidates are then shortened by replacing repeated
whitespace and maybe truncating the result.

The specific details of the formatting are determined by
SETTINGS, see `selectrum-multiline-display-settings'."
  (let* ((single/lines ())

         ;; The formatting settings are the same for all multi-line
         ;; candidates, and so only need to be gotten once from
         ;; `settings'.
         ;;
         ;; - Matching lines
         (match/transformation
          (alist-get 'match settings))
         (match/display (car match/transformation))
         (match/face (cadr match/transformation))
         ;; - Truncated candidate
         (truncation/transformation
          (alist-get 'truncation settings))
         (truncation/display (car truncation/transformation))
         (truncation/face (cadr truncation/transformation))
         ;; - Newlines
         (newline/transformation
          (alist-get 'newline settings))
         (newline/display (car newline/transformation))
         (newline/face (cadr newline/transformation))
         ;; - Repeated whitespace
         (whitespace/transformation
          (alist-get 'whitespace settings))
         (whitespace/display (car whitespace/transformation))
         (whitespace/face (cadr whitespace/transformation)))

    (dolist (cand candidates (nreverse single/lines))
      (if (string-match-p "\n" cand)
          (let* ((lines (split-string cand "\n"))
                 (len (length lines))
                 (input (minibuffer-contents))
                 (fmatch (if (string-empty-p input)
                             (with-temp-buffer
                               (insert cand)
                               (goto-char (point-min))
                               (skip-chars-forward " \t\n")
                               (buffer-substring (line-beginning-position)
                                                 (line-end-position)))
                           (car (funcall
                                 selectrum-refine-candidates-function
                                 input
                                 lines))))
                 (match
                  (propertize
                   (replace-regexp-in-string
                    "[ \t][ \t]+"
                    (propertize whitespace/display 'face whitespace/face)
                    (or fmatch "") 'fixed-case 'literal)
                   'selectrum-candidate-display-prefix
                   (propertize (format "(%d lines)" len)
                               'face newline/face)))
                 (annot (replace-regexp-in-string
                         "\n" (propertize newline/display 'face newline/face)
                         (replace-regexp-in-string
                          "[ \t][ \t]+"
                          (propertize whitespace/display 'face whitespace/face)
                          (concat (unless (string-empty-p match)
                                    (propertize match/display
                                                'face match/face))
                                  (if (< (length cand) 1000)
                                      cand
                                    (concat
                                     (substring cand 0 1000)
                                     (propertize truncation/display
                                                 'face truncation/face))))
                          ;; Replacements should be fixed-case and
                          ;; literal, to make things simpler.
                          'fixed-case 'literal)
                         'fixed-case 'literal))
                 (line (propertize (if (string-empty-p match) " " match)
                                   'selectrum-candidate-display-suffix
                                   annot)))
            (push line single/lines))
        (push cand single/lines)))))

(defun selectrum--annotation (fun cand face)
  "Return annotation for candidate.
Get annotation by calling FUN with CAND and apply FACE to it if
CAND does not have any face property defined."
  (when-let ((str (funcall fun cand)))
    (if (text-property-not-all 0 (length str) 'face nil str)
        str
      (propertize str 'face face))))

(cl-defun selectrum--annotate (cands &key annotf docsigf)
  "Transform CANDS using ANNOTF and DOCSIGF.
ANNOTF results will annotate a candidate with a suffix using
`selectrum-candidate-display-suffix' and
`selectrum-completion-annotation' face unless the annotation
already has a face property. DOCSIGF results will annotate a
candidate with a margin annotation using
`selectrum-candidate-display-suffix' and
`selectrum-completion-docsig' face unless the annotation already
has a face property."
  (let ((res ()))
    (dolist (cand cands (nreverse res))
      (let* ((annot (when annotf
                      (selectrum--annotation
                       annotf
                       cand
                       'selectrum-completion-annotation)))
             (docsig (when docsigf
                       (selectrum--annotation
                        docsigf
                        cand
                        'selectrum-completion-docsig)))
             (new (if (or annot docsig)
                      (apply #'propertize
                             cand
                             `(,@(when annot
                                   (list
                                    'selectrum-candidate-display-suffix
                                    annot))
                               ,@(when docsig
                                   (list
                                    'selectrum-candidate-display-right-margin
                                    docsig))))
                    cand)))
        (push new res)))))

(defun selectrum--add-face (str face)
  "Return copy of STR with FACE added."
  ;; Avoid trampling highlighting done by
  ;; `selectrum-highlight-candidates-function'. In
  ;; Emacs<27 `add-face-text-property' has a bug but
  ;; in Emacs>=27 `font-lock-prepend-text-property'
  ;; doesn't work. Even though these functions are
  ;; both supposed to do the same thing.
  ;;
  ;; Anyway, no need to clean up the text properties
  ;; afterwards, as an update will cause all these
  ;; strings to be thrown away and re-generated from
  ;; scratch.
  ;;
  ;; See:
  ;; <https://github.com/raxod502/selectrum/issues/21>
  ;; <https://github.com/raxod502/selectrum/issues/58>
  ;; <https://github.com/raxod502/selectrum/pull/76>
  (setq str (copy-sequence str))
  (if (version< emacs-version "27")
      (font-lock-prepend-text-property
       0 (length str)
       'face face str)
    (add-face-text-property
     0 (length str)
     face
     'append str))
  str)

(defun selectrum--affixate (fun candidates)
  "Use affixation FUN to transform CANDIDATES.
FUN takes CANDIDATES as argument and returns a list of strings or
a list of list items. In case of a string no annotations are
added and the string is the one to use for completion. In case of
a list the first item is the completion string. If the list has
two items the second one is used as a suffix and if there are
three items the second one is used as a prefix and the third as
suffix."
  (let ((items (funcall fun candidates))
        (res ()))
    (dolist (item items (nreverse res))
      (push (if (stringp item)
                item
              ;; See `completion--insert-strings'.
              (let ((prefix (when (nth 2 item) (nth 1 item)))
                    (suffix (or (nth 2 item) (nth 1 item))))
                (apply #'propertize
                       (nth 0 item)
                       `(,@(when prefix
                             (list 'selectrum-candidate-display-prefix
                                   prefix))
                         ,@(when suffix
                             (list 'selectrum-candidate-display-suffix
                                   suffix))))))
            res))))

(defun selectrum--candidates-display-string (candidates
                                             input
                                             highlighted-index
                                             &optional table pred props)
  "Get display string for CANDIDATES.
INPUT is the current user input. CANDIDATES are the candidates
for display. HIGHLIGHTED-INDEX is the currently selected index.
TABLE defaults to `minibuffer-completion-table'. PRED defaults to
`minibuffer-completion-predicate'. PROPS defaults to
`completion-extra-properties'."
  (let* ((index 0)
         (props (or props completion-extra-properties))
         (annotf (or (selectrum--get-meta 'annotation-function table pred)
                     (plist-get props :annotation-function)))
         (aff (or (selectrum--get-meta 'affixation-function table pred)
                  (plist-get completion-extra-properties
                             :affixation-function)))
         (docsigf (plist-get props :company-docsig))
         (candidates (cond (aff
                            (selectrum--affixate aff candidates))
                           ((or annotf docsigf)
                            (selectrum--annotate candidates
                                                 :annotf annotf
                                                 :docsigf docsigf))
                           (t candidates)))
         (extend selectrum-extend-current-candidate-highlight)
         (show-indices selectrum-show-indices)
         (margin-padding selectrum-right-margin-padding)
         (lines
          (selectrum--ensure-single-lines
           ;; First pass the candidates to the highlight function
           ;; before stripping multi-lines because it might expect
           ;; getting passed the same candidates as were passed
           ;; to the filter function (for example `orderless'
           ;; requires this).
           (funcall selectrum-highlight-candidates-function
                    input candidates)
           selectrum-multiline-display-settings)))
    (with-temp-buffer
      (dolist (candidate lines)
        (let* ((prefix (get-text-property
                        0 'selectrum-candidate-display-prefix
                        candidate))
               (suffix (get-text-property
                        0 'selectrum-candidate-display-suffix
                        candidate))
               (displayed-candidate
                (concat prefix candidate suffix))
               (right-margin (get-text-property
                              0 'selectrum-candidate-display-right-margin
                              candidate))
               (formatting-current-candidate
                (equal index highlighted-index)))
          ;; Add the ability to interact with candidates via the mouse.
          (add-text-properties
           0 (length displayed-candidate)
           (list
            'mouse-face 'highlight
            'help-echo
            "mouse-1: select candidate\nmouse-3: insert candidate"
            'keymap
            (let ((keymap (make-sparse-keymap)))
              (define-key keymap [mouse-1]
                `(lambda ()
                   (interactive)
                   (selectrum-select-current-candidate ,(1+ index))))
              (define-key keymap [mouse-3]
                `(lambda ()
                   (interactive)
                   (selectrum-insert-current-candidate ,(1+ index))))
              keymap))
           displayed-candidate)
          (when formatting-current-candidate
            (setq displayed-candidate
                  (selectrum--add-face
                   displayed-candidate 'selectrum-current-candidate)))
          (insert "\n")
          (when show-indices
            (let* ((display-fn (if (functionp show-indices)
                                   show-indices
                                 (lambda (i) (format "%2d " i))))
                   (curr-index (substring-no-properties
                                (funcall display-fn (1+ index)))))
              (insert
               (propertize curr-index 'face 'minibuffer-prompt))))
          (insert displayed-candidate)
          (cond
           (right-margin
            (insert
             (concat
              (propertize
               " "
               'face
               (when formatting-current-candidate
                 'selectrum-current-candidate)
               'display
               `(space :align-to (- right-fringe
                                    ,(string-width right-margin)
                                    ,margin-padding)))
              (if formatting-current-candidate
                  (selectrum--add-face
                   right-margin'selectrum-current-candidate)
                right-margin))))
           ((and extend
                 formatting-current-candidate)
            (insert
             (propertize
              " "
              'face 'selectrum-current-candidate
              'display
              `(space :align-to (- right-fringe
                                   ,margin-padding)))))))
        (cl-incf index))
      (goto-char (point-min))
      ;; Skip initial newline.
      (unless (eobp) (forward-line 1))
      (buffer-substring (point) (point-max)))))

(defun selectrum--minibuffer-exit-hook ()
  "Clean up Selectrum from the minibuffer, and self-destruct this hook."
  (remove-hook
   'post-command-hook #'selectrum--minibuffer-post-command-hook 'local)
  (remove-hook 'minibuffer-exit-hook #'selectrum--minibuffer-exit-hook 'local)
  (when (overlayp selectrum--count-overlay)
    (delete-overlay selectrum--count-overlay))
  (setq selectrum--count-overlay nil))

(cl-defun selectrum--minibuffer-setup-hook
    (candidates &key default-candidate last-buffer)
  "Set up minibuffer for interactive candidate selection.
CANDIDATES is the list of strings that was passed to
`selectrum-read'. DEFAULT-CANDIDATE, if provided, is added to the
list and sorted first. If `minibuffer-default' is set it will
<<<<<<< HEAD
have precedence over DEFAULT-CANDIDATE. LAST-BUFFER is the buffer
the session was started from."
=======
have precedence over DEFAULT-CANDIDATE."
  (setq-local auto-hscroll-mode t)
>>>>>>> b0d39eea
  (setq-local selectrum-active-p t)
  (setq-local selectrum--last-buffer last-buffer)
  (add-hook
   'minibuffer-exit-hook #'selectrum--minibuffer-exit-hook nil 'local)
  (setq-local selectrum--init-p t)
  (when selectrum--repeat
    (delete-minibuffer-contents)
    (insert selectrum--previous-input-string))
  (unless selectrum--candidates-overlay
    (setq selectrum--candidates-overlay
          (make-overlay (point) (point) nil 'front-advance 'rear-advance)))
  ;; If metadata specifies a custom sort function use it as
  ;; `selectrum-preprocess-candidates-function' for this session.
  (when-let ((sortf (selectrum--get-meta 'display-sort-function)))
    (setq-local selectrum-preprocess-candidates-function sortf))
  (cond ((functionp candidates)
         (setq selectrum--preprocessed-candidates nil)
         (setq selectrum--total-num-candidates 0)
         (setq-local selectrum--dynamic-candidates candidates))
        (t
         (setq selectrum--preprocessed-candidates
               (funcall selectrum-preprocess-candidates-function
                        candidates))
         (setq selectrum--total-num-candidates (length candidates))))
  ;; If the default is added by setup hook it should have
  ;; precedence like with default completion.
  (let ((default (or (car-safe minibuffer-default)
                     minibuffer-default
                     default-candidate)))
    (setq selectrum--default-candidate
          (if (and default (symbolp default))
              (symbol-name default)
            default)))
  ;; Make sure to trigger an "user input changed" event, so that
  ;; candidate refinement happens in `post-command-hook' and an index
  ;; is assigned.
  (setq selectrum--previous-input-string nil)
  (setq selectrum--count-overlay (make-overlay (point-min) (point-min)))
  (add-hook
   'post-command-hook
   #'selectrum--minibuffer-post-command-hook
   nil 'local))

;;;; Minibuffer commands

(defun selectrum-previous-candidate (&optional arg)
  "Move selection ARG candidates up, stopping at the beginning."
  (interactive "p")
  (selectrum-next-candidate (- (or arg 1))))

(defun selectrum-next-candidate (&optional arg)
  "Move selection ARG candidates down, stopping at the end."
  (interactive "p")
  (when selectrum--current-candidate-index
    (setq selectrum--current-candidate-index
          (selectrum--clamp
           (+ selectrum--current-candidate-index (or arg 1))
           (if (and selectrum--match-required-p
                    (cond (minibuffer-completing-file-name
                           (not (file-exists-p
                                 (substitute-in-file-name
                                  (minibuffer-contents)))))
                          (t
                           (not (string-empty-p
                                 (minibuffer-contents))))))
               0
             -1)
           (1- (length selectrum--refined-candidates))))))

(defun selectrum-previous-page (&optional arg)
  "Move selection upwards by ARG pages, stopping at the beginning."
  (interactive "p")
  (selectrum-next-page (- (or arg 1))))

(defun selectrum-next-page (&optional arg)
  "Move selection downwards by ARG pages, stopping at the end."
  (interactive "p")
  (when selectrum--current-candidate-index
    (setq selectrum--current-candidate-index
          (selectrum--clamp
           (+ selectrum--current-candidate-index
              (* (or arg 1) selectrum-num-candidates-displayed))
           0
           (1- (length selectrum--refined-candidates))))))

(defun selectrum-goto-beginning ()
  "Move selection to first candidate."
  (interactive)
  (when selectrum--current-candidate-index
    (setq selectrum--current-candidate-index 0)))

(defun selectrum-goto-end ()
  "Move selection to last candidate."
  (interactive)
  (when selectrum--current-candidate-index
    (setq selectrum--current-candidate-index
          (1- (length selectrum--refined-candidates)))))

(defun selectrum-kill-ring-save ()
  "Save current candidate to kill ring.
Or if there is an active region, save the region to kill ring."
  (interactive)
  (if (or (use-region-p) (not transient-mark-mode))
      (call-interactively #'kill-ring-save)
    (when selectrum--current-candidate-index
      (kill-new
       (selectrum-get-current-candidate)))))

(defun selectrum--exit-with (candidate)
  "Exit minibuffer with given CANDIDATE.
If `selectrum--crm-p' is non-nil exit with the choosen candidates
plus CANDIDATE."
  (let* ((result (cond ((and selectrum--crm-p
                             (string-match crm-separator
                                           selectrum--previous-input-string))
                        (let ((crm
                               (if (and selectrum--current-candidate-index
                                        (< selectrum--current-candidate-index
                                           0))
                                   candidate
                                 (with-temp-buffer
                                   (insert selectrum--previous-input-string)
                                   (goto-char (point-min))
                                   (while (re-search-forward
                                           crm-separator nil t))
                                   (delete-region (point) (point-max))
                                   (insert (selectrum--get-full candidate))
                                   (buffer-string)))))
                          (dolist (cand (split-string crm crm-separator t))
                            (apply
                             #'run-hook-with-args
                             'selectrum-candidate-selected-hook
                             (selectrum--get-full cand)
                             selectrum--read-args))
                          crm))
                       (t
                        (apply
                         #'run-hook-with-args
                         'selectrum-candidate-selected-hook
                         candidate selectrum--read-args)
                        (selectrum--get-full candidate))))
         (inhibit-read-only t))
    (erase-buffer)
    (insert (if (string-empty-p result)
                (or selectrum--default-candidate result)
              result))
    (exit-minibuffer)))

(defun selectrum--index-for-arg (arg)
  "Get candidate index for interactive argument ARG.
This is a helper function for commands which allow choosing a
candidate via prefix argument."
  (if arg
      (min
       (+ (prefix-numeric-value arg)
          (1- selectrum--first-index-displayed))
       (1- (length selectrum--refined-candidates)))
    selectrum--current-candidate-index))

(defun selectrum-select-current-candidate (&optional arg)
  "Exit minibuffer, picking the currently selected candidate.
If there are no candidates, return the current user input, unless
a match is required, in which case do nothing.

Give a prefix argument ARG to select the nth displayed candidate.
Zero means to select the current user input. See
`selectrum-show-indices' which can be used to show candidate
indices."
  (interactive "P")
  (unless selectrum-active-p
    (user-error "Cannot select a candidate when Selectrum is not active"))
  (with-selected-window (active-minibuffer-window)
    (let ((index (selectrum--index-for-arg arg)))
      (if (or (not selectrum--match-required-p)
              (string-empty-p
               (minibuffer-contents))
              (and index (>= index 0))
              (if minibuffer-completing-file-name
                  (file-exists-p
                   (substitute-in-file-name
                    (minibuffer-contents)))
                (member (minibuffer-contents)
                        selectrum--refined-candidates)))
          (selectrum--exit-with
           (selectrum--get-candidate index))
        (minibuffer-message
         (propertize "Match required" 'face 'minibuffer-prompt))))))

(defun selectrum-submit-exact-input ()
  "Exit minibuffer, using the current user input.
This differs from `selectrum-select-current-candidate' in that it
ignores the currently selected candidate, if one exists."
  (interactive)
  (let ((selectrum--current-candidate-index -1))
    (selectrum-select-current-candidate)))

(defvar selectrum--crm-separator-alist
  '((":\\|,\\|\\s-" . ",")
    ("[ \t]*:[ \t]*" . ":")
    ("[ \t]*,[ \t]*" . ",")
    (" " . " "))
  "Values of `crm-separator' mapped to separator strings.
If current `crm-separator' has a mapping the separator gets
inserted automatically when using
`selectrum-insert-current-candidate'.")

(defun selectrum-insert-current-candidate (&optional arg)
  "Insert current candidate into user input area.

Give a prefix argument ARG to select the nth displayed candidate.
Zero means to select the current user input. See
`selectrum-show-indices' which can be used to show candidate
indices."
  (interactive "P")
  (with-selected-window (active-minibuffer-window)
    (if-let ((index (selectrum--index-for-arg arg))
             (candidate (selectrum--get-candidate index))
             (full (selectrum--get-full candidate)))
        (progn
          ;; Ignore for prompt selection.
          (unless (and selectrum--current-candidate-index
                       (< selectrum--current-candidate-index 0))
            (cond ((not selectrum--crm-p)
                   (delete-region (minibuffer-prompt-end)
                                  (point-max))
                   (insert full))
                  (t
                   (goto-char
                    (if (re-search-backward crm-separator
                                            (minibuffer-prompt-end) t)
                        (match-end 0)
                      (minibuffer-prompt-end)))
                   (delete-region (point) (point-max))
                   (insert full)
                   (when-let ((match
                               (assoc crm-separator
                                      selectrum--crm-separator-alist)))
                     (insert (cdr match)))))
            (apply
             #'run-hook-with-args
             'selectrum-candidate-inserted-hook
             candidate selectrum--read-args))
          ;; Ensure refresh of UI. The input input string might be the
          ;; same when the prompt was reinserted. When the prompt was
          ;; selected this will switch selection to first candidate.
          (setq selectrum--previous-input-string nil))
      (unless completion-fail-discreetly
        (ding)
        (minibuffer-message "No match")))))

;;;###autoload
(defun selectrum-select-from-history ()
  "Select a candidate from the minibuffer history.
If Selectrum isn't active, insert this candidate into the
minibuffer."
  (interactive)
  (unless (minibufferp)
    (user-error "Command can only be used in minibuffer"))
  (let ((history (symbol-value minibuffer-history-variable)))
    (when (eq history t)
      (user-error "No history is recorded for this command"))
    (let* ((enable-rec enable-recursive-minibuffers)
           (result
            (minibuffer-with-setup-hook
                (lambda ()
                  (setq-local selectrum-should-sort-p nil)
                  (setq-local selectrum-candidate-inserted-hook nil)
                  (setq-local selectrum-candidate-selected-hook nil))
              (setq-local enable-recursive-minibuffers t)
              (unwind-protect
                  (selectrum-read "History: "
                                  history
                                  :history t
                                  :require-match t)
                (setq-local enable-recursive-minibuffers enable-rec)))))
      (if (and selectrum--match-required-p
               (not (member result selectrum--refined-candidates)))
          (user-error "That history element is not one of the candidates")
        (if selectrum-active-p
            (selectrum--exit-with result)
          (insert result))))))

(defvar selectrum--minibuffer-local-filename-syntax
  (let ((table (copy-syntax-table minibuffer-local-filename-syntax)))
    (modify-syntax-entry ?\s "_" table)
    table)
  "Syntax table for reading file names.
Same as `minibuffer-local-filename-syntax' but considers spaces
as symbol constituents.")

;;;; Main entry points

(defmacro selectrum--let-maybe (pred varlist &rest body)
  "If PRED evaluates to non-nil, bind variables in VARLIST and eval BODY.
Otherwise, just eval BODY."
  (declare (indent 0))
  `(if ,pred
       (let ,varlist
         ,@body)
     ,@body))

(defmacro selectrum--save-global-state (&rest body)
  "Eval BODY, restoring all Selectrum global variables afterward."
  (declare (indent 0))
  `(let (,@(mapcar
            (lambda (var)
              `(,var ,var))
            '(selectrum--preprocessed-candidates
              selectrum--refined-candidates
              selectrum--match-required-p
              selectrum--move-default-candidate-p
              selectrum--default-candidate
              selectrum--visual-input
              selectrum--read-args
              selectrum--count-overlay
              selectrum--repeat)))
     ;; https://github.com/raxod502/selectrum/issues/39#issuecomment-618350477
     (selectrum--let-maybe
       selectrum-active-p
       (,@(mapcar
           (lambda (var)
             `(,var ,var))
           '(selectrum--current-candidate-index
             selectrum--first-index-displayed
             selectrum--previous-input-string
             selectrum--last-command
             selectrum--last-prefix-arg)))
       ,@body)))

(cl-defun selectrum-read
    (prompt candidates &rest args &key
            default-candidate initial-input require-match
            history no-move-default-candidate
            may-modify-candidates
            minibuffer-completion-table
            minibuffer-completion-predicate)
  "Prompt user with PROMPT to select one of CANDIDATES.
Return the selected string.

CANDIDATES is a list of strings or a function to dynamically
generate them. If CANDIDATES is a function, then it receives one
argument, the current user input, and returns the list of
strings. If CANDIDATES are nil the candidates will be computed
from MINIBUFFER-COMPLETION-TABLE.

Instead of a list of strings, the function may alternatively
return an alist with the following keys:
- `candidates': list of strings, as above.
- `input' (optional): transformed user input, used for
  highlighting (see `selectrum-highlight-candidates-function').

PROMPT should generally end in a colon and space. Additional
keyword ARGS are accepted.

DEFAULT-CANDIDATE, if provided, is sorted first in the list if
it's present.

INITIAL-INPUT, if provided, is inserted into the user input area
initially (with point at the end).

REQUIRE-MATCH, if non-nil, means the user must select one of the
listed candidates (so, for example,
\\[selectrum-submit-exact-input] has no effect).

HISTORY is the `minibuffer-history-variable' to use (by default
`minibuffer-history').

NO-MOVE-DEFAULT-CANDIDATE, if non-nil, means that the default
candidate is not sorted first. Instead, it is left at its
original position in the candidate list. However, it is still
selected initially. This is handy for `switch-to-buffer' and
friends, for which getting the candidate list out of order at all
is very confusing.

MAY-MODIFY-CANDIDATES, if non-nil, means that Selectrum is
allowed to modify the CANDIDATES list destructively. Otherwise a
copy is made.

For MINIBUFFER-COMPLETION-TABLE and
MINIBUFFER-COMPLETION-PREDICATE see `minibuffer-completion-table'
and `minibuffer-completion-predicate'. They are used for internal
purposes and compatibility to Emacs completion API. By passing
these as keyword arguments they will be dynamically bound as per
semantics of `cl-defun'."
  (unless (or may-modify-candidates
              (functionp candidates))
    (setq candidates (copy-sequence candidates)))
  (selectrum--save-global-state
    (setq selectrum--read-args (cl-list* prompt candidates args))
    (unless selectrum--repeat
      (setq selectrum--last-command this-command)
      (setq selectrum--last-prefix-arg current-prefix-arg))
    (setq selectrum--match-required-p require-match)
    (setq selectrum--move-default-candidate-p (not no-move-default-candidate))
    (let* ((minibuffer-allow-text-properties t)
           (resize-mini-windows 'grow-only)
           (max-mini-window-height
            (1+ selectrum-num-candidates-displayed))
           (prompt (selectrum--remove-default-from-prompt prompt))
           ;; <https://github.com/raxod502/selectrum/issues/99>
           (icomplete-mode nil)
           (buf (current-buffer))
           (res
            (minibuffer-with-setup-hook
                (:append (lambda ()
                           (selectrum--minibuffer-setup-hook
                            candidates
                            :default-candidate default-candidate
                            :last-buffer buf)))
              (read-from-minibuffer
               prompt initial-input selectrum-minibuffer-map nil
               (or history 'minibuffer-history)))))
      (cond (minibuffer-completion-table
             ;; Behave like completing-read-default which strips the
             ;; text properties but leaves the default unchanged
             ;; when submitting the empty prompt to get it (see
             ;; #180, #107).
             (if (and selectrum--previous-input-string
                      (string-empty-p selectrum--previous-input-string)
                      (equal res selectrum--default-candidate))
                 default-candidate
               (substring-no-properties res)))
            (t res)))))

;;;###autoload
(defun selectrum-completing-read
    (prompt collection &optional
            predicate require-match initial-input
            hist def inherit-input-method)
  "Read choice using Selectrum. Can be used as `completing-read-function'.
For PROMPT, COLLECTION, PREDICATE, REQUIRE-MATCH, INITIAL-INPUT,
HIST, DEF, and INHERIT-INPUT-METHOD, see `completing-read'."
  (ignore inherit-input-method)
  (selectrum-read
   prompt nil
   :initial-input initial-input
   :default-candidate (or (car-safe def) def)
   :require-match (eq require-match t)
   :history hist
   :may-modify-candidates t
   :minibuffer-completion-table collection
   :minibuffer-completion-predicate predicate))

(defvar selectrum--old-completing-read-function nil
  "Previous value of `completing-read-function'.")

;;;###autoload
(defun selectrum-completing-read-multiple
    (prompt table &optional predicate require-match initial-input
            hist def _inherit-input-method)
  "Read one or more choices using Selectrum.
Replaces `completing-read-multiple'. For PROMPT, TABLE,
PREDICATE, REQUIRE-MATCH, INITIAL-INPUT, HIST, DEF, and
INHERIT-INPUT-METHOD, see `completing-read-multiple'.

The option `selectrum-completing-read-multiple-show-help' can be
used to control insertion of additional usage information into
the prompt."
  (let* ((crm-completion-table table)
         (crm-separator crm-separator)
         (coll (all-completions "" #'crm--collection-fn predicate))
         (candidates
          (lambda (input)
            (let ((beg 0)
                  (inputs ()))
              (while (string-match crm-separator input beg)
                (push (substring input beg (match-beginning 0))
                      inputs)
                (setq beg (match-end 0)))
              (let ((coll (cl-delete-if
                           (lambda (i)
                             (member i inputs))
                           (copy-sequence coll)))
                    (ninput (substring input beg)))
                `((input . ,ninput)
                  (candidates . ,coll))))))
         (res nil))
    (setq
     res
     (minibuffer-with-setup-hook
         (lambda ()
           (setq-local selectrum--crm-p t)
           (when selectrum-completing-read-multiple-show-help
             (let ((inhibit-read-only t))
               (save-excursion
                 (goto-char (minibuffer-prompt-end))
                 (when (search-backward ":" nil t)
                   (insert
                    (apply
                     #'propertize
                     (format " [add more using %s%s]"
                             (substitute-command-keys
                              "\\[selectrum-insert-current-candidate]")
                             (if (assoc crm-separator
                                        selectrum--crm-separator-alist)
                                 ;; Separator will be automatically
                                 ;; inserted.
                                 ""
                               "and crm-separator"))
                     (text-properties-at (point)))))))))
       (selectrum-read
        prompt
        candidates
        :require-match require-match
        :initial-input initial-input
        :history hist
        :default-candidate def
        :may-modify-candidates t
        :minibuffer-completion-table table
        :minibuffer-completion-predicate predicate)))
    (split-string res crm-separator t)))

;;;###autoload
(defun selectrum-completion-in-region
    (start end collection predicate)
  "Complete in-buffer text using a list of candidates.
Can be used as `completion-in-region-function'. For START, END,
COLLECTION, and PREDICATE, see `completion-in-region'."
  (let* ((input (buffer-substring-no-properties start end))
         (meta (completion-metadata input collection predicate))
         (category (completion-metadata-get meta 'category))
         (bound (pcase category
                  ('file start)
                  (_ (+ start (car (completion-boundaries
                                    input collection predicate ""))))))
         (exit-func (plist-get completion-extra-properties
                               :exit-function))
         (cands (nconc
                 (let ((completion-styles
                        selectrum-completion-in-region-styles))
                   (completion-all-completions
                    input collection predicate
                    (- end start) meta))
                 nil))
         ;; See doc of `completion-extra-properties'.
         (exit-status nil)
         (result nil))
    (if (null cands)
        (prog1 nil
          (unless completion-fail-discreetly (ding))
          (message "No match"))
      (prog1 t
        (pcase category
          ('file
           (let ((try nil))
             (setq result
                   (if (and (not (cdr cands))
                            (stringp (setq try (try-completion
                                                input collection predicate))))
                       try
                     (selectrum--completing-read-file-name
                      "Completion: " collection predicate
                      nil input))
                   exit-status 'sole)))
          (_
           (setq result
                 (if (not (cdr cands))
                     (car cands)
                   (selectrum-read
                    "Completion: " cands
                    :minibuffer-completion-table collection
                    :minibuffer-completion-predicate predicate))
                 exit-status (cond ((not (member result cands)) 'sole)
                                   (t 'finished)))))
        (delete-region bound end)
        (push-mark (point) 'no-message)
        (insert (substring-no-properties result))
        (when exit-func
          (funcall exit-func result exit-status))))))

(defvar selectrum--old-completion-in-region-function nil
  "Previous value of `completion-in-region-function'.")

;;;###autoload
(defun selectrum-read-buffer (prompt &optional def require-match predicate)
  "Read buffer using Selectrum. Can be used as `read-buffer-function'.
Actually, as long as `selectrum-completing-read' is installed in
`completing-read-function', `read-buffer' already uses Selectrum.
Installing this function in `read-buffer-function' makes sure the
buffers are sorted in the default order (most to least recently
used) rather than in whatever order is defined by
`selectrum-preprocess-candidates-function', which is likely to be
less appropriate. It also allows you to view hidden buffers,
which is otherwise impossible due to tricky behavior of Emacs'
completion machinery. For PROMPT, DEF, REQUIRE-MATCH, and
PREDICATE, see `read-buffer'."
  (let* ((selectrum-should-sort-p nil)
         (buffalist (mapcar (lambda (buf)
                              (cons (buffer-name buf) buf))
                            (buffer-list)))
         (buffers (mapcar #'car (if predicate
                                    (cl-delete-if-not predicate buffalist)
                                  buffalist)))
         (candidates
          (lambda (input)
            (let ((candidates (copy-sequence buffers)))
              (if (string-prefix-p " " input)
                  (progn
                    (setq input (substring input 1))
                    (setq candidates
                          (cl-delete-if-not
                           (lambda (name)
                             (string-prefix-p " " name))
                           candidates)))
                (setq candidates
                      (cl-delete-if
                       (lambda (name)
                         (string-prefix-p " " name))
                       candidates)))
              `((candidates . ,candidates)
                (input . ,input))))))
    (selectrum-read
     prompt candidates
     :default-candidate def
     :require-match (eq require-match t)
     :history 'buffer-name-history
     :no-move-default-candidate t
     :may-modify-candidates t
     :minibuffer-completion-table #'internal-complete-buffer
     :minibuffer-completion-predicate predicate)))

(defvar selectrum--old-read-buffer-function nil
  "Previous value of `read-buffer-function'.")

(defun selectrum--completing-read-file-name
    (prompt collection &optional
            predicate require-match initial-input
            hist def _inherit-input-method)
  "Selectrums completing read function for `read-file-name-default'.
For PROMPT, COLLECTION, PREDICATE, REQUIRE-MATCH, INITIAL-INPUT,
            HIST, DEF, _INHERIT-INPUT-METHOD see `completing-read'."
  (let* ((last-dir nil)
         (sortf nil)
         (coll
          (lambda (input)
            (let* (;; Full path of input dir (might include shadowed parts).
                   (dir (or (file-name-directory input) ""))
                   ;; The input used for matching current dir entries.
                   (matchstr (file-name-nondirectory input))
                   (cands
                    (cond ((equal last-dir dir)
                           (setq-local selectrum-preprocess-candidates-function
                                       #'identity)
                           selectrum--preprocessed-candidates)
                          (t
                           (setq-local selectrum-preprocess-candidates-function
                                       sortf)
                           (condition-case _
                               (delete
                                "./"
                                (delete
                                 "../"
                                 (funcall collection dir predicate t)))
                             ;; May happen in case user quits out
                             ;; of a TRAMP prompt.
                             (quit))))))
              (setq last-dir dir)
              `((input . ,matchstr)
                (candidates . ,cands))))))
    (minibuffer-with-setup-hook
        ;; The hook needs to run late as `read-file-name-default' sets
        ;; its own syntax table in `minibuffer-with-setup-hook'.
        (:append (lambda ()
                   ;; Pickup the value as configured for current
                   ;; session.
                   (setq sortf selectrum-preprocess-candidates-function)
                   ;; Ensure the variable is also set when
                   ;; selectrum--completing-read-file-name is called
                   ;; directly.
                   (setq-local minibuffer-completing-file-name t)
                   (set-syntax-table
                    selectrum--minibuffer-local-filename-syntax)))
      (selectrum-read
       prompt coll
       :default-candidate (or (car-safe def) def)
       :initial-input (or (car-safe initial-input) initial-input)
       :history hist
       :require-match (eq require-match t)
       :may-modify-candidates t
       :minibuffer-completion-table collection
       :minibuffer-completion-predicate predicate))))

;;;###autoload
(defun selectrum-read-file-name
    (prompt &optional dir default-filename mustmatch initial predicate)
  "Read file name using Selectrum. Can be used as `read-file-name-function'.
For PROMPT, DIR, DEFAULT-FILENAME, MUSTMATCH, INITIAL, and
PREDICATE, see `read-file-name'."
  (let* ((crf completing-read-function)
         ;; See <https://github.com/raxod502/selectrum/issues/61>.
         ;; When you invoke another `completing-read' command
         ;; recursively then it inherits the
         ;; `completing-read-function' binding, and unless it's
         ;; another file reading command using
         ;; `selectrum--completing-read-file-name' this will cause
         ;; an error. To circumvent this we use the function to
         ;; reset the variable when called.
         (completing-read-function
          (lambda (&rest args)
            (setq completing-read-function crf)
            (when (and default-filename
                       ;; ./ should be omitted.
                       (not (equal
                             (expand-file-name default-filename)
                             (expand-file-name default-directory))))
              (setf (nth 6 args)        ; DEFAULT
                    ;; Sort for directories needs any final
                    ;; slash removed.
                    (directory-file-name
                     ;; The candidate should be sorted by it's
                     ;; relative name.
                     (file-relative-name default-filename
                                         default-directory))))
            (apply #'selectrum--completing-read-file-name args))))
    (read-file-name-default
     prompt dir
     ;; We don't pass default-candidate here to avoid that
     ;; submitting the selected prompt results in the default file
     ;; name. This is the stock Emacs behavior where there is no
     ;; concept of an active selection. Instead we pass the initial
     ;; prompt as default so it gets returned when submitted. In
     ;; addition to that we adjust the DEF argument passed to
     ;; `selectrum--completing-read-file-name' above so the actual
     ;; default gets sorted to the top. This should give the same
     ;; convenience as in default completion (where you can press
     ;; RET at the initial prompt to get the default). The downside
     ;; is that this convenience is gone when sorting is disabled or
     ;; the default-filename is outside the prompting directory but
     ;; this should be rare case.
     (concat
      (expand-file-name
       (or dir
           default-directory))
      initial)
     mustmatch initial predicate)))

(defvar selectrum--old-read-file-name-function nil
  "Previous value of `read-file-name-function'.")

;;;###autoload
(defun selectrum--fix-dired-read-dir-and-switches (func &rest args)
  "Make \\[dired] do the \"right thing\" with its default candidate.
By default \\[dired] uses `read-file-name' internally, which
causes Selectrum to provide you with the first file inside the
working directory as the default candidate. However, it would
arguably be more semantically appropriate to use
`read-directory-name', and this is especially important for
Selectrum since this causes it to select the working directory
initially.

To test that this advice is working correctly, type \\[dired] and
accept the default candidate. You should have opened the working
directory in Dired, and not a filtered listing for the current
file.

This is an `:around' advice for `dired-read-dir-and-switches'.
FUNC and ARGS are standard as in any `:around' advice."
  (cl-letf* ((orig-read-file-name (symbol-function #'read-file-name))
             ((symbol-function #'read-file-name)
              (lambda (prompt &optional
                              dir default-filename
                              mustmatch initial _predicate)
                (cl-letf (((symbol-function #'read-file-name)
                           orig-read-file-name))
                  (read-directory-name
                   prompt dir default-filename mustmatch initial)))))
    (apply func args)))

(defun selectrum--trailing-components (n path)
  "Take at most N trailing components of PATH.
For large enough N, return PATH unchanged."
  (let* ((n (min n (1+ (cl-count ?/ path))))
         (regexp (concat (string-join (make-list n "[^/]*") "/") "$")))
    (save-match-data
      (string-match regexp path)
      (match-string 0 path))))

;;;###autoload
(defun selectrum-read-library-name ()
  "Read and return a library name.
Similar to `read-library-name' except it handles `load-path'
shadows correctly."
  (eval-and-compile
    (require 'find-func))
  (let ((suffix-regexp (concat (regexp-opt (find-library-suffixes)) "\\'"))
        (table (make-hash-table :test #'equal))
        (lst nil))
    (dolist (dir (or find-function-source-path load-path))
      (condition-case _
          (mapc
           (lambda (entry)
             (unless (string-match-p "^\\.\\.?$" entry)
               (let ((base (file-name-base entry)))
                 (puthash base (cons entry (gethash base table)) table))))
           (directory-files dir 'full suffix-regexp 'nosort))
        (file-error)))
    (maphash
     (lambda (_ paths)
       (setq paths (nreverse (seq-uniq paths)))
       (cl-block nil
         (let ((num-components 1)
               (max-components (apply #'max (mapcar (lambda (path)
                                                      (1+ (cl-count ?/ path)))
                                                    paths))))
           (while t
             (let ((abbrev-paths
                    (seq-uniq
                     (mapcar (lambda (path)
                               (file-name-sans-extension
                                (selectrum--trailing-components
                                 num-components path)))
                             paths))))
               (when (or (= num-components max-components)
                         (= (length paths) (length abbrev-paths)))
                 (let ((candidate-paths
                        (mapcar (lambda (path)
                                  (propertize
                                   (file-name-base
                                    (file-name-sans-extension path))
                                   'selectrum-candidate-display-prefix
                                   (file-name-directory
                                    (file-name-sans-extension
                                     (selectrum--trailing-components
                                      num-components path)))
                                   'fixedcase 'literal
                                   'selectrum--lib-path path))
                                paths)))
                   (setq lst (nconc candidate-paths lst)))
                 (cl-return)))
             (cl-incf num-components)))))
     table)
    (get-text-property
     0 'selectrum--lib-path
     (selectrum-read
      "Library name: " lst :require-match t :may-modify-candidates t))))

(defun selectrum-repeat ()
  "Repeat the last command that used Selectrum, and try to restore state."
  (interactive)
  (unless selectrum--last-command
    (user-error "No Selectrum command has been run yet"))
  (let ((selectrum--repeat t))
    (setq current-prefix-arg selectrum--last-prefix-arg)
    (call-interactively selectrum--last-command)))

;;;###autoload
(defun selectrum--fix-minibuffer-message (func &rest args)
  "Ensure the cursor stays at the front of the minibuffer message.
This advice adjusts where the cursor gets placed for the overlay
of `minibuffer-message' and ensures the overlay gets displayed at
the right place without blocking the display of candidates.

To test that this advice is working correctly, type \\[find-file]
twice in a row with `enable-recursive-minibuffers' set to nil.
The overlay indicating that recursive minibuffers are not allowed
should appear right after the user input area, not at the end of
the candidate list and the cursor should stay at the front.

This is an `:around' advice for `minibuffer-message'. FUNC and
ARGS are standard as in all `:around' advice."
  (if (bound-and-true-p selectrum-active-p)
      ;; Delay execution so candidates get displayed first.
      (run-at-time
       0 nil
       (let ((timeout minibuffer-message-timeout))
         (lambda ()
           (cl-letf* ((minibuffer-message-timeout timeout)
                      (orig-put-text-property
                       (symbol-function #'put-text-property))
                      ((symbol-function #'put-text-property)
                       (lambda (beg end key val &rest args)
                         ;; Set cursor property like
                         ;; `set-minibuffer-message' in Emacs 27.
                         (apply orig-put-text-property
                                beg end key (if (eq key 'cursor) 1 val)
                                args)))
                      (orig-make-overlay
                       (symbol-function #'make-overlay))
                      ((symbol-function #'make-overlay)
                       (lambda (&rest args)
                         (let ((ov (apply orig-make-overlay args)))
                           ;; Set overlay priority like
                           ;; `set-minibuffer-message' in Emacs 27.
                           (overlay-put ov 'priority 1100)
                           ov))))
             (apply func args)))))
    (apply func args)))

;; You may ask why we copy the entire minor-mode definition into the
;; autoloads file, and autoload several private functions as well.
;; This is because enabling `selectrum-mode' does not actually require
;; any of the code in Selectrum. So, to improve startup time, we avoid
;; loading Selectrum when enabling `selectrum-mode'.

;;;###autoload
(progn
  (define-minor-mode selectrum-mode
    "Minor mode to use Selectrum for `completing-read'."
    :global t
    (if selectrum-mode
        (progn
          ;; Make sure not to blow away saved variable values if mode
          ;; is enabled again when already on.
          (selectrum-mode -1)
          (setq selectrum-mode t)
          (setq selectrum--old-completing-read-function
                (default-value 'completing-read-function))
          (setq-default completing-read-function
                        #'selectrum-completing-read)
          (setq selectrum--old-read-buffer-function
                (default-value 'read-buffer-function))
          (setq-default read-buffer-function
                        #'selectrum-read-buffer)
          (setq selectrum--old-read-file-name-function
                (default-value 'read-file-name-function))
          (setq-default read-file-name-function
                        #'selectrum-read-file-name)
          (setq selectrum--old-completion-in-region-function
                (default-value 'completion-in-region-function))
          (when selectrum-complete-in-buffer
            (setq-default completion-in-region-function
                          #'selectrum-completion-in-region))
          (advice-add #'completing-read-multiple :override
                      #'selectrum-completing-read-multiple)
          ;; No sharp quote because Dired may not be loaded yet.
          (advice-add 'dired-read-dir-and-switches :around
                      #'selectrum--fix-dired-read-dir-and-switches)
          ;; No sharp quote because `read-library-name' is not defined
          ;; in older Emacs versions.
          (advice-add 'read-library-name :override
                      #'selectrum-read-library-name)
          (advice-add #'minibuffer-message :around
                      #'selectrum--fix-minibuffer-message)
          (define-key minibuffer-local-map
            [remap previous-matching-history-element]
            'selectrum-select-from-history))
      (when (equal (default-value 'completing-read-function)
                   #'selectrum-completing-read)
        (setq-default completing-read-function
                      selectrum--old-completing-read-function))
      (when (equal (default-value 'read-buffer-function)
                   #'selectrum-read-buffer)
        (setq-default read-buffer-function
                      selectrum--old-read-buffer-function))
      (when (equal (default-value 'read-file-name-function)
                   #'selectrum-read-file-name)
        (setq-default read-file-name-function
                      selectrum--old-read-file-name-function))
      (when (equal (default-value 'completion-in-region-function)
                   #'selectrum-completion-in-region)
        (setq-default completion-in-region-function
                      selectrum--old-completion-in-region-function))
      (advice-remove #'completing-read-multiple
                     #'selectrum-completing-read-multiple)
      ;; No sharp quote because Dired may not be loaded yet.
      (advice-remove 'dired-read-dir-and-switches
                     #'selectrum--fix-dired-read-dir-and-switches)
      ;; No sharp quote because `read-library-name' is not defined in
      ;; older Emacs versions.
      (advice-remove 'read-library-name #'selectrum-read-library-name)
      (advice-remove #'minibuffer-message #'selectrum--fix-minibuffer-message)
      (when (eq (lookup-key minibuffer-local-map
                            [remap previous-matching-history-element])
                #'selectrum-select-from-history)
        (define-key minibuffer-local-map
          [remap previous-matching-history-element] nil)))))

;;;; Closing remarks

(provide 'selectrum)

;; Local Variables:
;; checkdoc-verb-check-experimental-flag: nil
;; indent-tabs-mode: nil
;; outline-regexp: ";;;;* "
;; sentence-end-double-space: nil
;; End:

;;; selectrum.el ends here<|MERGE_RESOLUTION|>--- conflicted
+++ resolved
@@ -1291,13 +1291,9 @@
 CANDIDATES is the list of strings that was passed to
 `selectrum-read'. DEFAULT-CANDIDATE, if provided, is added to the
 list and sorted first. If `minibuffer-default' is set it will
-<<<<<<< HEAD
 have precedence over DEFAULT-CANDIDATE. LAST-BUFFER is the buffer
 the session was started from."
-=======
-have precedence over DEFAULT-CANDIDATE."
   (setq-local auto-hscroll-mode t)
->>>>>>> b0d39eea
   (setq-local selectrum-active-p t)
   (setq-local selectrum--last-buffer last-buffer)
   (add-hook
