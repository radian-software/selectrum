;;; selectrum.el --- Easily select item from list -*- lexical-binding: t -*-

;; Copyright (C) 2019 Radon Rosborough

;; Author: Radon Rosborough <radon.neon@gmail.com>
;; Created: 8 Dec 2019
;; Homepage: https://github.com/raxod502/selectrum
;; Keywords: extensions
;; Package-Requires: ((emacs "25.1"))
;; SPDX-License-Identifier: MIT
;; Version: 3.0

;;; Commentary:

;; Selectrum is a better solution for incremental narrowing in Emacs,
;; replacing Helm, Ivy, and IDO. Its design philosophy is based on
;; choosing the right abstractions and prioritizing consistency and
;; predictability over special-cased improvements for particular
;; cases. As such, Selectrum follows existing Emacs conventions where
;; they exist and are reasonable, and it declines to implement
;; features which have marginal benefit compared to the additional
;; complexity of a new interface.

;; Getting started: Selectrum provides a global minor mode,
;; `selectrum-mode', which enhances `completing-read' and all related
;; functions automatically without the need for further configuration.

;; Please see https://github.com/raxod502/selectrum for more
;; information.

;;; Code:

;; To see the outline of this file, run M-x outline-minor-mode and
;; then press C-c @ C-t. To also show the top-level functions and
;; variable declarations in each section, run M-x occur with the
;; following query: ^;;;;* \|^(

;;;; Libraries

(require 'cl-lib)
(require 'crm)
(require 'map)
(require 'minibuf-eldef)
(require 'regexp-opt)
(require 'seq)
(require 'subr-x)

;;;; Faces

(defface selectrum-current-candidate
  '((t :inherit highlight))
  "Face used to highlight the currently selected candidate."
  :group 'selectrum-faces)

(defface selectrum-primary-highlight
  '((t :weight bold))
  "Face used to highlight the parts of candidates that match the input."
  :group 'selectrum-faces)

(defface selectrum-secondary-highlight
  '((t :inherit selectrum-primary-highlight :underline t))
  "Additional face used to highlight parts of candidates.
May be used to highlight parts of candidates that match specific
parts of the input."
  :group 'selectrum-faces)

(defface selectrum-completion-annotation
  '((t :inherit completions-annotations))
  "Face used to display annotations of completion tables."
  :group 'selectrum-faces)

(defface selectrum-completion-docsig
  '((t :inherit selectrum-completion-annotation :slant italic))
  "Face used to display docsigs of completion tables."
  :group 'selectrum-faces)

;;;; Variables

(defvar selectrum-should-sort-p t
  "Non-nil if preprocessing and refinement functions should sort.
This is let-bound to nil in some contexts, and should be
respected by user functions for optimal results.")

(defvar selectrum--minibuffer-default-in-prompt-regexps
  (let ((minibuffer-eldef-shorten-default nil))
    (cl-remove-if (lambda (i) (and (consp i) (nth 2 i)))
                  (minibuffer-default--in-prompt-regexps)))
  "Regexps for determining if the prompt message includes the default value.
See `minibuffer-default-in-prompt-regexps', from which this is derived.")

;;;; User options

(defgroup selectrum nil
  "Simple incremental narrowing framework with sane API."
  :group 'convenience
  :prefix "selectrum-"
  :link '(url-link "https://github.com/raxod502/selectrum"))

(defcustom selectrum-num-candidates-displayed 10
  "Maximum number of candidate lines which are displayed.
Selectrum will display candidates lines up to this number or
fewer if there are less candidates in total.

For the minibuffer the window height equals this number plus one
for the prompt line. If `selectrum-display-action' is non-nil
this option determines the maximal window height but when the
displaying window height is greater than that all of the
available height will be used for candidate display."
  :type 'number)

(defun selectrum-display-full-frame (buf _alist)
  "Display BUF in full frame.
Can be used as `selectrum-display-action' to display candidates
in a single window spanning the current frame:

    (setq selectrum-display-action
        \\='(selectrum-display-full-frame)."
  (delete-other-windows)
  (set-window-buffer (selected-window) buf)
  (selected-window))

(defcustom selectrum-display-action nil
  "Display action to show the candidates buffer.

If this is nil the candidates are shown in the minibuffer.
Otherwise the candidates are shown in the window as determined
from the display action. Note that if you specify a window height
lower than `selectrum-num-candidates-displayed' the window will
be resized if needed to display that number of candidates. If the
window height is higher than `selectrum-num-candidates-displayed'
Selectrum will ignore this setting and use all of the available
height to display candidates.

For the format see the ACTION argument of `display-buffer'. For
example to display candidates in some available window use:

    \\='(display-buffer-use-some-window)

Or to display them in a bottom side window:

   \\='(display-buffer-in-side-window
       (side . bottom)
       (slot . -1))

Display buffer actions can also spawn a separate frame where
candidates can be displayed. To display candidates in the current
frame you can use the provided action function
`selectrum-display-full-frame'."
  :type '(cons (choice function (repeat :tag "Functions" function))
               alist))

(defun selectrum-default-candidate-refine-function (input candidates)
  "Default value of `selectrum-refine-candidates-function'.
Return only candidates that contain the input as a substring.
INPUT is a string, CANDIDATES is a list of strings."
  (let ((regexp (regexp-quote input)))
    (cl-delete-if-not
     (lambda (candidate)
       (string-match-p regexp candidate))
     (copy-sequence candidates))))

(defcustom selectrum-refine-candidates-function
  #'selectrum-default-candidate-refine-function
  "Function used to decide which candidates should be displayed.
Receives two arguments, the user input (a string) and the list of
candidates (strings).

Returns a new list of candidates. Should not modify the input
list. The returned list may be modified by Selectrum, so a copy
of the input should be made. (Beware that `cl-remove-if' doesn't
make a copy if there's nothing to remove.)"
  :type 'function)

(defun selectrum-default-candidate-preprocess-function (candidates)
  "Default value of `selectrum-preprocess-candidates-function'.
Sort first by length and then alphabetically. CANDIDATES is a
list of strings."
  (if selectrum-should-sort-p
      (sort candidates
            (lambda (c1 c2)
              (or (< (length c1)
                     (length c2))
                  (and (= (length c1)
                          (length c2))
                       (string-lessp c1 c2)))))
    candidates))

(defcustom selectrum-completion-in-region-styles
  '(basic partial-completion emacs22)
  "The `completion-styles' used by `selectrum-completion-in-region'.
These are used for the initial filtering of candidates according
to the text around point. The initial filtering styles for
completion in region might generally differ from the styles you
want to use for usual completion."
  :type 'completion--styles-type)

(defcustom selectrum-preprocess-candidates-function
  #'selectrum-default-candidate-preprocess-function
  "Function used to preprocess the list of candidates.
Receive one argument, the list of candidates. Return a new list.
May modify the input list. The returned list may be modified by
Selectrum. Note that if you sort a list of candidates, you should
use a stable sort. That way, candidates which differ only in text
properties will retain their ordering, which may be significant
\(e.g. for `load-path' shadows in `read-library-name')."
  :type 'function)

(defun selectrum-default-candidate-highlight-function (input candidates)
  "Default value of `selectrum-highlight-candidates-function'.
Highlight the substring match with
`selectrum-primary-highlight'. INPUT is a string, CANDIDATES is a
list of strings."
  (let ((regexp (regexp-quote input)))
    (save-match-data
      (mapcar
       (lambda (candidate)
         (when (string-match regexp candidate)
           (setq candidate (copy-sequence candidate))
           (put-text-property
            (match-beginning 0) (match-end 0)
            'face 'selectrum-primary-highlight
            candidate))
         candidate)
       candidates))))

(defcustom selectrum-highlight-candidates-function
  #'selectrum-default-candidate-highlight-function
  "Function used to highlight matched candidates.
Receive two arguments, the input string and the list of
candidates (strings) that are going to be displayed (length at
most `selectrum-num-candidates-displayed'). Return a list of
propertized candidates. Do not modify the input list or
strings."
  :type 'function)

(defvar selectrum-minibuffer-map
  (let ((map (make-sparse-keymap)))
    (set-keymap-parent map minibuffer-local-map)

    (define-key map [remap keyboard-quit] #'abort-recursive-edit)
    ;; This is bound in `minibuffer-local-map' by loading `delsel', so
    ;; we have to account for it too.
    (define-key map [remap minibuffer-keyboard-quit]
      #'abort-recursive-edit)
    ;; Override both the arrow keys and C-n/C-p.
    (define-key map [remap previous-line]
      #'selectrum-previous-candidate)
    (define-key map [remap next-line]
      #'selectrum-next-candidate)
    (define-key map [remap previous-line-or-history-element]
      #'selectrum-previous-candidate)
    (define-key map [remap next-line-or-history-element]
      #'selectrum-next-candidate)
    (define-key map [remap exit-minibuffer]
      #'selectrum-select-current-candidate)
    (define-key map [remap scroll-down-command]
      #'selectrum-previous-page)
    (define-key map [remap scroll-up-command]
      #'selectrum-next-page)
    ;; Use `minibuffer-beginning-of-buffer' for Emacs >=27 and
    ;; `beginning-of-buffer' for Emacs <=26.
    (define-key map [remap minibuffer-beginning-of-buffer]
      #'selectrum-goto-beginning)
    (define-key map [remap beginning-of-buffer]
      #'selectrum-goto-beginning)
    (define-key map [remap end-of-buffer]
      #'selectrum-goto-end)
    (define-key map [remap kill-ring-save]
      #'selectrum-kill-ring-save)
    (define-key map [remap previous-matching-history-element]
      #'selectrum-select-from-history)
    (define-key map (kbd "C-M-DEL") #'backward-kill-sexp)
    (define-key map (kbd "C-M-<backspace>") #'backward-kill-sexp)
    (define-key map (kbd "C-j") #'selectrum-submit-exact-input)
    (define-key map (kbd "TAB") #'selectrum-insert-current-candidate)

    ;; Return the map.
    map)
  "Keymap used by Selectrum in the minibuffer.")

(defcustom selectrum-candidate-selected-hook nil
  "Normal hook run when the user selects a candidate.
It gets the same arguments as `selectrum-read' got, prepended
with the string the user selected."
  :type 'hook)

(defcustom selectrum-candidate-inserted-hook nil
  "Normal hook run when the user inserts a candidate.
\(This happens by typing \\[selectrum-insert-current-candidate].)
It gets the same arguments as `selectrum-read' got, prepended
with the string the user inserted."
  :type 'hook)

(defcustom selectrum-count-style 'matches
  "The style to use for displaying count information before the prompt.

Possible values are:

- `matches': Show the total number of matches.
- `current/matches': Show the index of current match and the
  total number of matches.
- nil: Show nothing."
  :type '(choice
          (const :tag "Disabled" nil)
          (const :tag "Count matches" matches)
          (const :tag "Count matches and show current match"
                 current/matches)))

(defcustom selectrum-show-indices nil
  "Non-nil means to add indices to the displayed candidates.
If this is a function, it should take in the row number of the
displayed candidate (starting from 1) as a parameter and it
should return the string to be displayed representing the index
of the candidate. If this is some other non-nil value, it is
treated as if it were (lambda (i) (format \"%2d \" i))."
  :type '(choice function boolean))

(defcustom selectrum-completing-read-multiple-show-help t
  "Non-nil means to show help for `selectrum-completing-read-multiple'.

This options controls insertion of additional usage information
into the prompt when using commands which use
`completing-read-multiple'."
  :type 'boolean)

(defcustom selectrum-fix-minibuffer-height nil
  "Non-nil means the minibuffer always has the same height.
In this case the height will be set to
`selectrum-num-candidates-displayed' lines and will stay at this
height even if there are fewer candidates or the display height
of the candidates take up more space. If this option is nil the
minibuffer height will be determined by the actual display height
of the initial number of candidates and adjusts dynamically to
display up to `selectrum-num-candidates-displayed' candidates."
  :type 'boolean)

(defcustom selectrum-right-margin-padding 1
  "The number of spaces to add after right margin text.
This only takes effect when the
`selectrum-candidate-display-right-margin' property is presented
in candidates.

This option is a workaround for 2 problems:

- Some terminals will wrap the last character of a line when it
  exactly fits.

- Emacs doesn't provide a method to calculate the exact pixel
  width of a unicode char, so a wide char can cause line
  wrapping."
  :type 'integer)

(defcustom selectrum-multiline-display-settings
  '((match      "->"  success)
    (truncation "..." shadow)
    (newline    "\\n" warning)
    (whitespace ".."  shadow))
  "Settings used to configure the formatting of multi-line candidates.

Currently, multi-line candidates are flattened, stripped of
repeated whitespace, and, if need be, truncated. Additionally,
when a multi-line candidate matches the user's input, the
matching line is also displayed at the beginning of the
candidate. This option affects how such formatting looks.

This formatting does not affect the actual value of a candidate.

When customizing this option, a setting for each transformation
\(defined below) must be present in the list.

There are three values that make a setting:
1. A symbol from the following list:
   - `newline' determines the string used to replace line breaks in the
   candidate, which flattens the candidate into one line.
   - `whitespace' determines the string used to replace repeated
   whitespace, which shortens the candidate.
   - `truncation' determines the string to append to a flattened and
   truncated candidate.
   - `match' determines the string to insert between the matching
    line and the flattened candidate.
2. A string to indicate the display change.
3. A face to assign to the indicator string.

Therefore, a setting is represented as a list with three
elements: a symbol, a string, and a face, in that order.
This option is itself a list of 4 sub-lists, one for each
setting."
  :type '(repeat (list :tag "Display settings"
                       (choice (const :tag "Matching line"
                                      match)
                               (const :tag "Line truncation"
                                      truncation)
                               (const :tag "New lines"
                                      newline)
                               (const :tag "Repeated whitespace"
                                      whitespace))
                       (string :tag "Indicator string")
                       (face :tag "Indicator face"))))

(defcustom selectrum-extend-current-candidate-highlight nil
  "Whether to extend highlighting of the current candidate until the margin.

Nil (the default) means to only highlight the displayed text."
  :type 'boolean)

;;;###autoload
(defcustom selectrum-complete-in-buffer t
  "If non-nil, use Selectrum for `completion-in-region'.
This option needs to be set before activating `selectrum-mode'."
  :type 'boolean)

;;;; Utility functions

(defun selectrum--clamp (x lower upper)
  "Constrain X to be between LOWER and UPPER inclusive.
If X < LOWER, return LOWER. If X > UPPER, return UPPER. Else
return X."
  (min (max x lower) upper))

(defun selectrum--map-destructive (func lst)
  "Apply FUNC to each element of LST, returning the new list.
Modify the original list destructively, instead of allocating a
new one."
  (prog1 lst
    (while lst
      (setcar lst (funcall func (car lst)))
      (setq lst (cdr lst)))))

(defun selectrum--move-to-front-destructive (elt lst)
  "Move all instances of ELT to front of LST, if present.
Make comparisons using `equal'. Modify the input list
destructively and return the modified list."
  (let* ((elts nil)
         ;; All problems in computer science are solved by an
         ;; additional layer of indirection.
         (lst (cons (make-symbol "dummy") lst))
         (link lst))
    (while (cdr link)
      (if (equal elt (cadr link))
          (progn
            (push (cadr link) elts)
            (setcdr link (cddr link)))
        (setq link (cdr link))))
    (nconc (nreverse elts) (cdr lst))))

;;;; Minibuffer state

;;;;; Variables

(defvar-local selectrum--last-buffer nil
  "The buffer that was current before the active session")

(defvar selectrum--candidates-overlay nil
  "Overlay used to display current candidates.")

(defvar selectrum--dynamic-candidates nil
  "The dynamic candidate function passed to `selectrum-read'.
When set the dynamic candidate function is called on each input
change. The results are subsequently preprocessed by
`selectrum-preprocess-candidates-function' and saved as
`selectrum--preprocessed-candidates'. See `selectrum-read' for
more details on function collections.")

(defvar selectrum--preprocessed-candidates nil
  "Preprocessed list of candidates.
This list contains the candidates of the current session after
preprocessing them with
`selectrum-preprocess-candidates-function'. The list is
subsequently passed to `selectrum-refine-candidates-function'.
For the refined candidates see `selectrum--refined-candidates'.")

(defvar selectrum--refined-candidates nil
  "Refined list of candidates to be displayed.
This is derived from `selectrum--preprocessed-candidates' by
`selectrum-refine-candidates-function' every time the user input
changes, and is subsequently passed to
`selectrum-highlight-candidates-function'.")

(defvar selectrum--current-candidate-index nil
  "Index of currently selected candidate, or nil if no candidates.")

(defvar selectrum--first-index-displayed nil
  "Index of the first displayed candidate.")

(defvar selectrum--previous-input-string nil
  "Previous user input string in the minibuffer.
Used to check if the user input has changed and candidates need
to be re-filtered.")

(defvar selectrum--match-required-p nil
  "Non-nil if the user must select one of the candidates.
Equivalently, nil if the user is allowed to submit their own
input that does not match any of the displayed candidates.")

(defvar selectrum--crm-p nil
  "Non-nil for `selectrum-completing-read-multiple' sessions.")

(defvar selectrum--move-default-candidate-p nil
  "Non-nil means move default candidate to start of list.
Nil means select the default candidate initially even if it's not
at the start of the list.")

(defvar selectrum--default-candidate nil
  "Default candidate, or nil if none given.")

;; The existence of this variable is a bit of a mess, but we'll run
;; with it for now.
(defvar selectrum--visual-input nil
  "User input string as transformed by candidate refinement.
See `selectrum-refine-candidates-function'.")

(defvar selectrum--read-args nil
  "List of arguments passed to `selectrum-read'.
Passed to various hook functions.")

(defvar selectrum--count-overlay nil
  "Overlay used to display count information before prompt.")

(defvar selectrum--last-command nil
  "Name of last interactive command that invoked Selectrum.")

(defvar selectrum--last-prefix-arg nil
  "Prefix argument given to last interactive command that invoked Selectrum.")

(defvar selectrum--repeat nil
  "Non-nil means try to restore the minibuffer state during setup.
This is used to implement `selectrum-repeat'.")

(defvar selectrum-active-p nil
  "Non-nil means Selectrum is currently active.")

(defvar-local selectrum--skip-updates-p nil
  "If selectrum should skip updates.

In normal operation Selectrum checks for updating its UI after
each command. When this variable is non-nil the computation of
updates is skipped.")

(defvar-local selectrum--init-p nil
  "Non-nil means the current session is initializing.
This is non-nil during the first call of
`selectrum--minibuffer-post-command-hook'.")

(defvar selectrum--total-num-candidates nil
  "Saved number of candidates, used for `selectrum-show-indices'.")

(defvar selectrum--candidates-buffer " *selectrum*"
  "Buffer to display candidates using `selectrum-display-action'.")

;;;;; Utility functions

(defun selectrum--normalize-collection (collection &optional predicate)
  "Normalize COLLECTION into a list of strings.
COLLECTION may be a list of strings or symbols or cons cells, an
obarray, a hash table, or a function, as per the docstring of
`all-completions'. The returned list may be mutated without
damaging the original COLLECTION.

If PREDICATE is non-nil, then it filters the collection as in
`all-completions'."
  ;; Making the last buffer current avoids the cost of potential
  ;; buffer switching for each candidate within the predicate (see
  ;; `describe-variable').
  (with-current-buffer (if (eq collection 'help--symbol-completion-table)
                           selectrum--last-buffer
                         (current-buffer))
    (let ((completion-regexp-list nil))
      (all-completions "" collection predicate))))

(defun selectrum--remove-default-from-prompt (prompt)
  "Remove the indication of the default value from PROMPT.
Selectrum has its own methods for indicating the default value,
making other methods redundant."
  (save-match-data
    (let ((regexps selectrum--minibuffer-default-in-prompt-regexps))
      (cl-dolist (matcher regexps prompt)
        (let ((regex (if (stringp matcher) matcher (car matcher))))
          (when (string-match regex prompt)
            (cl-return
             (replace-match "" nil nil prompt
                            (if (consp matcher)
                                (cadr matcher)
                              0)))))))))

(defun selectrum-get-current-candidate (&optional notfull)
  "Return currently selected Selectrum candidate if there is one.
If NOTFULL is non-nil don't use canonical representation of
candidate and return the candidate as displayed."
  (when (and selectrum-active-p
             selectrum--current-candidate-index
             (or selectrum--refined-candidates
                 (< selectrum--current-candidate-index 0)))
    (if notfull
        (selectrum--get-candidate
         selectrum--current-candidate-index)
      (selectrum--get-full
       (selectrum--get-candidate
        selectrum--current-candidate-index)))))

(defun selectrum-get-current-candidates (&optional notfull)
  "Get list of current Selectrum candidates.
If NOTFULL is non-nil don't use canonical representation of
candidate and return the candidate as displayed."
  (when (and selectrum-active-p
             selectrum--refined-candidates)
    (if notfull
        selectrum--refined-candidates
      (cl-loop for cand in selectrum--refined-candidates
               collect (selectrum--get-full cand)))))

(defun selectrum-get-current-input ()
  "Get current Selectrum user input."
  (when selectrum-active-p
    (with-selected-window (active-minibuffer-window)
      (minibuffer-contents))))

(defun selectrum-set-selected-candidate (&optional string)
  "Set currently selected candidate to STRING.
STRING defaults to `minibuffer-contents'. Computation of
candidates is skipped from there on. This is useful for injecting
a candidate in `minibuffer-setup-hook' and immediately exit with
it afterwards. With default completion there is no computation
triggered initially and this function can be used to mimic this
behavior."
  (when selectrum-active-p
    (with-selected-window (active-minibuffer-window)
      (let ((string (or string (minibuffer-contents))))
        (setq selectrum--refined-candidates
              (list string))
        (setq selectrum--current-candidate-index 0)
        ;; Skip updates.
        (setq-local selectrum--skip-updates-p t)))))

(defun selectrum--get-full (candidate)
  "Get full form of CANDIDATE."
  (or (get-text-property 0 'selectrum-candidate-full candidate)
      (when minibuffer-completing-file-name
        (if (and selectrum--current-candidate-index
                 (< selectrum--current-candidate-index 0))
            candidate
          (let* ((input (minibuffer-contents))
                 (pathprefix (or (file-name-directory input) "")))
            (concat pathprefix candidate))))
      candidate))

(defun selectrum--get-candidate (index)
  "Get candidate at given INDEX. Negative means get the current user input."
  (if (and index (>= index 0))
      (nth index selectrum--refined-candidates)
    (buffer-substring-no-properties
     (minibuffer-prompt-end)
     (point-max))))

(defun selectrum--get-meta (setting &optional table pred input)
  "Get metadata SETTING from TABLE.
TABLE defaults to `minibuffer-completion-table'.
PRED defaults to `minibuffer-completion-predicate'.
INPUT defaults to current selectrum input string."
  (let ((input (or input (minibuffer-contents)))
        (pred (or pred minibuffer-completion-predicate))
        (table (or table minibuffer-completion-table)))
    (when table
      (completion-metadata-get
       (completion-metadata input table pred) setting))))

(defun selectrum-exhibit (&optional keep-selection)
  "Trigger an update of Selectrum's completion UI.
If KEEP-SELECTION is non-nil keep the current candidate selected
when possible (it is still a member of the candidate set)."
  (when-let ((mini (active-minibuffer-window)))
    (with-selected-window mini
      (when (and minibuffer-completion-table
                 (not selectrum--dynamic-candidates))
        (setq selectrum--preprocessed-candidates nil))
      (setq selectrum--previous-input-string nil)
      (selectrum--update
       (and keep-selection
            (selectrum-get-current-candidate))))))

;;;; Hook functions

(defun selectrum--count-info ()
  "Return a string of count information to be prepended to prompt."
  (let ((total (length selectrum--refined-candidates))
        (current (1+ (or selectrum--current-candidate-index -1))))
    (pcase selectrum-count-style
      ('matches         (format "%-4d " total))
      ('current/matches (format "%-6s " (format "%d/%d" current total)))
      (_                ""))))

(defvar display-line-numbers) ; Undefined in Emacs 25.
(defun selectrum--get-display-window ()
  "Get candidate display window.

Window will be created by `selectrum-display-action'."
  (let ((buf (or (get-buffer selectrum--candidates-buffer)
                 (with-current-buffer
                     (get-buffer-create selectrum--candidates-buffer)
                   (setq cursor-type nil)
                   (setq-local cursor-in-non-selected-windows nil)
                   (setq display-line-numbers nil)
                   (setq buffer-undo-list t)
                   (setq buffer-read-only t)
                   (setq show-trailing-whitespace nil)
                   (goto-char (point-min))
                   (current-buffer))))
        (action selectrum-display-action))
    (or (get-buffer-window buf 'visible)
        (with-selected-window (minibuffer-selected-window)
          (let* ((frame (selected-frame))
                 (window (display-buffer buf action)))
            (select-frame-set-input-focus frame)
            window)))))

(defun selectrum--expand-window-for-content-p (window)
  "Return non-nil if WINDOW should be expanded.
This is the case when the height of WINDOW fits in the range of
`selectrum-num-candidates-displayed' and the content height is
greather than the window height."
  (and (<= (window-body-height window)
           selectrum-num-candidates-displayed)
       (>= (cdr (window-text-pixel-size window))
           (window-body-height window 'pixelwise))))

(defun selectrum--minibuffer-post-command-hook ()
  "Update minibuffer in response to user input."
  (selectrum--update))

(defun selectrum--update (&optional keep-selected)
  "Update state.
KEEP-SELECTED can be a candidate which should stay selected after
the update."
  (unless selectrum--skip-updates-p
    ;; Stay within input area.
    (goto-char (max (point) (minibuffer-prompt-end)))
    ;; For some reason this resets and thus can't be set in setup hook.
    (setq-local truncate-lines t)
    (let ((inhibit-read-only t)
          ;; Don't record undo information while messing with the
          ;; minibuffer, as per
          ;; <https://github.com/raxod502/selectrum/issues/31>.
          (buffer-undo-list t)
          (input (buffer-substring (minibuffer-prompt-end)
                                   (point-max)))
          (keep-mark-active (not deactivate-mark)))
      (unless (equal input selectrum--previous-input-string)
        (setq selectrum--previous-input-string input)
        ;; Reset the persistent input, so that it will be nil if
        ;; there's no special attention needed.
        (setq selectrum--visual-input nil)
        (let ((dynamic (functionp selectrum--dynamic-candidates))
              (init-table (and (not selectrum--preprocessed-candidates)
                               minibuffer-completion-table)))
          ;; Compute `selectrum--preprocessed-candidates' if necessary.
          (when (or dynamic init-table)
            (setq selectrum--preprocessed-candidates
                  (cond (dynamic
                         (let* ((result
                                 (funcall
                                  selectrum--dynamic-candidates
                                  input))
                                (cands
                                 ;; Avoid modifying the returned
                                 ;; candidates to let the function
                                 ;; reuse them.
                                 (copy-sequence
                                  (if (stringp (car result))
                                      result
                                    (setq input (or (alist-get 'input result)
                                                    input))
                                    (setq selectrum--visual-input input)
                                    (alist-get 'candidates result)))))
                           (funcall selectrum-preprocess-candidates-function
                                    cands)))
                        (init-table
                         ;; No candidates were passed, initialize them
                         ;; from `minibuffer-completion-table'.
                         (funcall selectrum-preprocess-candidates-function
                                  (selectrum--normalize-collection
                                   minibuffer-completion-table
                                   minibuffer-completion-predicate)))))
            (setq selectrum--total-num-candidates
                  (length selectrum--preprocessed-candidates))))
        (setq selectrum--refined-candidates
              (funcall selectrum-refine-candidates-function
                       input selectrum--preprocessed-candidates))
        (when selectrum--move-default-candidate-p
          (setq selectrum--refined-candidates
                (selectrum--move-to-front-destructive
                 selectrum--default-candidate
                 selectrum--refined-candidates)))
        (setq selectrum--refined-candidates
              (selectrum--move-to-front-destructive
               ;; Make sure matching dirnames are sorted first.
               (if (and minibuffer-completing-file-name
                        (member (file-name-as-directory input)
                                selectrum--refined-candidates))
                   (file-name-as-directory input)
                 input)
               selectrum--refined-candidates))
        (setq selectrum--refined-candidates
              (delete "" selectrum--refined-candidates))
        (if selectrum--repeat
            (progn
              (setq selectrum--current-candidate-index
                    (and (> (length selectrum--refined-candidates) 0)
                         (min (or selectrum--current-candidate-index 0)
                              (1- (length selectrum--refined-candidates)))))
              (setq selectrum--repeat nil))
          (setq selectrum--current-candidate-index
                (cond
                 ;; Check for candidates needs to be first!
                 ((null selectrum--refined-candidates)
                  (when (not selectrum--match-required-p)
                    -1))
                 (keep-selected
                  (or (cl-position keep-selected
                                   selectrum--refined-candidates
                                   :key #'selectrum--get-full
                                   :test #'equal)
                      0))
                 ((and selectrum--default-candidate
                       (string-empty-p (minibuffer-contents))
                       (not (member selectrum--default-candidate
                                    selectrum--refined-candidates)))
                  -1)
                 ((or (and selectrum--init-p
                           (equal selectrum--default-candidate
                                  (minibuffer-contents)))
                      (and (not (= (minibuffer-prompt-end) (point-max)))
                           (memq this-command '(next-history-element
                                                previous-history-element))
                           (not selectrum--match-required-p)))
                  -1)
                 (selectrum--move-default-candidate-p
                  0)
                 (t
                  (or (cl-position selectrum--default-candidate
                                   selectrum--refined-candidates
                                   :key #'selectrum--get-full
                                   :test #'equal)
                      0))))))
      (overlay-put selectrum--count-overlay
                   'before-string (selectrum--count-info))
      (overlay-put selectrum--count-overlay
                   'priority 1)
      (setq input (or selectrum--visual-input input))
      (let* ((window (if selectrum-display-action
                         (and selectrum--refined-candidates
                              (selectrum--get-display-window))
                       (active-minibuffer-window)))
             (ncands (if (and selectrum-display-action
                              (windowp window))
                         (max (window-body-height window)
                              selectrum-num-candidates-displayed)
                       selectrum-num-candidates-displayed))
             (first-index-displayed
              ;; Save for selection of cands by numeric args.
              (setq selectrum--first-index-displayed
                    (if selectrum--current-candidate-index
                        (selectrum--clamp
                         ;; Adding one here makes it look slightly better, as
                         ;; there are guaranteed to be more candidates shown
                         ;; below the selection than above.
                         (1+ (- selectrum--current-candidate-index
                                (max 1 (/ ncands 2))))
                         0
                         (max (- (length selectrum--refined-candidates)
                                 ncands)
                              0))
                      0)))
             (highlighted-index (and selectrum--current-candidate-index
                                     (- selectrum--current-candidate-index
                                        first-index-displayed)))
             (displayed-candidates
              (seq-take
               (nthcdr
                first-index-displayed
                selectrum--refined-candidates)
               ncands))
             (candidate-string (selectrum--candidates-display-string
                                displayed-candidates
                                input
                                highlighted-index))
             (default
               (if (or (and highlighted-index
                            (< highlighted-index 0))
                       (and (not selectrum--match-required-p)
                            (not displayed-candidates))
                       (and selectrum--default-candidate
                            (not minibuffer-completing-file-name)
                            (not (member selectrum--default-candidate
                                         selectrum--refined-candidates))))
                   (if (= (minibuffer-prompt-end) (point-max))
                       (format " %s %s%s"
                               (propertize
                                "[default value:"
                                'face 'minibuffer-prompt)
                               (propertize
                                (or (and selectrum--default-candidate
                                         (substring-no-properties
                                          selectrum--default-candidate))
                                    "\"\"")
                                'face
                                (if (and selectrum--current-candidate-index
                                         (< selectrum--current-candidate-index
                                            0))
                                    'selectrum-current-candidate
                                  'minibuffer-prompt))
                               (propertize "]" 'face 'minibuffer-prompt))
                     (when (and highlighted-index
                                (< highlighted-index 0))
                       (prog1 nil
                         (add-text-properties
                          (minibuffer-prompt-end) (point-max)
                          '(face selectrum-current-candidate)))))
                 (prog1 nil
                   (remove-text-properties
                    (minibuffer-prompt-end) (point-max)
                    '(face selectrum-current-candidate)))))
             (minibuf-after-string (or default " ")))
        (if selectrum-display-action
            (with-current-buffer (get-buffer-create
                                  selectrum--candidates-buffer)
              (erase-buffer)
              (insert candidate-string)
              (goto-char (point-min)))
          (unless (string-empty-p candidate-string)
            (setq minibuf-after-string
                  (concat minibuf-after-string
                          "\n" candidate-string))))
        (move-overlay selectrum--candidates-overlay
                      (point-max) (point-max) (current-buffer))
        (put-text-property 0 1 'cursor t minibuf-after-string)
        (overlay-put selectrum--candidates-overlay
                     'after-string minibuf-after-string)
        (when window
          (selectrum--update-window-height window))
        (when keep-mark-active
          (setq deactivate-mark nil))
        (setq-local selectrum--init-p nil)))))

(defun selectrum--update-window-height (window)
  "Update window height of WINDOW.
WINDOW is the display window of current candidates and will be
updated to fit its content vertically if needed."
  (cond (selectrum-display-action
         (when (selectrum--expand-window-for-content-p window)
           (selectrum--update-display-window-height window)))
        (t
         (when (and
                ;; Exclude minibuffer only frame.
                (not (frame-root-window-p window))
                (selectrum--expand-window-for-content-p window))
           (selectrum--update-minibuffer-height window)))))

(defun selectrum--update-display-window-height (window)
  "Update window height of WINDOW.
Also works for frames if WINDOW is the root window of its frame."
  (let ((window-resize-pixelwise t)
        (window-size-fixed nil)
        (fit-frame-to-buffer 'vertically)
        (fit-window-to-buffer-horizontally nil))
    (fit-window-to-buffer window nil 1)))

(defun selectrum--update-minibuffer-height (window)
  "Update window height of minibuffer WINDOW.
WINDOW will be updated to fit its content vertically if needed or
will be set to `selectrum-num-candidates-displayed' if
`selectrum-fix-minibuffer-height' is non-nil."
  (if selectrum-fix-minibuffer-height
      (let ((n (1+ selectrum-num-candidates-displayed)))
        (with-selected-window window
          (setf (window-height) n)))
    (let ((dheight (cdr (window-text-pixel-size window)))
          (wheight (window-pixel-height window)))
      (window-resize
       window (- dheight wheight) nil nil 'pixelwise))))

(defun selectrum--ensure-single-lines (candidates settings)
  "Return list of single-line CANDIDATES.
Multi-line candidates are merged into a single line. The resulting
single-line candidates are then shortened by replacing repeated
whitespace and maybe truncating the result.

The specific details of the formatting are determined by
SETTINGS, see `selectrum-multiline-display-settings'."
  (let* ((single/lines ())

         ;; The formatting settings are the same for all multi-line
         ;; candidates, and so only need to be gotten once from
         ;; `settings'.
         ;;
         ;; - Matching lines
         (match/transformation
          (alist-get 'match settings))
         (match/display (car match/transformation))
         (match/face (cadr match/transformation))
         ;; - Truncated candidate
         (truncation/transformation
          (alist-get 'truncation settings))
         (truncation/display (car truncation/transformation))
         (truncation/face (cadr truncation/transformation))
         ;; - Newlines
         (newline/transformation
          (alist-get 'newline settings))
         (newline/display (car newline/transformation))
         (newline/face (cadr newline/transformation))
         ;; - Repeated whitespace
         (whitespace/transformation
          (alist-get 'whitespace settings))
         (whitespace/display (car whitespace/transformation))
         (whitespace/face (cadr whitespace/transformation)))

    (dolist (cand candidates (nreverse single/lines))
      (if (string-match-p "\n" cand)
          (let* ((lines (split-string cand "\n"))
                 (len (length lines))
                 (input (minibuffer-contents))
                 (fmatch (if (string-empty-p input)
                             (with-temp-buffer
                               (insert cand)
                               (goto-char (point-min))
                               (skip-chars-forward " \t\n")
                               (buffer-substring (line-beginning-position)
                                                 (line-end-position)))
                           (car (funcall
                                 selectrum-refine-candidates-function
                                 input
                                 lines))))
                 (match
                  (propertize
                   (replace-regexp-in-string
                    "[ \t][ \t]+"
                    (propertize whitespace/display 'face whitespace/face)
                    (or fmatch "") 'fixed-case 'literal)
                   'selectrum-candidate-display-prefix
                   (propertize (format "(%d lines)" len)
                               'face newline/face)))
                 (annot (replace-regexp-in-string
                         "\n" (propertize newline/display 'face newline/face)
                         (replace-regexp-in-string
                          "[ \t][ \t]+"
                          (propertize whitespace/display 'face whitespace/face)
                          (concat (unless (string-empty-p match)
                                    (propertize match/display
                                                'face match/face))
                                  (if (< (length cand) 1000)
                                      cand
                                    (concat
                                     (substring cand 0 1000)
                                     (propertize truncation/display
                                                 'face truncation/face))))
                          ;; Replacements should be fixed-case and
                          ;; literal, to make things simpler.
                          'fixed-case 'literal)
                         'fixed-case 'literal))
                 (line (propertize (if (string-empty-p match) " " match)
                                   'selectrum-candidate-display-suffix
                                   annot)))
            (push line single/lines))
        (push cand single/lines)))))

(defun selectrum--annotation (fun cand face)
  "Return annotation for candidate.
Get annotation by calling FUN with CAND and apply FACE to it if
CAND does not have any face property defined."
  (when-let ((str (funcall fun cand)))
    (if (text-property-not-all 0 (length str) 'face nil str)
        str
      (propertize str 'face face))))

(cl-defun selectrum--annotate (cands &key annotf docsigf)
  "Transform CANDS using ANNOTF and DOCSIGF.
ANNOTF results will annotate a candidate with a suffix using
`selectrum-candidate-display-suffix' and
`selectrum-completion-annotation' face unless the annotation
already has a face property. DOCSIGF results will annotate a
candidate with a margin annotation using
`selectrum-candidate-display-suffix' and
`selectrum-completion-docsig' face unless the annotation already
has a face property."
  (let ((res ()))
    (dolist (cand cands (nreverse res))
      (let* ((annot (when annotf
                      (selectrum--annotation
                       annotf
                       cand
                       'selectrum-completion-annotation)))
             (docsig (when docsigf
                       (selectrum--annotation
                        docsigf
                        cand
                        'selectrum-completion-docsig)))
             (new (if (or annot docsig)
                      (apply #'propertize
                             cand
                             `(,@(when annot
                                   (list
                                    'selectrum-candidate-display-suffix
                                    annot))
                               ,@(when docsig
                                   (list
                                    'selectrum-candidate-display-right-margin
                                    docsig))))
                    cand)))
        (push new res)))))

(defun selectrum--add-face (str face)
  "Return copy of STR with FACE added."
  ;; Avoid trampling highlighting done by
  ;; `selectrum-highlight-candidates-function'. In
  ;; Emacs<27 `add-face-text-property' has a bug but
  ;; in Emacs>=27 `font-lock-prepend-text-property'
  ;; doesn't work. Even though these functions are
  ;; both supposed to do the same thing.
  ;;
  ;; Anyway, no need to clean up the text properties
  ;; afterwards, as an update will cause all these
  ;; strings to be thrown away and re-generated from
  ;; scratch.
  ;;
  ;; See:
  ;; <https://github.com/raxod502/selectrum/issues/21>
  ;; <https://github.com/raxod502/selectrum/issues/58>
  ;; <https://github.com/raxod502/selectrum/pull/76>
  (setq str (copy-sequence str))
  (if (version< emacs-version "27")
      (font-lock-prepend-text-property
       0 (length str)
       'face face str)
    (add-face-text-property
     0 (length str)
     face
     'append str))
  str)

(defun selectrum--affixate (fun candidates)
  "Use affixation FUN to transform CANDIDATES.
FUN takes CANDIDATES as argument and returns a list of strings or
a list of list items. In case of a string no annotations are
added and the string is the one to use for completion. In case of
a list the first item is the completion string. If the list has
two items the second one is used as a suffix and if there are
three items the second one is used as a prefix and the third as
suffix."
  (let ((items (funcall fun candidates))
        (res ()))
    (dolist (item items (nreverse res))
      (push (if (stringp item)
                item
              ;; See `completion--insert-strings'.
              (let ((prefix (when (nth 2 item) (nth 1 item)))
                    (suffix (or (nth 2 item) (nth 1 item))))
                (apply #'propertize
                       (nth 0 item)
                       `(,@(when prefix
                             (list 'selectrum-candidate-display-prefix
                                   prefix))
                         ,@(when suffix
                             (list 'selectrum-candidate-display-suffix
                                   suffix))))))
            res))))

(defun selectrum--candidates-display-string (candidates
                                             input
                                             highlighted-index
                                             &optional table pred props)
  "Get display string for CANDIDATES.
INPUT is the current user input. CANDIDATES are the candidates
for display. HIGHLIGHTED-INDEX is the currently selected index.
TABLE defaults to `minibuffer-completion-table'. PRED defaults to
`minibuffer-completion-predicate'. PROPS defaults to
`completion-extra-properties'."
  (let* ((index 0)
         (props (or props completion-extra-properties))
         (annotf (or (selectrum--get-meta 'annotation-function table pred)
                     (plist-get props :annotation-function)))
         (aff (or (selectrum--get-meta 'affixation-function table pred)
                  (plist-get completion-extra-properties
                             :affixation-function)))
         (docsigf (plist-get props :company-docsig))
         (candidates (cond (aff
                            (selectrum--affixate aff candidates))
                           ((or annotf docsigf)
                            (selectrum--annotate candidates
                                                 :annotf annotf
                                                 :docsigf docsigf))
                           (t candidates)))
         (extend selectrum-extend-current-candidate-highlight)
         (show-indices selectrum-show-indices)
         (margin-padding selectrum-right-margin-padding)
         (lines
          (selectrum--ensure-single-lines
           ;; First pass the candidates to the highlight function
           ;; before stripping multi-lines because it might expect
           ;; getting passed the same candidates as were passed
           ;; to the filter function (for example `orderless'
           ;; requires this).
           (funcall selectrum-highlight-candidates-function
                    input candidates)
           selectrum-multiline-display-settings)))
    (with-temp-buffer
      (dolist (candidate lines)
        (let* ((prefix (get-text-property
                        0 'selectrum-candidate-display-prefix
                        candidate))
               (suffix (get-text-property
                        0 'selectrum-candidate-display-suffix
                        candidate))
               (displayed-candidate
                (concat prefix candidate suffix))
               (right-margin (get-text-property
                              0 'selectrum-candidate-display-right-margin
                              candidate))
               (formatting-current-candidate
                (equal index highlighted-index)))
          ;; Add the ability to interact with candidates via the mouse.
          (add-text-properties
           0 (length displayed-candidate)
           (list
            'mouse-face 'highlight
            'help-echo
            "mouse-1: select candidate\nmouse-3: insert candidate"
            'keymap
            (let ((keymap (make-sparse-keymap)))
              (define-key keymap [mouse-1]
                `(lambda ()
                   (interactive)
                   (selectrum-select-current-candidate ,(1+ index))))
              (define-key keymap [mouse-3]
                `(lambda ()
                   (interactive)
                   (selectrum-insert-current-candidate ,(1+ index))))
              keymap))
           displayed-candidate)
          (when formatting-current-candidate
            (setq displayed-candidate
                  (selectrum--add-face
                   displayed-candidate 'selectrum-current-candidate)))
          (insert "\n")
          (when show-indices
            (let* ((display-fn (if (functionp show-indices)
                                   show-indices
                                 (lambda (i) (format "%2d " i))))
                   (curr-index (substring-no-properties
                                (funcall display-fn (1+ index)))))
              (insert
               (propertize curr-index 'face 'minibuffer-prompt))))
          (insert displayed-candidate)
          (cond
           (right-margin
            (insert
             (concat
              (propertize
               " "
               'face
               (when formatting-current-candidate
                 'selectrum-current-candidate)
               'display
               `(space :align-to (- right-fringe
                                    ,(string-width right-margin)
                                    ,margin-padding)))
              (if formatting-current-candidate
                  (selectrum--add-face
                   right-margin'selectrum-current-candidate)
                right-margin))))
           ((and extend
                 formatting-current-candidate)
            (insert
             (propertize
              " "
              'face 'selectrum-current-candidate
              'display
              `(space :align-to (- right-fringe
                                   ,margin-padding)))))))
        (cl-incf index))
      (goto-char (point-min))
      ;; Skip initial newline.
      (unless (eobp) (forward-line 1))
      (buffer-substring (point) (point-max)))))

(defun selectrum--minibuffer-exit-hook ()
  "Clean up Selectrum from the minibuffer, and self-destruct this hook."
  (remove-hook
   'post-command-hook #'selectrum--minibuffer-post-command-hook 'local)
  (remove-hook 'minibuffer-exit-hook #'selectrum--minibuffer-exit-hook 'local)
  (when (overlayp selectrum--count-overlay)
    (delete-overlay selectrum--count-overlay))
  (setq selectrum--count-overlay nil))

<<<<<<< HEAD
(cl-defun selectrum--minibuffer-setup-hook
    (candidates &key default-candidate last-buffer)
  "Set up minibuffer for interactive candidate selection.
CANDIDATES is the list of strings that was passed to
`selectrum-read'. DEFAULT-CANDIDATE, if provided, is added to the
list and sorted first. If `minibuffer-default' is set it will
have precedence over DEFAULT-CANDIDATE. LAST-BUFFER is the buffer
the session was started from."
=======
(defun selectrum--minibuffer-setup-hook (candidates)
  "Set up minibuffer for interactive candidate selection.
CANDIDATES is the list of strings that was passed to
`selectrum-read'."
>>>>>>> fcd9734b
  (setq-local auto-hscroll-mode t)
  (setq-local selectrum-active-p t)
  (setq-local selectrum--last-buffer last-buffer)
  (add-hook
   'minibuffer-exit-hook #'selectrum--minibuffer-exit-hook nil 'local)
  (setq-local selectrum--init-p t)
  (when selectrum--repeat
    (delete-minibuffer-contents)
    (insert selectrum--previous-input-string))
  (unless selectrum--candidates-overlay
    (setq selectrum--candidates-overlay
          (make-overlay (point) (point) nil 'front-advance 'rear-advance)))
  ;; If metadata specifies a custom sort function use it as
  ;; `selectrum-preprocess-candidates-function' for this session.
  (when-let ((sortf (selectrum--get-meta 'display-sort-function)))
    (setq-local selectrum-preprocess-candidates-function sortf))
  (cond ((functionp candidates)
         (setq selectrum--preprocessed-candidates nil)
         (setq selectrum--total-num-candidates 0)
         (setq-local selectrum--dynamic-candidates candidates))
        (t
         (setq selectrum--preprocessed-candidates
               (funcall selectrum-preprocess-candidates-function
                        candidates))
         (setq selectrum--total-num-candidates (length candidates))))
  (let ((default (or (car-safe minibuffer-default)
                     minibuffer-default)))
    (setq selectrum--default-candidate
          (if (and default (symbolp default))
              (symbol-name default)
            default)))
  ;; Make sure to trigger an "user input changed" event, so that
  ;; candidate refinement happens in `post-command-hook' and an index
  ;; is assigned.
  (setq selectrum--previous-input-string nil)
  (setq selectrum--count-overlay (make-overlay (point-min) (point-min)))
  (add-hook
   'post-command-hook
   #'selectrum--minibuffer-post-command-hook
   nil 'local))

;;;; Minibuffer commands

(defun selectrum-previous-candidate (&optional arg)
  "Move selection ARG candidates up, stopping at the beginning."
  (interactive "p")
  (selectrum-next-candidate (- (or arg 1))))

(defun selectrum-next-candidate (&optional arg)
  "Move selection ARG candidates down, stopping at the end."
  (interactive "p")
  (when selectrum--current-candidate-index
    (setq selectrum--current-candidate-index
          (selectrum--clamp
           (+ selectrum--current-candidate-index (or arg 1))
           (if (and selectrum--match-required-p
                    (cond (minibuffer-completing-file-name
                           (not (file-exists-p
                                 (substitute-in-file-name
                                  (minibuffer-contents)))))
                          (t
                           (not (string-empty-p
                                 (minibuffer-contents))))))
               0
             -1)
           (1- (length selectrum--refined-candidates))))))

(defun selectrum-previous-page (&optional arg)
  "Move selection upwards by ARG pages, stopping at the beginning."
  (interactive "p")
  (selectrum-next-page (- (or arg 1))))

(defun selectrum-next-page (&optional arg)
  "Move selection downwards by ARG pages, stopping at the end."
  (interactive "p")
  (when selectrum--current-candidate-index
    (setq selectrum--current-candidate-index
          (selectrum--clamp
           (+ selectrum--current-candidate-index
              (* (or arg 1) selectrum-num-candidates-displayed))
           0
           (1- (length selectrum--refined-candidates))))))

(defun selectrum-goto-beginning ()
  "Move selection to first candidate."
  (interactive)
  (when selectrum--current-candidate-index
    (setq selectrum--current-candidate-index 0)))

(defun selectrum-goto-end ()
  "Move selection to last candidate."
  (interactive)
  (when selectrum--current-candidate-index
    (setq selectrum--current-candidate-index
          (1- (length selectrum--refined-candidates)))))

(defun selectrum-kill-ring-save ()
  "Save current candidate to kill ring.
Or if there is an active region, save the region to kill ring."
  (interactive)
  (if (or (use-region-p) (not transient-mark-mode))
      (call-interactively #'kill-ring-save)
    (when selectrum--current-candidate-index
      (kill-new
       (selectrum-get-current-candidate)))))

(defun selectrum--exit-with (candidate)
  "Exit minibuffer with given CANDIDATE.
If `selectrum--crm-p' is non-nil exit with the choosen candidates
plus CANDIDATE."
  (let* ((result (cond ((and selectrum--crm-p
                             (string-match crm-separator
                                           selectrum--previous-input-string))
                        (let ((crm
                               (if (and selectrum--current-candidate-index
                                        (< selectrum--current-candidate-index
                                           0))
                                   candidate
                                 (with-temp-buffer
                                   (insert selectrum--previous-input-string)
                                   (goto-char (point-min))
                                   (while (re-search-forward
                                           crm-separator nil t))
                                   (delete-region (point) (point-max))
                                   (insert (selectrum--get-full candidate))
                                   (buffer-string)))))
                          (dolist (cand (split-string crm crm-separator t))
                            (apply
                             #'run-hook-with-args
                             'selectrum-candidate-selected-hook
                             (selectrum--get-full cand)
                             selectrum--read-args))
                          crm))
                       (t
                        (apply
                         #'run-hook-with-args
                         'selectrum-candidate-selected-hook
                         candidate selectrum--read-args)
                        (selectrum--get-full candidate))))
         (inhibit-read-only t))
    (erase-buffer)
    (insert (if (string-empty-p result)
                (or selectrum--default-candidate result)
              result))
    (exit-minibuffer)))

(defun selectrum--index-for-arg (arg)
  "Get candidate index for interactive argument ARG.
This is a helper function for commands which allow choosing a
candidate via prefix argument."
  (if arg
      (min
       (+ (prefix-numeric-value arg)
          (1- selectrum--first-index-displayed))
       (1- (length selectrum--refined-candidates)))
    selectrum--current-candidate-index))

(defun selectrum-select-current-candidate (&optional arg)
  "Exit minibuffer, picking the currently selected candidate.
If there are no candidates, return the current user input, unless
a match is required, in which case do nothing.

Give a prefix argument ARG to select the nth displayed candidate.
Zero means to select the current user input. See
`selectrum-show-indices' which can be used to show candidate
indices."
  (interactive "P")
  (unless selectrum-active-p
    (user-error "Cannot select a candidate when Selectrum is not active"))
  (with-selected-window (active-minibuffer-window)
    (let ((index (selectrum--index-for-arg arg)))
      (if (or (not selectrum--match-required-p)
              (string-empty-p
               (minibuffer-contents))
              (and index (>= index 0))
              (if minibuffer-completing-file-name
                  (file-exists-p
                   (substitute-in-file-name
                    (minibuffer-contents)))
                (member (minibuffer-contents)
                        selectrum--refined-candidates)))
          (selectrum--exit-with
           (selectrum--get-candidate index))
        (minibuffer-message
         (propertize "Match required" 'face 'minibuffer-prompt))))))

(defun selectrum-submit-exact-input ()
  "Exit minibuffer, using the current user input.
This differs from `selectrum-select-current-candidate' in that it
ignores the currently selected candidate, if one exists."
  (interactive)
  (let ((selectrum--current-candidate-index -1))
    (selectrum-select-current-candidate)))

(defvar selectrum--crm-separator-alist
  '((":\\|,\\|\\s-" . ",")
    ("[ \t]*:[ \t]*" . ":")
    ("[ \t]*,[ \t]*" . ",")
    (" " . " "))
  "Values of `crm-separator' mapped to separator strings.
If current `crm-separator' has a mapping the separator gets
inserted automatically when using
`selectrum-insert-current-candidate'.")

(defun selectrum-insert-current-candidate (&optional arg)
  "Insert current candidate into user input area.

Give a prefix argument ARG to select the nth displayed candidate.
Zero means to select the current user input. See
`selectrum-show-indices' which can be used to show candidate
indices."
  (interactive "P")
  (with-selected-window (active-minibuffer-window)
    (if-let ((index (selectrum--index-for-arg arg))
             (candidate (selectrum--get-candidate index))
             (full (selectrum--get-full candidate)))
        (progn
          ;; Ignore for prompt selection.
          (unless (and selectrum--current-candidate-index
                       (< selectrum--current-candidate-index 0))
            (cond ((not selectrum--crm-p)
                   (delete-region (minibuffer-prompt-end)
                                  (point-max))
                   (insert full))
                  (t
                   (goto-char
                    (if (re-search-backward crm-separator
                                            (minibuffer-prompt-end) t)
                        (match-end 0)
                      (minibuffer-prompt-end)))
                   (delete-region (point) (point-max))
                   (insert full)
                   (when-let ((match
                               (assoc crm-separator
                                      selectrum--crm-separator-alist)))
                     (insert (cdr match)))))
            (apply
             #'run-hook-with-args
             'selectrum-candidate-inserted-hook
             candidate selectrum--read-args))
          ;; Ensure refresh of UI. The input input string might be the
          ;; same when the prompt was reinserted. When the prompt was
          ;; selected this will switch selection to first candidate.
          (setq selectrum--previous-input-string nil))
      (unless completion-fail-discreetly
        (ding)
        (minibuffer-message "No match")))))

;;;###autoload
(defun selectrum-select-from-history ()
  "Select a candidate from the minibuffer history.
If Selectrum isn't active, insert this candidate into the
minibuffer."
  (interactive)
  (unless (minibufferp)
    (user-error "Command can only be used in minibuffer"))
  (let ((history (symbol-value minibuffer-history-variable)))
    (when (eq history t)
      (user-error "No history is recorded for this command"))
    (let* ((enable-rec enable-recursive-minibuffers)
           (result
            (minibuffer-with-setup-hook
                (lambda ()
                  (setq-local selectrum-should-sort-p nil)
                  (setq-local selectrum-candidate-inserted-hook nil)
                  (setq-local selectrum-candidate-selected-hook nil))
              (setq-local enable-recursive-minibuffers t)
              (unwind-protect
                  (selectrum-read "History: "
                                  history
                                  :history t
                                  :require-match t)
                (setq-local enable-recursive-minibuffers enable-rec)))))
      (if (and selectrum--match-required-p
               (not (member result selectrum--refined-candidates)))
          (user-error "That history element is not one of the candidates")
        (if selectrum-active-p
            (selectrum--exit-with result)
          (insert result))))))

(defvar selectrum--minibuffer-local-filename-syntax
  (let ((table (copy-syntax-table minibuffer-local-filename-syntax)))
    (modify-syntax-entry ?\s "_" table)
    table)
  "Syntax table for reading file names.
Same as `minibuffer-local-filename-syntax' but considers spaces
as symbol constituents.")

;;;; Main entry points

(defmacro selectrum--let-maybe (pred varlist &rest body)
  "If PRED evaluates to non-nil, bind variables in VARLIST and eval BODY.
Otherwise, just eval BODY."
  (declare (indent 0))
  `(if ,pred
       (let ,varlist
         ,@body)
     ,@body))

(defmacro selectrum--save-global-state (&rest body)
  "Eval BODY, restoring all Selectrum global variables afterward."
  (declare (indent 0))
  `(let (,@(mapcar
            (lambda (var)
              `(,var ,var))
            '(selectrum--preprocessed-candidates
              selectrum--refined-candidates
              selectrum--match-required-p
              selectrum--move-default-candidate-p
              selectrum--default-candidate
              selectrum--visual-input
              selectrum--read-args
              selectrum--count-overlay
              selectrum--repeat)))
     ;; https://github.com/raxod502/selectrum/issues/39#issuecomment-618350477
     (selectrum--let-maybe
       selectrum-active-p
       (,@(mapcar
           (lambda (var)
             `(,var ,var))
           '(selectrum--current-candidate-index
             selectrum--first-index-displayed
             selectrum--previous-input-string
             selectrum--last-command
             selectrum--last-prefix-arg)))
       ,@body)))

(cl-defun selectrum-read
    (prompt candidates &rest args &key
            default-candidate initial-input require-match
            history no-move-default-candidate
            may-modify-candidates
            minibuffer-completion-table
            minibuffer-completion-predicate)
  "Prompt user with PROMPT to select one of CANDIDATES.
Return the selected string.

CANDIDATES is a list of strings or a function to dynamically
generate them. If CANDIDATES is a function, then it receives one
argument, the current user input, and returns the list of
strings. If CANDIDATES are nil the candidates will be computed
from MINIBUFFER-COMPLETION-TABLE.

Instead of a list of strings, the function may alternatively
return an alist with the following keys:
- `candidates': list of strings, as above.
- `input' (optional): transformed user input, used for
  highlighting (see `selectrum-highlight-candidates-function').

PROMPT should generally end in a colon and space. Additional
keyword ARGS are accepted.

DEFAULT-CANDIDATE, if provided, is sorted first in the list if
it's present.

INITIAL-INPUT, if provided, is inserted into the user input area
initially (with point at the end).

REQUIRE-MATCH, if non-nil, means the user must select one of the
listed candidates (so, for example,
\\[selectrum-submit-exact-input] has no effect).

HISTORY is the `minibuffer-history-variable' to use (by default
`minibuffer-history').

NO-MOVE-DEFAULT-CANDIDATE, if non-nil, means that the default
candidate is not sorted first. Instead, it is left at its
original position in the candidate list. However, it is still
selected initially. This is handy for `switch-to-buffer' and
friends, for which getting the candidate list out of order at all
is very confusing.

MAY-MODIFY-CANDIDATES, if non-nil, means that Selectrum is
allowed to modify the CANDIDATES list destructively. Otherwise a
copy is made.

For MINIBUFFER-COMPLETION-TABLE and
MINIBUFFER-COMPLETION-PREDICATE see `minibuffer-completion-table'
and `minibuffer-completion-predicate'. They are used for internal
purposes and compatibility to Emacs completion API. By passing
these as keyword arguments they will be dynamically bound as per
semantics of `cl-defun'."
  (unless (or may-modify-candidates
              (functionp candidates))
    (setq candidates (copy-sequence candidates)))
  (selectrum--save-global-state
    (setq selectrum--read-args (cl-list* prompt candidates args))
    (unless selectrum--repeat
      (setq selectrum--last-command this-command)
      (setq selectrum--last-prefix-arg current-prefix-arg))
    (setq selectrum--match-required-p require-match)
    (setq selectrum--move-default-candidate-p (not no-move-default-candidate))
<<<<<<< HEAD
    (let* ((minibuffer-allow-text-properties t)
           (resize-mini-windows 'grow-only)
           (max-mini-window-height
            (1+ selectrum-num-candidates-displayed))
           (prompt (selectrum--remove-default-from-prompt prompt))
           ;; <https://github.com/raxod502/selectrum/issues/99>
           (icomplete-mode nil)
           (buf (current-buffer))
           (res
            (minibuffer-with-setup-hook
                (:append (lambda ()
                           (selectrum--minibuffer-setup-hook
                            candidates
                            :default-candidate default-candidate
                            :last-buffer buf)))
              (read-from-minibuffer
               prompt initial-input selectrum-minibuffer-map nil
               (or history 'minibuffer-history)))))
      (cond (minibuffer-completion-table
             ;; Behave like completing-read-default which strips the
             ;; text properties but leaves the default unchanged
             ;; when submitting the empty prompt to get it (see
             ;; #180, #107).
             (if (and selectrum--previous-input-string
                      (string-empty-p selectrum--previous-input-string)
                      (equal res selectrum--default-candidate))
                 default-candidate
               (substring-no-properties res)))
            (t res)))))
=======
    (minibuffer-with-setup-hook
        (:append (lambda ()
                   (selectrum--minibuffer-setup-hook
                    candidates)))
      (let* ((minibuffer-allow-text-properties t)
             (resize-mini-windows 'grow-only)
             (max-mini-window-height
              (1+ selectrum-num-candidates-displayed))
             (prompt (selectrum--remove-default-from-prompt prompt))
             ;; <https://github.com/raxod502/selectrum/issues/99>
             (icomplete-mode nil)
             (res (read-from-minibuffer
                   prompt initial-input selectrum-minibuffer-map nil
                   (or history 'minibuffer-history) default-candidate)))
        (cond (minibuffer-completion-table
               ;; Behave like completing-read-default which strips the
               ;; text properties but leaves the default unchanged
               ;; when submitting the empty prompt to get it (see
               ;; #180, #107).
               (if (and selectrum--previous-input-string
                        (string-empty-p selectrum--previous-input-string)
                        (equal res selectrum--default-candidate))
                   default-candidate
                 (substring-no-properties res)))
              (t res))))))
>>>>>>> fcd9734b

;;;###autoload
(defun selectrum-completing-read
    (prompt collection &optional
            predicate require-match initial-input
            hist def inherit-input-method)
  "Read choice using Selectrum. Can be used as `completing-read-function'.
For PROMPT, COLLECTION, PREDICATE, REQUIRE-MATCH, INITIAL-INPUT,
HIST, DEF, and INHERIT-INPUT-METHOD, see `completing-read'."
  (ignore inherit-input-method)
  (selectrum-read
   prompt nil
   :initial-input initial-input
   :default-candidate (or (car-safe def) def)
   :require-match (eq require-match t)
   :history hist
   :may-modify-candidates t
   :minibuffer-completion-table collection
   :minibuffer-completion-predicate predicate))

(defvar selectrum--old-completing-read-function nil
  "Previous value of `completing-read-function'.")

;;;###autoload
(defun selectrum-completing-read-multiple
    (prompt table &optional predicate require-match initial-input
            hist def _inherit-input-method)
  "Read one or more choices using Selectrum.
Replaces `completing-read-multiple'. For PROMPT, TABLE,
PREDICATE, REQUIRE-MATCH, INITIAL-INPUT, HIST, DEF, and
INHERIT-INPUT-METHOD, see `completing-read-multiple'.

The option `selectrum-completing-read-multiple-show-help' can be
used to control insertion of additional usage information into
the prompt."
  (let* ((crm-completion-table table)
         (crm-separator crm-separator)
         (coll (all-completions "" #'crm--collection-fn predicate))
         (candidates
          (lambda (input)
            (let ((beg 0)
                  (inputs ()))
              (while (string-match crm-separator input beg)
                (push (substring input beg (match-beginning 0))
                      inputs)
                (setq beg (match-end 0)))
              (let ((coll (cl-delete-if
                           (lambda (i)
                             (member i inputs))
                           (copy-sequence coll)))
                    (ninput (substring input beg)))
                `((input . ,ninput)
                  (candidates . ,coll))))))
         (res nil))
    (setq
     res
     (minibuffer-with-setup-hook
         (lambda ()
           (setq-local selectrum--crm-p t)
           (when selectrum-completing-read-multiple-show-help
             (let ((inhibit-read-only t))
               (save-excursion
                 (goto-char (minibuffer-prompt-end))
                 (when (search-backward ":" nil t)
                   (insert
                    (apply
                     #'propertize
                     (format " [add more using %s%s]"
                             (substitute-command-keys
                              "\\[selectrum-insert-current-candidate]")
                             (if (assoc crm-separator
                                        selectrum--crm-separator-alist)
                                 ;; Separator will be automatically
                                 ;; inserted.
                                 ""
                               "and crm-separator"))
                     (text-properties-at (point)))))))))
       (selectrum-read
        prompt
        candidates
        :require-match require-match
        :initial-input initial-input
        :history hist
        :default-candidate def
        :may-modify-candidates t
        :minibuffer-completion-table table
        :minibuffer-completion-predicate predicate)))
    (split-string res crm-separator t)))

;;;###autoload
(defun selectrum-completion-in-region
    (start end collection predicate)
  "Complete in-buffer text using a list of candidates.
Can be used as `completion-in-region-function'. For START, END,
COLLECTION, and PREDICATE, see `completion-in-region'."
  (let* ((input (buffer-substring-no-properties start end))
         (meta (completion-metadata input collection predicate))
         (category (completion-metadata-get meta 'category))
         (bound (pcase category
                  ('file start)
                  (_ (+ start (car (completion-boundaries
                                    input collection predicate ""))))))
         (exit-func (plist-get completion-extra-properties
                               :exit-function))
         (cands (nconc
                 (let ((completion-styles
                        selectrum-completion-in-region-styles))
                   (completion-all-completions
                    input collection predicate
                    (- end start) meta))
                 nil))
         ;; See doc of `completion-extra-properties'.
         (exit-status nil)
         (result nil))
    (if (null cands)
        (prog1 nil
          (unless completion-fail-discreetly (ding))
          (message "No match"))
      (prog1 t
        (pcase category
          ('file
           (let ((try nil))
             (setq result
                   (if (and (not (cdr cands))
                            (stringp (setq try (try-completion
                                                input collection predicate))))
                       try
                     (selectrum--completing-read-file-name
                      "Completion: " collection predicate
                      nil input))
                   exit-status 'sole)))
          (_
           (setq result
                 (if (not (cdr cands))
                     (car cands)
                   (selectrum-read
                    "Completion: " cands
                    :minibuffer-completion-table collection
                    :minibuffer-completion-predicate predicate))
                 exit-status (cond ((not (member result cands)) 'sole)
                                   (t 'finished)))))
        (delete-region bound end)
        (push-mark (point) 'no-message)
        (insert (substring-no-properties result))
        (when exit-func
          (funcall exit-func result exit-status))))))

(defvar selectrum--old-completion-in-region-function nil
  "Previous value of `completion-in-region-function'.")

;;;###autoload
(defun selectrum-read-buffer (prompt &optional def require-match predicate)
  "Read buffer using Selectrum. Can be used as `read-buffer-function'.
Actually, as long as `selectrum-completing-read' is installed in
`completing-read-function', `read-buffer' already uses Selectrum.
Installing this function in `read-buffer-function' makes sure the
buffers are sorted in the default order (most to least recently
used) rather than in whatever order is defined by
`selectrum-preprocess-candidates-function', which is likely to be
less appropriate. It also allows you to view hidden buffers,
which is otherwise impossible due to tricky behavior of Emacs'
completion machinery. For PROMPT, DEF, REQUIRE-MATCH, and
PREDICATE, see `read-buffer'."
  (let* ((selectrum-should-sort-p nil)
         (buffalist (mapcar (lambda (buf)
                              (cons (buffer-name buf) buf))
                            (buffer-list)))
         (buffers (mapcar #'car (if predicate
                                    (cl-delete-if-not predicate buffalist)
                                  buffalist)))
         (candidates
          (lambda (input)
            (let ((candidates (copy-sequence buffers)))
              (if (string-prefix-p " " input)
                  (progn
                    (setq input (substring input 1))
                    (setq candidates
                          (cl-delete-if-not
                           (lambda (name)
                             (string-prefix-p " " name))
                           candidates)))
                (setq candidates
                      (cl-delete-if
                       (lambda (name)
                         (string-prefix-p " " name))
                       candidates)))
              `((candidates . ,candidates)
                (input . ,input))))))
    (selectrum-read
     prompt candidates
     :default-candidate def
     :require-match (eq require-match t)
     :history 'buffer-name-history
     :no-move-default-candidate t
     :may-modify-candidates t
     :minibuffer-completion-table #'internal-complete-buffer
     :minibuffer-completion-predicate predicate)))

(defvar selectrum--old-read-buffer-function nil
  "Previous value of `read-buffer-function'.")

(defun selectrum--completing-read-file-name
    (prompt collection &optional
            predicate require-match initial-input
            hist def _inherit-input-method)
  "Selectrums completing read function for `read-file-name-default'.
For PROMPT, COLLECTION, PREDICATE, REQUIRE-MATCH, INITIAL-INPUT,
            HIST, DEF, _INHERIT-INPUT-METHOD see `completing-read'."
  (let* ((last-dir nil)
         (sortf nil)
         (coll
          (lambda (input)
            (let* (;; Full path of input dir (might include shadowed parts).
                   (dir (or (file-name-directory input) ""))
                   ;; The input used for matching current dir entries.
                   (matchstr (file-name-nondirectory input))
                   (cands
                    (cond ((equal last-dir dir)
                           (setq-local selectrum-preprocess-candidates-function
                                       #'identity)
                           selectrum--preprocessed-candidates)
                          (t
                           (setq-local selectrum-preprocess-candidates-function
                                       sortf)
                           (condition-case _
                               (delete
                                "./"
                                (delete
                                 "../"
                                 (funcall collection dir predicate t)))
                             ;; May happen in case user quits out
                             ;; of a TRAMP prompt.
                             (quit))))))
              (setq last-dir dir)
              `((input . ,matchstr)
                (candidates . ,cands))))))
    (minibuffer-with-setup-hook
        ;; The hook needs to run late as `read-file-name-default' sets
        ;; its own syntax table in `minibuffer-with-setup-hook'.
        (:append (lambda ()
                   ;; Pickup the value as configured for current
                   ;; session.
                   (setq sortf selectrum-preprocess-candidates-function)
                   ;; Ensure the variable is also set when
                   ;; selectrum--completing-read-file-name is called
                   ;; directly.
                   (setq-local minibuffer-completing-file-name t)
                   (set-syntax-table
                    selectrum--minibuffer-local-filename-syntax)))
      (selectrum-read
       prompt coll
       :default-candidate (or (car-safe def) def)
       :initial-input (or (car-safe initial-input) initial-input)
       :history hist
       :require-match (eq require-match t)
       :may-modify-candidates t
       :minibuffer-completion-table collection
       :minibuffer-completion-predicate predicate))))

;;;###autoload
(defun selectrum-read-file-name
    (prompt &optional dir default-filename mustmatch initial predicate)
  "Read file name using Selectrum. Can be used as `read-file-name-function'.
For PROMPT, DIR, DEFAULT-FILENAME, MUSTMATCH, INITIAL, and
PREDICATE, see `read-file-name'."
  (let* ((crf completing-read-function)
         ;; See <https://github.com/raxod502/selectrum/issues/61>.
         ;; When you invoke another `completing-read' command
         ;; recursively then it inherits the
         ;; `completing-read-function' binding, and unless it's
         ;; another file reading command using
         ;; `selectrum--completing-read-file-name' this will cause
         ;; an error. To circumvent this we use the function to
         ;; reset the variable when called.
         (completing-read-function
          (lambda (&rest args)
            (setq completing-read-function crf)
            (when (and default-filename
                       ;; ./ should be omitted.
                       (not (equal
                             (expand-file-name default-filename)
                             (expand-file-name default-directory))))
              (setf (nth 6 args)        ; DEFAULT
                    ;; Sort for directories needs any final
                    ;; slash removed.
                    (directory-file-name
                     ;; The candidate should be sorted by it's
                     ;; relative name.
                     (file-relative-name default-filename
                                         default-directory))))
            (apply #'selectrum--completing-read-file-name args))))
    (read-file-name-default
     prompt dir
     ;; We don't pass default-candidate here to avoid that
     ;; submitting the selected prompt results in the default file
     ;; name. This is the stock Emacs behavior where there is no
     ;; concept of an active selection. Instead we pass the initial
     ;; prompt as default so it gets returned when submitted. In
     ;; addition to that we adjust the DEF argument passed to
     ;; `selectrum--completing-read-file-name' above so the actual
     ;; default gets sorted to the top. This should give the same
     ;; convenience as in default completion (where you can press
     ;; RET at the initial prompt to get the default). The downside
     ;; is that this convenience is gone when sorting is disabled or
     ;; the default-filename is outside the prompting directory but
     ;; this should be rare case.
     (concat
      (expand-file-name
       (or dir
           default-directory))
      initial)
     mustmatch initial predicate)))

(defvar selectrum--old-read-file-name-function nil
  "Previous value of `read-file-name-function'.")

;;;###autoload
(defun selectrum--fix-dired-read-dir-and-switches (func &rest args)
  "Make \\[dired] do the \"right thing\" with its default candidate.
By default \\[dired] uses `read-file-name' internally, which
causes Selectrum to provide you with the first file inside the
working directory as the default candidate. However, it would
arguably be more semantically appropriate to use
`read-directory-name', and this is especially important for
Selectrum since this causes it to select the working directory
initially.

To test that this advice is working correctly, type \\[dired] and
accept the default candidate. You should have opened the working
directory in Dired, and not a filtered listing for the current
file.

This is an `:around' advice for `dired-read-dir-and-switches'.
FUNC and ARGS are standard as in any `:around' advice."
  (cl-letf* ((orig-read-file-name (symbol-function #'read-file-name))
             ((symbol-function #'read-file-name)
              (lambda (prompt &optional
                              dir default-filename
                              mustmatch initial _predicate)
                (cl-letf (((symbol-function #'read-file-name)
                           orig-read-file-name))
                  (read-directory-name
                   prompt dir default-filename mustmatch initial)))))
    (apply func args)))

(defun selectrum--trailing-components (n path)
  "Take at most N trailing components of PATH.
For large enough N, return PATH unchanged."
  (let* ((n (min n (1+ (cl-count ?/ path))))
         (regexp (concat (string-join (make-list n "[^/]*") "/") "$")))
    (save-match-data
      (string-match regexp path)
      (match-string 0 path))))

;;;###autoload
(defun selectrum-read-library-name ()
  "Read and return a library name.
Similar to `read-library-name' except it handles `load-path'
shadows correctly."
  (eval-and-compile
    (require 'find-func))
  (let ((suffix-regexp (concat (regexp-opt (find-library-suffixes)) "\\'"))
        (table (make-hash-table :test #'equal))
        (lst nil))
    (dolist (dir (or find-function-source-path load-path))
      (condition-case _
          (mapc
           (lambda (entry)
             (unless (string-match-p "^\\.\\.?$" entry)
               (let ((base (file-name-base entry)))
                 (puthash base (cons entry (gethash base table)) table))))
           (directory-files dir 'full suffix-regexp 'nosort))
        (file-error)))
    (maphash
     (lambda (_ paths)
       (setq paths (nreverse (seq-uniq paths)))
       (cl-block nil
         (let ((num-components 1)
               (max-components (apply #'max (mapcar (lambda (path)
                                                      (1+ (cl-count ?/ path)))
                                                    paths))))
           (while t
             (let ((abbrev-paths
                    (seq-uniq
                     (mapcar (lambda (path)
                               (file-name-sans-extension
                                (selectrum--trailing-components
                                 num-components path)))
                             paths))))
               (when (or (= num-components max-components)
                         (= (length paths) (length abbrev-paths)))
                 (let ((candidate-paths
                        (mapcar (lambda (path)
                                  (propertize
                                   (file-name-base
                                    (file-name-sans-extension path))
                                   'selectrum-candidate-display-prefix
                                   (file-name-directory
                                    (file-name-sans-extension
                                     (selectrum--trailing-components
                                      num-components path)))
                                   'fixedcase 'literal
                                   'selectrum--lib-path path))
                                paths)))
                   (setq lst (nconc candidate-paths lst)))
                 (cl-return)))
             (cl-incf num-components)))))
     table)
    (get-text-property
     0 'selectrum--lib-path
     (selectrum-read
      "Library name: " lst :require-match t :may-modify-candidates t))))

(defun selectrum-repeat ()
  "Repeat the last command that used Selectrum, and try to restore state."
  (interactive)
  (unless selectrum--last-command
    (user-error "No Selectrum command has been run yet"))
  (let ((selectrum--repeat t))
    (setq current-prefix-arg selectrum--last-prefix-arg)
    (call-interactively selectrum--last-command)))

;;;###autoload
(defun selectrum--fix-minibuffer-message (func &rest args)
  "Ensure the cursor stays at the front of the minibuffer message.
This advice adjusts where the cursor gets placed for the overlay
of `minibuffer-message' and ensures the overlay gets displayed at
the right place without blocking the display of candidates.

To test that this advice is working correctly, type \\[find-file]
twice in a row with `enable-recursive-minibuffers' set to nil.
The overlay indicating that recursive minibuffers are not allowed
should appear right after the user input area, not at the end of
the candidate list and the cursor should stay at the front.

This is an `:around' advice for `minibuffer-message'. FUNC and
ARGS are standard as in all `:around' advice."
  (if (bound-and-true-p selectrum-active-p)
      ;; Delay execution so candidates get displayed first.
      (run-at-time
       0 nil
       (let ((timeout minibuffer-message-timeout))
         (lambda ()
           (cl-letf* ((minibuffer-message-timeout timeout)
                      (orig-put-text-property
                       (symbol-function #'put-text-property))
                      ((symbol-function #'put-text-property)
                       (lambda (beg end key val &rest args)
                         ;; Set cursor property like
                         ;; `set-minibuffer-message' in Emacs 27.
                         (apply orig-put-text-property
                                beg end key (if (eq key 'cursor) 1 val)
                                args)))
                      (orig-make-overlay
                       (symbol-function #'make-overlay))
                      ((symbol-function #'make-overlay)
                       (lambda (&rest args)
                         (let ((ov (apply orig-make-overlay args)))
                           ;; Set overlay priority like
                           ;; `set-minibuffer-message' in Emacs 27.
                           (overlay-put ov 'priority 1100)
                           ov))))
             (apply func args)))))
    (apply func args)))

;; You may ask why we copy the entire minor-mode definition into the
;; autoloads file, and autoload several private functions as well.
;; This is because enabling `selectrum-mode' does not actually require
;; any of the code in Selectrum. So, to improve startup time, we avoid
;; loading Selectrum when enabling `selectrum-mode'.

;;;###autoload
(progn
  (define-minor-mode selectrum-mode
    "Minor mode to use Selectrum for `completing-read'."
    :global t
    (if selectrum-mode
        (progn
          ;; Make sure not to blow away saved variable values if mode
          ;; is enabled again when already on.
          (selectrum-mode -1)
          (setq selectrum-mode t)
          (setq selectrum--old-completing-read-function
                (default-value 'completing-read-function))
          (setq-default completing-read-function
                        #'selectrum-completing-read)
          (setq selectrum--old-read-buffer-function
                (default-value 'read-buffer-function))
          (setq-default read-buffer-function
                        #'selectrum-read-buffer)
          (setq selectrum--old-read-file-name-function
                (default-value 'read-file-name-function))
          (setq-default read-file-name-function
                        #'selectrum-read-file-name)
          (setq selectrum--old-completion-in-region-function
                (default-value 'completion-in-region-function))
          (when selectrum-complete-in-buffer
            (setq-default completion-in-region-function
                          #'selectrum-completion-in-region))
          (advice-add #'completing-read-multiple :override
                      #'selectrum-completing-read-multiple)
          ;; No sharp quote because Dired may not be loaded yet.
          (advice-add 'dired-read-dir-and-switches :around
                      #'selectrum--fix-dired-read-dir-and-switches)
          ;; No sharp quote because `read-library-name' is not defined
          ;; in older Emacs versions.
          (advice-add 'read-library-name :override
                      #'selectrum-read-library-name)
          (advice-add #'minibuffer-message :around
                      #'selectrum--fix-minibuffer-message)
          (define-key minibuffer-local-map
            [remap previous-matching-history-element]
            'selectrum-select-from-history))
      (when (equal (default-value 'completing-read-function)
                   #'selectrum-completing-read)
        (setq-default completing-read-function
                      selectrum--old-completing-read-function))
      (when (equal (default-value 'read-buffer-function)
                   #'selectrum-read-buffer)
        (setq-default read-buffer-function
                      selectrum--old-read-buffer-function))
      (when (equal (default-value 'read-file-name-function)
                   #'selectrum-read-file-name)
        (setq-default read-file-name-function
                      selectrum--old-read-file-name-function))
      (when (equal (default-value 'completion-in-region-function)
                   #'selectrum-completion-in-region)
        (setq-default completion-in-region-function
                      selectrum--old-completion-in-region-function))
      (advice-remove #'completing-read-multiple
                     #'selectrum-completing-read-multiple)
      ;; No sharp quote because Dired may not be loaded yet.
      (advice-remove 'dired-read-dir-and-switches
                     #'selectrum--fix-dired-read-dir-and-switches)
      ;; No sharp quote because `read-library-name' is not defined in
      ;; older Emacs versions.
      (advice-remove 'read-library-name #'selectrum-read-library-name)
      (advice-remove #'minibuffer-message #'selectrum--fix-minibuffer-message)
      (when (eq (lookup-key minibuffer-local-map
                            [remap previous-matching-history-element])
                #'selectrum-select-from-history)
        (define-key minibuffer-local-map
          [remap previous-matching-history-element] nil)))))

;;;; Closing remarks

(provide 'selectrum)

;; Local Variables:
;; checkdoc-verb-check-experimental-flag: nil
;; indent-tabs-mode: nil
;; outline-regexp: ";;;;* "
;; sentence-end-double-space: nil
;; End:

;;; selectrum.el ends here<|MERGE_RESOLUTION|>--- conflicted
+++ resolved
@@ -443,112 +443,6 @@
         (setq link (cdr link))))
     (nconc (nreverse elts) (cdr lst))))
 
-;;;; Minibuffer state
-
-;;;;; Variables
-
-(defvar-local selectrum--last-buffer nil
-  "The buffer that was current before the active session")
-
-(defvar selectrum--candidates-overlay nil
-  "Overlay used to display current candidates.")
-
-(defvar selectrum--dynamic-candidates nil
-  "The dynamic candidate function passed to `selectrum-read'.
-When set the dynamic candidate function is called on each input
-change. The results are subsequently preprocessed by
-`selectrum-preprocess-candidates-function' and saved as
-`selectrum--preprocessed-candidates'. See `selectrum-read' for
-more details on function collections.")
-
-(defvar selectrum--preprocessed-candidates nil
-  "Preprocessed list of candidates.
-This list contains the candidates of the current session after
-preprocessing them with
-`selectrum-preprocess-candidates-function'. The list is
-subsequently passed to `selectrum-refine-candidates-function'.
-For the refined candidates see `selectrum--refined-candidates'.")
-
-(defvar selectrum--refined-candidates nil
-  "Refined list of candidates to be displayed.
-This is derived from `selectrum--preprocessed-candidates' by
-`selectrum-refine-candidates-function' every time the user input
-changes, and is subsequently passed to
-`selectrum-highlight-candidates-function'.")
-
-(defvar selectrum--current-candidate-index nil
-  "Index of currently selected candidate, or nil if no candidates.")
-
-(defvar selectrum--first-index-displayed nil
-  "Index of the first displayed candidate.")
-
-(defvar selectrum--previous-input-string nil
-  "Previous user input string in the minibuffer.
-Used to check if the user input has changed and candidates need
-to be re-filtered.")
-
-(defvar selectrum--match-required-p nil
-  "Non-nil if the user must select one of the candidates.
-Equivalently, nil if the user is allowed to submit their own
-input that does not match any of the displayed candidates.")
-
-(defvar selectrum--crm-p nil
-  "Non-nil for `selectrum-completing-read-multiple' sessions.")
-
-(defvar selectrum--move-default-candidate-p nil
-  "Non-nil means move default candidate to start of list.
-Nil means select the default candidate initially even if it's not
-at the start of the list.")
-
-(defvar selectrum--default-candidate nil
-  "Default candidate, or nil if none given.")
-
-;; The existence of this variable is a bit of a mess, but we'll run
-;; with it for now.
-(defvar selectrum--visual-input nil
-  "User input string as transformed by candidate refinement.
-See `selectrum-refine-candidates-function'.")
-
-(defvar selectrum--read-args nil
-  "List of arguments passed to `selectrum-read'.
-Passed to various hook functions.")
-
-(defvar selectrum--count-overlay nil
-  "Overlay used to display count information before prompt.")
-
-(defvar selectrum--last-command nil
-  "Name of last interactive command that invoked Selectrum.")
-
-(defvar selectrum--last-prefix-arg nil
-  "Prefix argument given to last interactive command that invoked Selectrum.")
-
-(defvar selectrum--repeat nil
-  "Non-nil means try to restore the minibuffer state during setup.
-This is used to implement `selectrum-repeat'.")
-
-(defvar selectrum-active-p nil
-  "Non-nil means Selectrum is currently active.")
-
-(defvar-local selectrum--skip-updates-p nil
-  "If selectrum should skip updates.
-
-In normal operation Selectrum checks for updating its UI after
-each command. When this variable is non-nil the computation of
-updates is skipped.")
-
-(defvar-local selectrum--init-p nil
-  "Non-nil means the current session is initializing.
-This is non-nil during the first call of
-`selectrum--minibuffer-post-command-hook'.")
-
-(defvar selectrum--total-num-candidates nil
-  "Saved number of candidates, used for `selectrum-show-indices'.")
-
-(defvar selectrum--candidates-buffer " *selectrum*"
-  "Buffer to display candidates using `selectrum-display-action'.")
-
-;;;;; Utility functions
-
 (defun selectrum--normalize-collection (collection &optional predicate)
   "Normalize COLLECTION into a list of strings.
 COLLECTION may be a list of strings or symbols or cons cells, an
@@ -581,6 +475,110 @@
                             (if (consp matcher)
                                 (cadr matcher)
                               0)))))))))
+
+;;;; Minibuffer state
+
+(defvar-local selectrum--last-buffer nil
+  "The buffer that was current before the active session")
+
+(defvar selectrum--candidates-overlay nil
+  "Overlay used to display current candidates.")
+
+(defvar selectrum--dynamic-candidates nil
+  "The dynamic candidate function passed to `selectrum-read'.
+When set the dynamic candidate function is called on each input
+change. The results are subsequently preprocessed by
+`selectrum-preprocess-candidates-function' and saved as
+`selectrum--preprocessed-candidates'. See `selectrum-read' for
+more details on function collections.")
+
+(defvar selectrum--preprocessed-candidates nil
+  "Preprocessed list of candidates.
+This list contains the candidates of the current session after
+preprocessing them with
+`selectrum-preprocess-candidates-function'. The list is
+subsequently passed to `selectrum-refine-candidates-function'.
+For the refined candidates see `selectrum--refined-candidates'.")
+
+(defvar selectrum--refined-candidates nil
+  "Refined list of candidates to be displayed.
+This is derived from `selectrum--preprocessed-candidates' by
+`selectrum-refine-candidates-function' every time the user input
+changes, and is subsequently passed to
+`selectrum-highlight-candidates-function'.")
+
+(defvar selectrum--current-candidate-index nil
+  "Index of currently selected candidate, or nil if no candidates.")
+
+(defvar selectrum--first-index-displayed nil
+  "Index of the first displayed candidate.")
+
+(defvar selectrum--previous-input-string nil
+  "Previous user input string in the minibuffer.
+Used to check if the user input has changed and candidates need
+to be re-filtered.")
+
+(defvar selectrum--match-required-p nil
+  "Non-nil if the user must select one of the candidates.
+Equivalently, nil if the user is allowed to submit their own
+input that does not match any of the displayed candidates.")
+
+(defvar selectrum--crm-p nil
+  "Non-nil for `selectrum-completing-read-multiple' sessions.")
+
+(defvar selectrum--move-default-candidate-p nil
+  "Non-nil means move default candidate to start of list.
+Nil means select the default candidate initially even if it's not
+at the start of the list.")
+
+(defvar selectrum--default-candidate nil
+  "Default candidate, or nil if none given.")
+
+;; The existence of this variable is a bit of a mess, but we'll run
+;; with it for now.
+(defvar selectrum--visual-input nil
+  "User input string as transformed by candidate refinement.
+See `selectrum-refine-candidates-function'.")
+
+(defvar selectrum--read-args nil
+  "List of arguments passed to `selectrum-read'.
+Passed to various hook functions.")
+
+(defvar selectrum--count-overlay nil
+  "Overlay used to display count information before prompt.")
+
+(defvar selectrum--last-command nil
+  "Name of last interactive command that invoked Selectrum.")
+
+(defvar selectrum--last-prefix-arg nil
+  "Prefix argument given to last interactive command that invoked Selectrum.")
+
+(defvar selectrum--repeat nil
+  "Non-nil means try to restore the minibuffer state during setup.
+This is used to implement `selectrum-repeat'.")
+
+(defvar selectrum-active-p nil
+  "Non-nil means Selectrum is currently active.")
+
+(defvar-local selectrum--skip-updates-p nil
+  "If selectrum should skip updates.
+
+In normal operation Selectrum checks for updating its UI after
+each command. When this variable is non-nil the computation of
+updates is skipped.")
+
+(defvar-local selectrum--init-p nil
+  "Non-nil means the current session is initializing.
+This is non-nil during the first call of
+`selectrum--minibuffer-post-command-hook'.")
+
+(defvar selectrum--total-num-candidates nil
+  "Saved number of candidates, used for `selectrum-show-indices'.")
+
+(defvar selectrum--candidates-buffer " *selectrum*"
+  "Buffer to display candidates using `selectrum-display-action'.")
+
+;;;;; Minibuffer state utility functions
 
 (defun selectrum-get-current-candidate (&optional notfull)
   "Return currently selected Selectrum candidate if there is one.
@@ -1289,24 +1287,13 @@
     (delete-overlay selectrum--count-overlay))
   (setq selectrum--count-overlay nil))
 
-<<<<<<< HEAD
-(cl-defun selectrum--minibuffer-setup-hook
-    (candidates &key default-candidate last-buffer)
-  "Set up minibuffer for interactive candidate selection.
-CANDIDATES is the list of strings that was passed to
-`selectrum-read'. DEFAULT-CANDIDATE, if provided, is added to the
-list and sorted first. If `minibuffer-default' is set it will
-have precedence over DEFAULT-CANDIDATE. LAST-BUFFER is the buffer
-the session was started from."
-=======
-(defun selectrum--minibuffer-setup-hook (candidates)
+(defun selectrum--minibuffer-setup-hook (candidates buf)
   "Set up minibuffer for interactive candidate selection.
 CANDIDATES is the list of strings that was passed to
 `selectrum-read'."
->>>>>>> fcd9734b
+  (setq-local selectrum-active-p t)
+  (setq-local selectrum--last-buffer buf)
   (setq-local auto-hscroll-mode t)
-  (setq-local selectrum-active-p t)
-  (setq-local selectrum--last-buffer last-buffer)
   (add-hook
    'minibuffer-exit-hook #'selectrum--minibuffer-exit-hook nil 'local)
   (setq-local selectrum--init-p t)
@@ -1696,7 +1683,6 @@
       (setq selectrum--last-prefix-arg current-prefix-arg))
     (setq selectrum--match-required-p require-match)
     (setq selectrum--move-default-candidate-p (not no-move-default-candidate))
-<<<<<<< HEAD
     (let* ((minibuffer-allow-text-properties t)
            (resize-mini-windows 'grow-only)
            (max-mini-window-height
@@ -1708,13 +1694,10 @@
            (res
             (minibuffer-with-setup-hook
                 (:append (lambda ()
-                           (selectrum--minibuffer-setup-hook
-                            candidates
-                            :default-candidate default-candidate
-                            :last-buffer buf)))
+                           (selectrum--minibuffer-setup-hook candidates buf)))
               (read-from-minibuffer
                prompt initial-input selectrum-minibuffer-map nil
-               (or history 'minibuffer-history)))))
+               (or history 'minibuffer-history) default-candidate))))
       (cond (minibuffer-completion-table
              ;; Behave like completing-read-default which strips the
              ;; text properties but leaves the default unchanged
@@ -1726,33 +1709,6 @@
                  default-candidate
                (substring-no-properties res)))
             (t res)))))
-=======
-    (minibuffer-with-setup-hook
-        (:append (lambda ()
-                   (selectrum--minibuffer-setup-hook
-                    candidates)))
-      (let* ((minibuffer-allow-text-properties t)
-             (resize-mini-windows 'grow-only)
-             (max-mini-window-height
-              (1+ selectrum-num-candidates-displayed))
-             (prompt (selectrum--remove-default-from-prompt prompt))
-             ;; <https://github.com/raxod502/selectrum/issues/99>
-             (icomplete-mode nil)
-             (res (read-from-minibuffer
-                   prompt initial-input selectrum-minibuffer-map nil
-                   (or history 'minibuffer-history) default-candidate)))
-        (cond (minibuffer-completion-table
-               ;; Behave like completing-read-default which strips the
-               ;; text properties but leaves the default unchanged
-               ;; when submitting the empty prompt to get it (see
-               ;; #180, #107).
-               (if (and selectrum--previous-input-string
-                        (string-empty-p selectrum--previous-input-string)
-                        (equal res selectrum--default-candidate))
-                   default-candidate
-                 (substring-no-properties res)))
-              (t res))))))
->>>>>>> fcd9734b
 
 ;;;###autoload
 (defun selectrum-completing-read
