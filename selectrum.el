;;; selectrum.el --- Easily select item from list -*- lexical-binding: t -*-

;; Copyright (C) 2019 Radon Rosborough

;; Author: Radon Rosborough <radon.neon@gmail.com>
;; Created: 8 Dec 2019
;; Homepage: https://github.com/raxod502/selectrum
;; Keywords: extensions
;; Package-Requires: ((emacs "25.1"))
;; SPDX-License-Identifier: MIT
;; Version: 2.0

;;; Commentary:

;; Selectrum is a better solution for incremental narrowing in Emacs,
;; replacing Helm, Ivy, and IDO. Its design philosophy is based on
;; choosing the right abstractions and prioritizing consistency and
;; predictability over special-cased improvements for particular
;; cases. As such, Selectrum follows existing Emacs conventions where
;; they exist and are reasonable, and it declines to implement
;; features which have marginal benefit compared to the additional
;; complexity of a new interface.

;; Getting started: Selectrum provides a global minor mode,
;; `selectrum-mode', which enhances `completing-read' and all related
;; functions automatically without the need for further configuration.

;; Please see https://github.com/raxod502/selectrum for more
;; information.

;;; Code:

;; To see the outline of this file, run M-x outline-minor-mode and
;; then press C-c @ C-t. To also show the top-level functions and
;; variable declarations in each section, run M-x occur with the
;; following query: ^;;;;* \|^(

;;;; Libraries

(require 'cl-lib)
(require 'crm)
(require 'map)
(require 'minibuf-eldef)
(require 'regexp-opt)
(require 'seq)
(require 'subr-x)

;;;; Faces

(defface selectrum-current-candidate
  '((t :inherit highlight))
  "Face used to highlight the currently selected candidate."
  :group 'selectrum-faces)

(defface selectrum-primary-highlight
  '((t :weight bold))
  "Face used to highlight the parts of candidates that match the input."
  :group 'selectrum-faces)

(defface selectrum-secondary-highlight
  '((t :inherit selectrum-primary-highlight :underline t))
  "Additional face used to highlight parts of candidates.
May be used to highlight parts of candidates that match specific
parts of the input."
  :group 'selectrum-faces)

(defface selectrum-completion-annotation
  '((t :inherit completions-annotations))
  "Face used to display annotations in `selectrum-completion-in-region'."
  :group 'selectrum-faces)

(defface selectrum-completion-docsig
  '((t :inherit selectrum-completion-annotation :slant italic))
  "Face used to display docsigs in `selectrum-completion-in-region'."
  :group 'selectrum-faces)

;;;; Variables

(defvar selectrum-should-sort-p t
  "Non-nil if preprocessing and refinement functions should sort.
This is let-bound to nil in some contexts, and should be
respected by user functions for optimal results.")

(defvar selectrum--minibuffer-default-in-prompt-regexps
  (let ((minibuffer-eldef-shorten-default nil))
    (cl-remove-if (lambda (i) (and (consp i) (nth 2 i)))
                  (minibuffer-default--in-prompt-regexps)))
  "Regexps for determining if the prompt message includes the default value.
See `minibuffer-default-in-prompt-regexps', from which this is derived.")

;;;; User options

(defgroup selectrum nil
  "Simple incremental narrowing framework with sane API."
  :group 'convenience
  :prefix "selectrum-"
  :link '(url-link "https://github.com/raxod502/selectrum"))

(defcustom selectrum-num-candidates-displayed 10
  "Maximum number of candidates which are displayed at the same time.
The height of the minibuffer will be this number of rows plus one
for the prompt line, assuming no multiline text."
  :type 'number)

(defun selectrum-default-candidate-refine-function (input candidates)
  "Default value of `selectrum-refine-candidates-function'.
Return only candidates that contain the input as a substring.
INPUT is a string, CANDIDATES is a list of strings."
  (let ((regexp (regexp-quote input)))
    (cl-delete-if-not
     (lambda (candidate)
       (string-match-p regexp candidate))
     (copy-sequence candidates))))

(defcustom selectrum-refine-candidates-function
  #'selectrum-default-candidate-refine-function
  "Function used to decide which candidates should be displayed.
Receives two arguments, the user input (a string) and the list of
candidates (strings).

Returns a new list of candidates. Should not modify the input
list. The returned list may be modified by Selectrum, so a copy
of the input should be made. (Beware that `cl-remove-if' doesn't
make a copy if there's nothing to remove.)"
  :type 'function)

(defun selectrum-default-candidate-preprocess-function (candidates)
  "Default value of `selectrum-preprocess-candidates-function'.
Sort first by length and then alphabetically. CANDIDATES is a
list of strings."
  (if selectrum-should-sort-p
      (sort candidates
            (lambda (c1 c2)
              (or (< (length c1)
                     (length c2))
                  (and (= (length c1)
                          (length c2))
                       (string-lessp c1 c2)))))
    candidates))

(defcustom selectrum-preprocess-candidates-function
  #'selectrum-default-candidate-preprocess-function
  "Function used to preprocess the list of candidates.
Receive one argument, the list of candidates. Return a new list.
May modify the input list. The returned list may be modified by
Selectrum. Note that if you sort a list of candidates, you should
use a stable sort. That way, candidates which differ only in text
properties will retain their ordering, which may be significant
\(e.g. for `load-path' shadows in `read-library-name')."
  :type 'function)

(defun selectrum-default-candidate-highlight-function (input candidates)
  "Default value of `selectrum-highlight-candidates-function'.
Highlight the substring match with
`selectrum-primary-highlight'. INPUT is a string, CANDIDATES is a
list of strings."
  (let ((regexp (regexp-quote input)))
    (save-match-data
      (mapcar
       (lambda (candidate)
         (when (string-match regexp candidate)
           (setq candidate (copy-sequence candidate))
           (put-text-property
            (match-beginning 0) (match-end 0)
            'face 'selectrum-primary-highlight
            candidate))
         candidate)
       candidates))))

(defcustom selectrum-highlight-candidates-function
  #'selectrum-default-candidate-highlight-function
  "Function used to highlight matched candidates.
Receive two arguments, the input string and the list of
candidates (strings) that are going to be displayed (length at
most `selectrum-num-candidates-displayed'). Return a list of
propertized candidates. Do not modify the input list or
strings."
  :type 'function)

(defcustom selectrum-minibuffer-bindings
  '(([remap keyboard-quit]                    . abort-recursive-edit)
    ;; This is bound in `minibuffer-local-map' by loading `delsel', so
    ;; we have to account for it too.
    ([remap minibuffer-keyboard-quit]         . abort-recursive-edit)
    ;; Override both the arrow keys and C-n/C-p.
    ([remap previous-line]                    . selectrum-previous-candidate)
    ([remap next-line]                        . selectrum-next-candidate)
    ([remap previous-line-or-history-element] . selectrum-previous-candidate)
    ([remap next-line-or-history-element]     . selectrum-next-candidate)
    ([remap exit-minibuffer]
     . selectrum-select-current-candidate)
    ([remap scroll-down-command]              . selectrum-previous-page)
    ([remap scroll-up-command]                . selectrum-next-page)
    ;; Use `minibuffer-beginning-of-buffer' for Emacs >=27 and
    ;; `beginning-of-buffer' for Emacs <=26.
    ([remap minibuffer-beginning-of-buffer]   . selectrum-goto-beginning)
    ([remap beginning-of-buffer]              . selectrum-goto-beginning)
    ([remap end-of-buffer]                    . selectrum-goto-end)
    ([remap kill-ring-save]                   . selectrum-kill-ring-save)
    ([remap previous-matching-history-element]
     . selectrum-select-from-history)
<<<<<<< HEAD
=======
    ([remap previous-history-element]
     . selectrum-previous-history-element)
    ([remap next-history-element]
     . selectrum-next-history-element)
    ("C-M-DEL"                                . backward-kill-sexp)
>>>>>>> bec17f4c
    ("C-j"                                    . selectrum-submit-exact-input)
    ("TAB"
     . selectrum-insert-current-candidate))
  "Keybindings enabled in minibuffer. This is not a keymap.
Rather it is an alist that is converted into a keymap just before
entering the minibuffer. The keys are strings or raw key events
and the values are command symbols."
  :type '(alist
          :key-type sexp
          :value-type function))

(defcustom selectrum-candidate-selected-hook nil
  "Normal hook run when the user selects a candidate.
It gets the same arguments as `selectrum-read' got, prepended
with the string the user selected."
  :type 'hook)

(defcustom selectrum-candidate-inserted-hook nil
  "Normal hook run when the user inserts a candidate.
\(This happens by typing \\[selectrum-insert-current-candidate].)
It gets the same arguments as `selectrum-read' got, prepended
with the string the user inserted."
  :type 'hook)

(defcustom selectrum-count-style 'matches
  "The style to use for displaying count information before the prompt.

Possible values are:

- \\='matches: Show the total number of matches.
- \\='current/matches: Show the index of current match and the total number of
  matches.
- nil: Show nothing."
  :type '(choice
          (const :tag "Disabled" nil)
          (const :tag "Count matches" 'matches)
          (const :tag "Count matches and show current match"
                 'current/matches)))

(defcustom selectrum-show-indices nil
  "Non-nil means to number the candidates (starting from 1).
This allows you to select one directly by providing a prefix
argument to `selectrum-select-current-candidate'."
  :type 'boolean)

(defcustom selectrum-completing-read-multiple-show-help t
  "Non-nil means to show help for `selectrum-completing-read-multiple'.

This options controls insertion of additional usage information
into the prompt when using commands which use
`completing-read-multiple'."
  :type 'boolean)

(defcustom selectrum-fix-minibuffer-height nil
  "Non-nil means the minibuffer always has the same height.
Even if there are fewer candidates. If this option is nil the
minibuffer height is determined by the initial number of
candidates."
  :type 'boolean)

(defcustom selectrum-right-margin-padding 1
  "The number of spaces to add after right margin text.
This only takes effect when the
`selectrum-candidate-display-right-margin' property is presented
in candidates.

This option is a workaround for 2 problems:

- Some terminals will wrap the last character of a line when it
  exactly fits.

- Emacs doesn't provide a method to calculate the exact pixel
  width of a unicode char, so a wide char can cause line
  wrapping."
  :type 'integer)

;;;; Utility functions

;;;###autoload
(progn
  (defmacro selectrum--when-compile (cond &rest body)
    "Like `when', but COND is evaluated at compile time.
If it's nil, BODY is not even compiled."
    (declare (indent 1))
    (when (eval cond)
      `(progn ,@body))))

(defun selectrum--clamp (x lower upper)
  "Constrain X to be between LOWER and UPPER inclusive.
If X < LOWER, return LOWER. If X > UPPER, return UPPER. Else
return X."
  (min (max x lower) upper))

(defun selectrum--map-destructive (func lst)
  "Apply FUNC to each element of LST, returning the new list.
Modify the original list destructively, instead of allocating a
new one."
  (prog1 lst
    (while lst
      (setcar lst (funcall func (car lst)))
      (setq lst (cdr lst)))))

(defun selectrum--move-to-front-destructive (elt lst)
  "Move all instances of ELT to front of LST, if present.
Make comparisons using `equal'. Modify the input list
destructively and return the modified list."
  (let* ((elts nil)
         ;; All problems in computer science are solved by an
         ;; additional layer of indirection.
         (lst (cons (make-symbol "dummy") lst))
         (link lst))
    (while (cdr link)
      (if (equal elt (cadr link))
          (progn
            (push (cadr link) elts)
            (setcdr link (cddr link)))
        (setq link (cdr link))))
    (nconc (nreverse elts) (cdr lst))))

(defun selectrum--normalize-collection (collection &optional predicate)
  "Normalize COLLECTION into a list of strings.
COLLECTION may be a list of strings or symbols or cons cells, an
obarray, a hash table, or a function, as per the docstring of
`try-completion'. The returned list may be mutated without
damaging the original COLLECTION.

If PREDICATE is non-nil, then it filters the collection as in
`try-completion'."
  (cond
   ;; Check for `functionp' first, because anonymous functions can be
   ;; mistaken for lists.
   ((functionp collection)
    (funcall collection "" predicate t))
   ((listp collection)
    (setq collection (copy-sequence collection))
    (when predicate
      (setq collection (cl-delete-if-not predicate collection)))
    (selectrum--map-destructive
     (lambda (elt)
       (setq elt (or (car-safe elt) elt))
       (when (symbolp elt)
         (setq elt (symbol-name elt)))
       elt)
     collection))
   ((hash-table-p collection)
    (let ((lst nil))
      (maphash
       (lambda (key val)
         (when (and (or (symbolp key)
                        (stringp key))
                    (or (null predicate)
                        (funcall predicate key val)))
           (push key lst)))
       collection)))
   ;; Use `vectorp' instead of `obarrayp' because the latter isn't
   ;; defined in Emacs 25.
   ((vectorp collection)
    (let ((lst nil))
      (mapatoms
       (lambda (elt)
         (when (or (null predicate)
                   (funcall predicate elt))
           (push (symbol-name elt) lst))))
      lst))
   (t
    (error "Unsupported collection type %S" (type-of collection)))))

(defun selectrum--get-full (candidate)
  "Get full form of CANDIDATE by inspecting text properties."
  (or (get-text-property 0 'selectrum-candidate-full candidate)
      candidate))

(defun selectrum--get-annotation-suffix (string annotation-func)
  "Get `selectrum-candidate-display-suffix' value for annotation.
Used to display STRING according to ANNOTATION-FUNC from
metadata."
  ;; Rule out situations where the annotation
  ;; is nil.
  (when-let ((annotation (funcall annotation-func string)))
    (propertize
     annotation
     'face 'selectrum-completion-annotation)))

(defun selectrum--get-margin-docsig (string docsig-func)
  "Get `selectrum-candidate-display-right-margin' value for docsig.
Used to display STRING according to DOCSIG-FUNC from metadata."
  (when-let ((docsig (funcall docsig-func string)))
    (propertize
     (format "%s" docsig)
     'face 'selectrum-completion-docsig)))

(defun selectrum--remove-default-from-prompt (prompt)
  "Remove the indication of the default value from PROMPT.
Selectrum has its own methods for indicating the default value,
making other methods redundant."
  (save-match-data
    (let ((regexps selectrum--minibuffer-default-in-prompt-regexps))
      (cl-dolist (matcher regexps prompt)
        (let ((regex (if (stringp matcher) matcher (car matcher))))
          (when (string-match regex prompt)
            (cl-return
             (replace-match "" nil nil prompt
                            (if (consp matcher)
                                (cadr matcher)
                              0)))))))))

;;;; Minibuffer state

(defvar selectrum--start-of-input-marker nil
  "Marker at the start of the minibuffer user input.
This is used to prevent point from moving into the prompt.")

(defvar selectrum--end-of-input-marker nil
  "Marker at the end of the minibuffer user input.
This is used to prevent point from moving into the candidates.")

(defvar selectrum--candidates-overlay nil
  "Overlay used to display current candidates.")

(defvar selectrum--preprocessed-candidates nil
  "Preprocessed list of candidates.
This is derived from the argument passed to `selectrum-read'. If
the collection is a list it is processed once by
`selectrum-preprocess-candidates-function' and saved in this
variable. If the collection is a function then that function is
stored in this variable instead, so that it can be called to get
a new list of candidates every time the input changes. (See
`selectrum-read' for more details on function collections.)

With a standard candidate list, the value of this variable is
subsequently passed to `selectrum-refine-candidates-function'.
With a dynamic candidate list (generated by a function), then the
returned list is subsequently passed also through
`selectrum-preprocess-candidates-function' each time the user
input changes. Either way, the results end up in
`selectrum--refined-candidates'.")

(defvar selectrum--refined-candidates nil
  "Refined list of candidates to be displayed.
This is derived from `selectrum--preprocessed-candidates' by
`selectrum-refine-candidates-function' (and, in the case of a
dynamic candidate list, also
`selectrum-preprocess-candidates-function') every time the user
input changes, and is subsequently passed to
`selectrum-highlight-candidates-function'.")

(defvar selectrum--current-candidate-index nil
  "Index of currently selected candidate, or nil if no candidates.")

(defvar selectrum--previous-input-string nil
  "Previous user input string in the minibuffer.
Used to check if the user input has changed and candidates need
to be re-filtered.")

(defvar selectrum--match-required-p nil
  "Non-nil if the user must select one of the candidates.
Equivalently, nil if the user is allowed to submit their own
input that does not match any of the displayed candidates.")

(defvar selectrum--crm-p nil
  "Non-nil for `selectrum-completing-read-multiple' sessions.")

(defvar selectrum--move-default-candidate-p nil
  "Non-nil means move default candidate to start of list.
Nil means select the default candidate initially even if it's not
at the start of the list.")

(defvar selectrum--default-candidate nil
  "Default candidate, or nil if none given.")

;; The existence of this variable is a bit of a mess, but we'll run
;; with it for now.
(defvar selectrum--visual-input nil
  "User input string as transformed by candidate refinement.
See `selectrum-refine-candidates-function'.")

(defvar selectrum--read-args nil
  "List of arguments passed to `selectrum-read'.
Passed to various hook functions.")

(defvar selectrum--count-overlay nil
  "Overlay used to display count information before prompt.")

(defvar selectrum--right-margin-overlays nil
  "A list of overlays used to display right margin text.")

(defvar selectrum--last-command nil
  "Name of last interactive command that invoked Selectrum.")

(defvar selectrum--last-prefix-arg nil
  "Prefix argument given to last interactive command that invoked Selectrum.")

(defvar selectrum--repeat nil
  "Non-nil means try to restore the minibuffer state during setup.
This is used to implement `selectrum-repeat'.")

(defvar selectrum--active-p nil
  "Non-nil means we are in a Selectrum session currently.")

(defvar-local selectrum--init-p nil
  "Non-nil means the current session is initializing.
This is non-nil during the first call of
`selectrum--minibuffer-post-command-hook'.")

(defvar selectrum--total-num-candidates nil
  "Saved number of candidates, used for `selectrum-show-indices'.")

;;;;; Minibuffer state utility functions

(defun selectrum--get-candidate (index)
  "Get candidate at given INDEX. Negative means get the current user input."
  (if (and index (>= index 0))
      (nth index selectrum--refined-candidates)
    (buffer-substring-no-properties
     selectrum--start-of-input-marker
     selectrum--end-of-input-marker)))

(defun selectrum--get-meta (setting &optional table pred input)
  "Get metadata SETTING from TABLE.
TABLE defaults to `minibuffer-completion-table'.
PRED defaults to `minibuffer-completion-predicate'.
INPUT defaults to current selectrum input string."
  (let ((input (or input (selectrum--current-input)))
        (pred (or pred minibuffer-completion-predicate))
        (table (or table minibuffer-completion-table)))
    (when table
      (completion-metadata-get
       (completion-metadata input table pred) setting))))

(defun selectrum--get-candidates-from-table (&optional table pred)
  "Get candidates from TABLE.
TABLE defaults to `minibuffer-completion-table'.
PRED defaults to `minibuffer-completion-predicate'."
  (let ((annotf (or (selectrum--get-meta 'annotation-function table pred)
                    (plist-get completion-extra-properties
                               :annotation-function)))
        (strings (selectrum--normalize-collection
                  (or table minibuffer-completion-table)
                  (or pred minibuffer-completion-predicate))))
    (cond (annotf
           (let ((cands ()))
             (dolist (string strings (nreverse cands))
               (push (propertize
                      string
                      'selectrum-candidate-display-suffix
                      (selectrum--get-annotation-suffix
                       string annotf))
                     cands))))
          (t strings))))

(defun selectrum--current-input ()
  "Get current Selectrum input."
  (if (and selectrum--start-of-input-marker
           selectrum--end-of-input-marker)
      (buffer-substring
       selectrum--start-of-input-marker
       selectrum--end-of-input-marker)
    ""))

(defun selectrum-exhibit ()
  "Trigger an update of Selectrum's completion UI."
  (when-let ((mini (active-minibuffer-window)))
    (with-selected-window mini
      (when (and minibuffer-completion-table
                 (not (functionp selectrum--preprocessed-candidates)))
        (setq selectrum--preprocessed-candidates nil))
      (setq selectrum--previous-input-string nil)
      (selectrum--minibuffer-post-command-hook))))

;;;; Hook functions

(defun selectrum--count-info ()
  "Return a string of count information to be prepended to prompt."
  (let ((total (length selectrum--refined-candidates))
        (current (1+ (or selectrum--current-candidate-index -1))))
    (pcase selectrum-count-style
      ('matches         (format "%-4d " total))
      ('current/matches (format "%-6s " (format "%d/%d" current total)))
      (_                ""))))

(defun selectrum--minibuffer-post-command-hook ()
  "Update minibuffer in response to user input."
  ;; Stay within input area.
  (goto-char (max (point) selectrum--start-of-input-marker))
  (goto-char (min (point) selectrum--end-of-input-marker))
  ;; For some reason this resets and thus can't be set in setup hook.
  (setq-local truncate-lines t)
  (let ((inhibit-read-only t)
        ;; Don't record undo information while messing with the
        ;; minibuffer, as per
        ;; <https://github.com/raxod502/selectrum/issues/31>.
        (buffer-undo-list t)
        (input (buffer-substring selectrum--start-of-input-marker
                                 selectrum--end-of-input-marker))
        (bound (marker-position selectrum--end-of-input-marker))
        (keep-mark-active (not deactivate-mark)))
    (unless (equal input selectrum--previous-input-string)
      (when (and (not selectrum--preprocessed-candidates)
                 minibuffer-completion-table)
        ;; No candidates were passed, initialize them from
        ;; `minibuffer-completion-table'.
        (setq selectrum--preprocessed-candidates
              (funcall selectrum-preprocess-candidates-function
                       (selectrum--get-candidates-from-table))))
      (setq selectrum--previous-input-string input)
      ;; Reset the persistent input, so that it will be nil if
      ;; there's no special attention needed.
      (setq selectrum--visual-input nil)
      (let ((cands (if (functionp selectrum--preprocessed-candidates)
                       (funcall selectrum-preprocess-candidates-function
                                (let ((result
                                       (funcall
                                        selectrum--preprocessed-candidates
                                        input)))
                                  (if (stringp (car result))
                                      result
                                    (setq input (or (alist-get 'input result)
                                                    input))
                                    (setq selectrum--visual-input input)
                                    (alist-get 'candidates result))))
                     selectrum--preprocessed-candidates)))
        (setq selectrum--total-num-candidates (length cands))
        (setq selectrum--refined-candidates
              (funcall selectrum-refine-candidates-function input cands)))
      (when selectrum--move-default-candidate-p
        (setq selectrum--refined-candidates
              (selectrum--move-to-front-destructive
               selectrum--default-candidate
               selectrum--refined-candidates)))
      (setq selectrum--refined-candidates
            (selectrum--move-to-front-destructive
             input selectrum--refined-candidates))
      (setq selectrum--refined-candidates
            (delete "" selectrum--refined-candidates))
      (if selectrum--repeat
          (progn
            (setq selectrum--current-candidate-index
                  (and (> (length selectrum--refined-candidates) 0)
                       (min (or selectrum--current-candidate-index 0)
                            (1- (length selectrum--refined-candidates)))))
            (setq selectrum--repeat nil))
        (setq selectrum--current-candidate-index
              (cond
               ((null selectrum--refined-candidates)
                nil)
               ((and selectrum--default-candidate
                     (string-empty-p (selectrum--current-input))
                     (not (member selectrum--default-candidate
                                  selectrum--refined-candidates)))
                -1)
               ((and selectrum--init-p
                     minibuffer-completing-file-name
                     (eq minibuffer-completion-predicate
                         'file-directory-p)
                     (equal (selectrum--current-input)
                            selectrum--default-candidate))
                ;; When reading directories and the default is the
                ;; prompt, select it initially.
                -1)
               (selectrum--move-default-candidate-p
                0)
               (t
                (or (cl-position selectrum--default-candidate
                                 selectrum--refined-candidates
                                 :key #'selectrum--get-full
                                 :test #'equal)
                    0))))))
    (overlay-put selectrum--count-overlay
                 'before-string (selectrum--count-info))
    (overlay-put selectrum--count-overlay
                 'priority 1)
    (while selectrum--right-margin-overlays
      (delete-overlay (pop selectrum--right-margin-overlays)))
    (setq input (or selectrum--visual-input input))
    (let* ((first-index-displayed
            (if selectrum--current-candidate-index
                (selectrum--clamp
                 ;; Adding one here makes it look slightly better, as
                 ;; there are guaranteed to be more candidates shown
                 ;; below the selection than above.
                 (1+ (- selectrum--current-candidate-index
                        (max 1 (/ selectrum-num-candidates-displayed 2))))
                 0
                 (max (- (length selectrum--refined-candidates)
                         selectrum-num-candidates-displayed)
                      0))
              0))
           (displayed-candidates
            (seq-take
             (nthcdr
              first-index-displayed
              selectrum--refined-candidates)
             selectrum-num-candidates-displayed))
           (highlighted-index (and selectrum--current-candidate-index
                                   (- selectrum--current-candidate-index
                                      first-index-displayed))))
      (setq displayed-candidates
            (seq-take displayed-candidates
                      selectrum-num-candidates-displayed))
      (when selectrum--init-p
        (let ((n (1+ (if selectrum-fix-minibuffer-height
                         selectrum-num-candidates-displayed
                       (length displayed-candidates)))))
          (setf (window-height) n)))
      (let ((text (selectrum--candidates-display-string
                   displayed-candidates
                   input
                   highlighted-index
                   first-index-displayed))
            (default nil))
        (if (or (and highlighted-index
                     (< highlighted-index 0))
                (and (not selectrum--match-required-p)
                     (not displayed-candidates))
                (and selectrum--default-candidate
                     (not minibuffer-completing-file-name)
                     (not (member selectrum--default-candidate
                                  selectrum--refined-candidates))))
            (if (= (minibuffer-prompt-end) bound)
                (setq default
                      (format " %s %s%s"
                              (propertize
                               "[default value:"
                               'face 'minibuffer-prompt)
                              (propertize
                               (or (and selectrum--default-candidate
                                        (substring-no-properties
                                         selectrum--default-candidate))
                                   "\"\"")
                               'face
                               (if (and selectrum--current-candidate-index
                                        (< selectrum--current-candidate-index
                                           0))
                                   'selectrum-current-candidate
                                 'minibuffer-prompt))
                              (propertize "]" 'face 'minibuffer-prompt)))
              (unless (or (and highlighted-index
                               (>= highlighted-index 0))
                          selectrum--match-required-p)
                (add-text-properties
                 (minibuffer-prompt-end) bound
                 '(face selectrum-current-candidate))))
          (remove-text-properties
           (minibuffer-prompt-end) bound
           '(face selectrum-current-candidate)))
        (move-overlay selectrum--candidates-overlay
                      (point-max) (point-max) (current-buffer))
        (setq text (concat (or default " ") text))
        (put-text-property 0 1 'cursor t text)
        (overlay-put selectrum--candidates-overlay 'after-string text)))
    (setq selectrum--end-of-input-marker (set-marker (make-marker) bound))
    (set-marker-insertion-type selectrum--end-of-input-marker t)
    (selectrum--fix-set-minibuffer-message)
    (when keep-mark-active
      (setq deactivate-mark nil))
    (setq-local selectrum--init-p nil)))

(defun selectrum--first-lines (candidates)
  "Return list of single line CANDIDATES.
For multi-line canidates only the the first line is taken into
account (leading empty lines are skipped, truncation is
indicated)."
  (let ((onelines ()))
    (dolist (cand candidates (nreverse onelines))
      (push
       (cond ((not (string-match "\n" cand))
              cand)
             ((string= "\n" cand)
              (propertize
               "\\n" 'face 'warning))
             (t
              (with-temp-buffer
                (insert cand)
                (goto-char (point-min))
                (concat
                 (when (and (> (skip-chars-forward " \t\n\r\f\v") 1)
                            (not
                             (eq (line-beginning-position)
                                 (point-min))))
                   (propertize "...\\n" 'face 'warning))
                 (buffer-substring (line-beginning-position)
                                   (line-end-position))
                 (unless (= (line-end-position) (point-max))
                   (propertize
                    "\\n..." 'face 'warning))))))
       onelines))))

(defun selectrum--candidates-display-string (candidates
                                             input
                                             highlighted-index
                                             first-index-displayed)
  "Get string to display CANDIDATES.
INPUT is the current user input. CANDIDATES are the candidates
for display. HIGHLIGHTED-INDEX is the currently selected index
and FIRST-INDEX-DISPLAYED is the index of the top most
candidate."
  (let ((index 0))
    (with-temp-buffer
      (dolist (candidate
               (selectrum--first-lines
                ;; First pass the candidates to the highlight function
                ;; before stipping multi-lines because it might expect
                ;; getting passed the same candidates as were passed
                ;; to the filter function (for example `orderless'
                ;; requires this).
                (funcall selectrum-highlight-candidates-function
                         input candidates)))
        (let ((displayed-candidate
               (concat
                (get-text-property
                 0 'selectrum-candidate-display-prefix
                 candidate)
                candidate
                (get-text-property
                 0 'selectrum-candidate-display-suffix
                 candidate)))
              (right-margin (get-text-property
                             0 'selectrum-candidate-display-right-margin
                             candidate)))
          ;; Add the ability to interact with candidates via the mouse.
          (add-text-properties
           0 (length displayed-candidate)
           (list
            'mouse-face 'highlight
            'help-echo
            "mouse-1: select candidate\nmouse-3: insert candidate"
            'keymap
            (let ((keymap (make-sparse-keymap)))
              (define-key keymap [mouse-1]
                `(lambda ()
                   (interactive)
                   (selectrum-select-current-candidate ,(1+ index))))
              (define-key keymap [mouse-3]
                `(lambda ()
                   (interactive)
                   (selectrum-insert-current-candidate ,(1+ index))))
              keymap))
           displayed-candidate)
          (when (equal index highlighted-index)
            (setq displayed-candidate
                  (copy-sequence displayed-candidate))
            ;; Avoid trampling highlighting done by
            ;; `selectrum-highlight-candidates-function'. In
            ;; Emacs<27 `add-face-text-property' has a bug but
            ;; in Emacs>=27 `font-lock-prepend-text-property'
            ;; doesn't work. Even though these functions are
            ;; both supposed to do the same thing.
            ;;
            ;; Anyway, no need to clean up the text properties
            ;; afterwards, as an update will cause all these
            ;; strings to be thrown away and re-generated from
            ;; scratch.
            ;;
            ;; See:
            ;; <https://github.com/raxod502/selectrum/issues/21>
            ;; <https://github.com/raxod502/selectrum/issues/58>
            ;; <https://github.com/raxod502/selectrum/pull/76>
            (if (version< emacs-version "27")
                (font-lock-prepend-text-property
                 0 (length displayed-candidate)
                 'face 'selectrum-current-candidate displayed-candidate)
              (add-face-text-property
               0 (length displayed-candidate)
               'selectrum-current-candidate
               'append displayed-candidate)))
          (insert "\n")
          (when selectrum-show-indices
            (let* ((abs-index (+ index first-index-displayed))
                   (num (number-to-string (1+ abs-index)))
                   (num-digits
                    (length
                     (number-to-string
                      selectrum--total-num-candidates))))
              (insert
               (propertize
                (concat
                 (make-string (- num-digits (length num)) ? )
                 num " ")
                'face
                'minibuffer-prompt))))
          (insert displayed-candidate)
          (when right-margin
            (let ((ol (make-overlay (point) (point))))
              (overlay-put
               ol 'after-string
               (concat
                (propertize
                 " "
                 'display
                 `(space :align-to (- right-fringe
                                      ,(string-width right-margin)
                                      selectrum-right-margin-padding)))
                right-margin))
              (push ol selectrum--right-margin-overlays))))
        (cl-incf index))
      (buffer-string))))

(defun selectrum--minibuffer-exit-hook ()
  "Clean up Selectrum from the minibuffer, and self-destruct this hook."
  (remove-hook
   'post-command-hook #'selectrum--minibuffer-post-command-hook 'local)
  (remove-hook 'minibuffer-exit-hook #'selectrum--minibuffer-exit-hook 'local)
  (when (overlayp selectrum--count-overlay)
    (delete-overlay selectrum--count-overlay))
  (setq selectrum--count-overlay nil)
  (while selectrum--right-margin-overlays
    (delete-overlay (pop selectrum--right-margin-overlays))))

(cl-defun selectrum--minibuffer-setup-hook
    (candidates &key default-candidate initial-input)
  "Set up minibuffer for interactive candidate selection.
CANDIDATES is the list of strings that was passed to
`selectrum-read'. DEFAULT-CANDIDATE, if provided, is added to the
list and sorted first. INITIAL-INPUT, if provided, is inserted
into the user input area to start with."
  (add-hook
   'minibuffer-exit-hook #'selectrum--minibuffer-exit-hook nil 'local)
  (setq-local selectrum--init-p t)
  (setq selectrum--candidates-overlay
        (make-overlay (point) (point) nil 'front-advance 'rear-advance))
  (setq selectrum--start-of-input-marker (point-marker))
  (if selectrum--repeat
      (insert selectrum--previous-input-string)
    (when initial-input
      (insert initial-input)))
  (setq selectrum--end-of-input-marker (point-marker))
  (set-marker-insertion-type selectrum--end-of-input-marker t)
  ;; If metadata specifies a custom sort function use it as
  ;; `selectrum-preprocess-candidates-function' for this session.
  (when-let ((sortf (selectrum--get-meta 'display-sort-function)))
    (setq-local selectrum-preprocess-candidates-function sortf))
  (setq selectrum--preprocessed-candidates
        (if (functionp candidates)
            candidates
          (funcall selectrum-preprocess-candidates-function candidates)))
  (setq selectrum--default-candidate default-candidate)
  ;; Make sure to trigger an "user input changed" event, so that
  ;; candidate refinement happens in `post-command-hook' and an index
  ;; is assigned.
  (setq selectrum--previous-input-string nil)
  (setq selectrum--count-overlay (make-overlay (point-min) (point-min)))
  (add-hook
   'post-command-hook
   #'selectrum--minibuffer-post-command-hook
   nil 'local))

;;;; Minibuffer commands

(defun selectrum-previous-candidate ()
  "Move selection to previous candidate, unless at beginning already."
  (interactive)
  (when selectrum--current-candidate-index
    (setq selectrum--current-candidate-index
          (max (if (and selectrum--match-required-p
                        (cond (minibuffer-completing-file-name
                               (not (file-exists-p
                                     (selectrum--current-input))))
                              (t
                               (not (string-empty-p
                                     (selectrum--current-input))))))
                   0
                 -1)
               (1- selectrum--current-candidate-index)))))

(defun selectrum-next-candidate ()
  "Move selection to next candidate, unless at end already."
  (interactive)
  (when selectrum--current-candidate-index
    (setq selectrum--current-candidate-index
          (min (1- (length selectrum--refined-candidates))
               (1+ selectrum--current-candidate-index)))))

(defun selectrum-previous-page ()
  "Move selection upwards by one page, unless at beginning already."
  (interactive)
  (when selectrum--current-candidate-index
    (setq selectrum--current-candidate-index
          (max 0 (- selectrum--current-candidate-index
                    selectrum-num-candidates-displayed)))))

(defun selectrum-next-page ()
  "Move selection downwards by one page, unless at end already."
  (interactive)
  (when selectrum--current-candidate-index
    (setq selectrum--current-candidate-index
          (min (1- (length selectrum--refined-candidates))
               (+ selectrum--current-candidate-index
                  selectrum-num-candidates-displayed)))))

(defun selectrum-goto-beginning ()
  "Move selection to first candidate."
  (interactive)
  (when selectrum--current-candidate-index
    (setq selectrum--current-candidate-index 0)))

(defun selectrum-goto-end ()
  "Move selection to last candidate."
  (interactive)
  (when selectrum--current-candidate-index
    (setq selectrum--current-candidate-index
          (1- (length selectrum--refined-candidates)))))

(defun selectrum-kill-ring-save ()
  "Save current candidate to kill ring.
Or if there is an active region, save the region to kill ring."
  (interactive)
  (if (or (use-region-p) (not transient-mark-mode))
      (call-interactively #'kill-ring-save)
    (when selectrum--current-candidate-index
      (kill-new
       (selectrum--get-full
        (selectrum--get-candidate
         selectrum--current-candidate-index))))))

(defun selectrum--exit-with (candidate)
  "Exit minibuffer with given CANDIDATE.
If `selectrum--crm-p' is non-nil exit with the choosen candidates
plus CANDIDATE."
  (let* ((result (cond ((and selectrum--crm-p
                             (string-match crm-separator
                                           selectrum--previous-input-string))
                        (with-temp-buffer
                          (insert selectrum--previous-input-string)
                          (goto-char (point-min))
                          (while (re-search-forward crm-separator nil t))
                          (delete-region (point) (point-max))
                          (insert (selectrum--get-full candidate))
                          (buffer-string)))
                       (t
                        (apply
                         #'run-hook-with-args
                         'selectrum-candidate-selected-hook
                         candidate selectrum--read-args)
                        (selectrum--get-full candidate))))
         (inhibit-read-only t))
    (erase-buffer)
    (insert (if (string-empty-p result)
                (or selectrum--default-candidate result)
              result))
    (exit-minibuffer)))

(defun selectrum-select-current-candidate (&optional arg)
  "Exit minibuffer, picking the currently selected candidate.
If there are no candidates, return the current user input, unless
a match is required, in which case do nothing.

Give a prefix argument ARG to select the candidate at that index
\(counting from one, clamped to fall within the candidate list).
Zero means to select the current user input."
  (interactive "P")
  (let ((index (if arg
                   (min (1- (prefix-numeric-value arg))
                        (1- (length selectrum--refined-candidates)))
                 selectrum--current-candidate-index)))
    (when (or (not selectrum--match-required-p)
              (and index (>= index 0))
              (and minibuffer-completing-file-name
                   (file-exists-p (selectrum--current-input)))
              (string-empty-p
               (selectrum--current-input)))
      (selectrum--exit-with
       (selectrum--get-candidate index)))))

(defun selectrum-submit-exact-input ()
  "Exit minibuffer, using the current user input.
This differs from `selectrum-select-current-candidate' in that it
ignores the currently selected candidate, if one exists."
  (interactive)
  (unless selectrum--match-required-p
    (selectrum--exit-with
     (buffer-substring-no-properties
      selectrum--start-of-input-marker
      selectrum--end-of-input-marker))))

(defun selectrum-insert-current-candidate (&optional arg)
  "Insert current candidate into user input area.

With optional prefix argument ARG, insert the candidate at that
index (counting from one, clamped to fall within the candidate
list). A null or non-positive ARG inserts the candidate corresponding to
`selectrum--current-candidate-index'."
  (interactive "P")
  (when-let ((index (if (and arg
                             selectrum--refined-candidates
                             (> (prefix-numeric-value arg) 0))
                        (min (1- (prefix-numeric-value arg))
                             (1- (length selectrum--refined-candidates)))
                      selectrum--current-candidate-index)))
    (if (or (not selectrum--crm-p)
            (not (re-search-backward crm-separator
                                     (minibuffer-prompt-end) t)))
        (delete-region selectrum--start-of-input-marker
                       selectrum--end-of-input-marker)
      (goto-char (match-end 0))
      (delete-region (point) selectrum--end-of-input-marker))
    (let* ((candidate (nth index
                           selectrum--refined-candidates))
           (full (selectrum--get-full candidate)))
      (insert full)
      (add-to-history minibuffer-history-variable full)
      (apply
       #'run-hook-with-args
       'selectrum-candidate-inserted-hook
       candidate selectrum--read-args))))

(defun selectrum-select-from-history ()
  "Select a candidate from the minibuffer history.
If Selectrum isn't active, insert this candidate into the
minibuffer."
  (interactive)
  (let ((selectrum-should-sort-p nil)
        (enable-recursive-minibuffers t)
        (history (symbol-value minibuffer-history-variable)))
    (when (eq history t)
      (user-error "No history is recorded for this command"))
    (let ((result
           (let ((selectrum-candidate-inserted-hook nil)
                 (selectrum-candidate-selected-hook nil))
             (selectrum-read "History: " history :history t))))
      (if (and selectrum--match-required-p
               (not (member result selectrum--refined-candidates)))
          (user-error "That history element is not one of the candidates")
        (if selectrum--active-p
            (selectrum--exit-with result)
          (insert result))))))

(defvar selectrum--minibuffer-local-filename-syntax
  (let ((table (copy-syntax-table minibuffer-local-filename-syntax)))
    (modify-syntax-entry ?\s "_" table)
    table)
  "Syntax table for reading file names.
Same as `minibuffer-local-filename-syntax' but considers spaces
as symbol constituents.")

;;;; Main entry points

(defmacro selectrum--let-maybe (pred varlist &rest body)
  "If PRED evaluates to non-nil, bind variables in VARLIST and eval BODY.
Otherwise, just eval BODY."
  (declare (indent 0))
  `(if ,pred
       (let ,varlist
         ,@body)
     ,@body))

(defmacro selectrum--save-global-state (&rest body)
  "Eval BODY, restoring all Selectrum global variables afterward."
  (declare (indent 0))
  `(let (,@(mapcar
            (lambda (var)
              `(,var ,var))
            '(selectrum--start-of-input-marker
              selectrum--end-of-input-marker
              selectrum--preprocessed-candidates
              selectrum--refined-candidates
              selectrum--match-required-p
              selectrum--move-default-candidate-p
              selectrum--default-candidate
              selectrum--visual-input
              selectrum--read-args
              selectrum--count-overlay
              selectrum--right-margin-overlays
              selectrum--repeat
              selectrum--active-p)))
     ;; https://github.com/raxod502/selectrum/issues/39#issuecomment-618350477
     (selectrum--let-maybe
       selectrum--active-p
       (,@(mapcar
           (lambda (var)
             `(,var ,var))
           '(selectrum--current-candidate-index
             selectrum--previous-input-string
             selectrum--last-command
             selectrum--last-prefix-arg)))
       ,@body)))

(cl-defun selectrum-read
    (prompt candidates &rest args &key
            default-candidate initial-input require-match
            history no-move-default-candidate
            may-modify-candidates
            minibuffer-completion-table
            minibuffer-completion-predicate)
  "Prompt user with PROMPT to select one of CANDIDATES.
Return the selected string.

CANDIDATES is a list of strings or a function to dynamically
generate them. If CANDIDATES is a function, then it receives one
argument, the current user input, and returns the list of
strings. If CANDIDATES are nil the candidates will be computed
from MINIBUFFER-COMPLETION-TABLE.

Instead of a list of strings, the function may alternatively
return an alist with the following keys:
- `candidates': list of strings, as above.
- `input' (optional): transformed user input, used for
  highlighting (see `selectrum-highlight-candidates-function').

PROMPT should generally end in a colon and space. Additional
keyword ARGS are accepted.

DEFAULT-CANDIDATE, if provided, is sorted first in the list if
it's present.

INITIAL-INPUT, if provided, is inserted into the user input area
initially (with point at the end).

REQUIRE-MATCH, if non-nil, means the user must select one of the
listed candidates (so, for example,
\\[selectrum-submit-exact-input] has no effect).

HISTORY is the `minibuffer-history-variable' to use (by default
`minibuffer-history').

NO-MOVE-DEFAULT-CANDIDATE, if non-nil, means that the default
candidate is not sorted first. Instead, it is left at its
original position in the candidate list. However, it is still
selected initially. This is handy for `switch-to-buffer' and
friends, for which getting the candidate list out of order at all
is very confusing.

MAY-MODIFY-CANDIDATES, if non-nil, means that Selectrum is
allowed to modify the CANDIDATES list destructively. Otherwise a
copy is made.

For MINIBUFFER-COMPLETION-TABLE and
MINIBUFFER-COMPLETION-PREDICATE see `minibuffer-completion-table'
and `minibuffer-completion-predicate'. They are used for internal
purposes and compatibility to Emacs completion API. By passing
these as keyword arguments they will be dynamically bound as per
semantics of `cl-defun'."
  (unless may-modify-candidates
    (setq candidates (copy-sequence candidates)))
  (selectrum--save-global-state
    (setq selectrum--read-args (cl-list* prompt candidates args))
    (unless selectrum--repeat
      (setq selectrum--last-command this-command)
      (setq selectrum--last-prefix-arg current-prefix-arg))
    (setq selectrum--match-required-p require-match)
    (setq selectrum--move-default-candidate-p (not no-move-default-candidate))
    (let ((keymap (make-sparse-keymap)))
      (set-keymap-parent keymap minibuffer-local-map)
      ;; Use `map-apply' instead of `map-do' as the latter is not
      ;; available in Emacs 25.
      (map-apply
       (lambda (key cmd)
         (when (stringp key)
           (setq key (kbd key)))
         (define-key keymap key cmd))
       selectrum-minibuffer-bindings)
      (minibuffer-with-setup-hook
          (lambda ()
            (selectrum--minibuffer-setup-hook
             candidates
             :default-candidate default-candidate
             :initial-input initial-input))
        (let* ((minibuffer-allow-text-properties t)
               (resize-mini-windows 'grow-only)
               (max-mini-window-height
                (1+ selectrum-num-candidates-displayed))
               (prompt (selectrum--remove-default-from-prompt prompt))
               ;; Need to bind this back to its standard value due to
               ;; <https://github.com/raxod502/selectrum/issues/61>.
               ;; What happens is `selectrum-read-file-name' binds
               ;; `completing-read-function' to
               ;; `selectrum--completing-read-file-name', so if you
               ;; invoke another Selectrum command recursively then it
               ;; inherits that binding, even if the new Selectrum
               ;; command is not reading file names. This causes an
               ;; error. Arguably this solution is a bit of a hack but
               ;; it should work "well enough" for now. If we
               ;; encounter more trouble then we shall come up with a
               ;; proper solution.
               (completing-read-function
                #'selectrum-completing-read)
               ;; <https://github.com/raxod502/selectrum/issues/99>
               (icomplete-mode nil)
               (selectrum--active-p t))
          (read-from-minibuffer
           prompt nil keymap nil
           (or history 'minibuffer-history)))))))

;;;###autoload
(defun selectrum-completing-read
    (prompt collection &optional
            predicate require-match initial-input
            hist def inherit-input-method)
  "Read choice using Selectrum. Can be used as `completing-read-function'.
For PROMPT, COLLECTION, PREDICATE, REQUIRE-MATCH, INITIAL-INPUT,
HIST, DEF, and INHERIT-INPUT-METHOD, see `completing-read'."
  (ignore initial-input inherit-input-method)
  (substring-no-properties
   (selectrum-read
    prompt nil
    ;; Don't pass `initial-input'. We use it internally but it's
    ;; deprecated in `completing-read' and doesn't work well with the
    ;; Selectrum paradigm except in specific cases that we control.
    :default-candidate (or (car-safe def) def)
    :require-match (eq require-match t)
    :history hist
    :may-modify-candidates t
    :minibuffer-completion-table collection
    :minibuffer-completion-predicate predicate)))

(defvar selectrum--old-completing-read-function nil
  "Previous value of `completing-read-function'.")

;;;###autoload
(defun selectrum-completing-read-multiple
    (prompt table &optional predicate require-match initial-input
            hist def _inherit-input-method)
  "Read one or more choices using Selectrum.
Replaces `completing-read-multiple'. For PROMPT, TABLE,
PREDICATE, REQUIRE-MATCH, INITIAL-INPUT, HIST, DEF, and
INHERIT-INPUT-METHOD, see `completing-read-multiple'.

The option `selectrum-completing-read-multiple-show-help' can be
used to control insertion of additional usage information into
the prompt."
  (let* ((crm-completion-table table)
         (crm-separator crm-separator)
         (coll (all-completions "" #'crm--collection-fn predicate))
         (candidates
          (lambda (input)
            (let ((beg 0)
                  (inputs ()))
              (while (string-match crm-separator input beg)
                (push (substring input beg (match-beginning 0))
                      inputs)
                (setq beg (match-end 0)))
              (let ((coll (cl-delete-if
                           (lambda (i)
                             (member i inputs))
                           (copy-sequence coll)))
                    (ninput (substring input beg)))
                `((input . ,ninput)
                  (candidates . ,coll))))))
         (res nil))
    (setq
     res
     (minibuffer-with-setup-hook
         (lambda ()
           (setq-local selectrum--crm-p t)
           (when selectrum-completing-read-multiple-show-help
             (let ((inhibit-read-only t))
               (save-excursion
                 (goto-char (minibuffer-prompt-end))
                 (when (search-backward ":" nil t)
                   (insert
                    (apply #'propertize
                           (format " [add more using %s and %s]"
                                   (substitute-command-keys
                                    "\\[selectrum-insert-current-candidate]")
                                   (if (equal crm-separator "[ \t]*,[ \t]*")
                                       "\",\""
                                     "crm-separator"))
                           (text-properties-at (point)))))))))
       (selectrum-read
        prompt
        candidates
        :require-match require-match
        :initial-input initial-input
        :history hist
        :default-candidate def
        :may-modify-candidates t
        :minibuffer-completion-table table
        :minibuffer-completion-predicate predicate)))
    (mapcar #'substring-no-properties
            (split-string res crm-separator t))))

;;;###autoload
(defun selectrum-completion-in-region
    (start end collection predicate)
  "Complete in-buffer text using a list of candidates.
Can be used as `completion-in-region-function'. For START, END,
COLLECTION, and PREDICATE, see `completion-in-region'."
  (let* ((input (buffer-substring-no-properties start end))
         (meta (completion-metadata input collection predicate))
         (category (cdr (assq 'category meta)))
         (bound (pcase category
                  ('file start)
                  (_ (+ start (car (completion-boundaries
                                    input collection predicate ""))))))
         (exit-func (plist-get completion-extra-properties
                               :exit-function))
         (cands (nconc
                 (completion-all-completions input collection predicate
                                             (- end start) meta)
                 nil))
         (exit-status nil)
         (result nil))
    (if (null cands)
        (progn (unless completion-fail-discreetly (ding))
               (message "No match"))
      (pcase category
        ('file (setq result (selectrum--completing-read-file-name
                             "Completion: " collection predicate
                             nil input))
               (setq exit-status 'finished))
        (_
         (let* ((annotation-func (plist-get completion-extra-properties
                                            :annotation-function))
                (docsig-func (plist-get completion-extra-properties
                                        :company-docsig))
                (display-sort-func (cdr (assq 'display-sort-function meta)))
                (cands (selectrum--map-destructive
                        (lambda (cand)
                          (propertize
                           cand
                           'selectrum-candidate-display-suffix
                           (when annotation-func
                             (selectrum--get-annotation-suffix
                              cand annotation-func))
                           'selectrum-candidate-display-right-margin
                           (when docsig-func
                             (selectrum--get-margin-docsig
                              cand docsig-func))))
                        cands))
                (selectrum-should-sort-p selectrum-should-sort-p))
           (when display-sort-func
             (setq cands (funcall display-sort-func cands))
             ;; FIXME: This will set `selectrum-should-sort-p' for any
             ;; recursive minibuffer sessions, too.
             (setq selectrum-should-sort-p nil))
           (pcase (length cands)
             ;; We already rule out the situation where `cands' is empty.
             (`1 (setq result (car cands)))
             ( _ (setq result (selectrum-read
                               "Completion: " cands
                               ;; Don't pass
                               ;; `minibuffer-completion-table' and
                               ;; `minibuffer-completion-predicate'
                               ;; here because currently this function
                               ;; handles all metadata for region
                               ;; completion itself.
                               :may-modify-candidates t))))
           (setq exit-status
                 (cond ((not (member result cands)) 'sole)
                       (t 'finished))))))
      (delete-region bound end)
      (insert (substring-no-properties result))
      (when exit-func
        (funcall exit-func result exit-status)))))

(defvar selectrum--old-completion-in-region-function nil
  "Previous value of `completion-in-region-function'.")

;;;###autoload
(defun selectrum-read-buffer (prompt &optional def require-match predicate)
  "Read buffer using Selectrum. Can be used as `read-buffer-function'.
Actually, as long as `selectrum-completing-read' is installed in
`completing-read-function', `read-buffer' already uses Selectrum.
Installing this function in `read-buffer-function' makes sure the
buffers are sorted in the default order (most to least recently
used) rather than in whatever order is defined by
`selectrum-preprocess-candidates-function', which is likely to be
less appropriate. It also allows you to view hidden buffers,
which is otherwise impossible due to tricky behavior of Emacs'
completion machinery. For PROMPT, DEF, REQUIRE-MATCH, and
PREDICATE, see `read-buffer'."
  (let ((selectrum-should-sort-p nil)
        (candidates
         (lambda (input)
           (let* ((buffers (mapcar #'buffer-name (buffer-list)))
                  (candidates (if predicate
                                  (cl-delete-if-not predicate buffers)
                                buffers)))
             (if (string-prefix-p " " input)
                 (progn
                   (setq input (substring input 1))
                   (setq candidates
                         (cl-delete-if-not
                          (lambda (name)
                            (string-prefix-p " " name))
                          candidates)))
               (setq candidates
                     (cl-delete-if
                      (lambda (name)
                        (string-prefix-p " " name))
                      candidates)))
             `((candidates . ,candidates)
               (input . ,input))))))
    (substring-no-properties
     (selectrum-read
      prompt candidates
      :default-candidate def
      :require-match (eq require-match t)
      :history 'buffer-name-history
      :no-move-default-candidate t
      :may-modify-candidates t
      :minibuffer-completion-table #'internal-complete-buffer
      :minibuffer-completion-predicate predicate))))

(defvar selectrum--old-read-buffer-function nil
  "Previous value of `read-buffer-function'.")

(defun selectrum--completing-read-file-name
    (prompt collection &optional
            predicate require-match initial-input
            hist def _inherit-input-method)
  "Selectrums completing read function for `read-file-name-default'.
For PROMPT, COLLECTION, PREDICATE, REQUIRE-MATCH, INITIAL-INPUT,
            HIST, DEF, _INHERIT-INPUT-METHOD see `completing-read'."
  (let ((coll
         (lambda (input)
           (let* (;; Full path of input dir (might include shadowed parts).
                  (dir (or (file-name-directory input) ""))
                  ;; The input used for matching current dir entries.
                  (ematch (file-name-nondirectory input))
                  ;; Adjust original collection for Selectrum.
                  (cands
                   (selectrum--map-destructive
                    (lambda (i)
                      (when (string-suffix-p "/" i)
                        (setq i (substring i 0 (1- (length i))))
                        (put-text-property
                         0 (length i)
                         'selectrum-candidate-display-suffix
                         "/"
                         i))
                      i)
                    (condition-case _
                        (funcall collection dir
                                 (lambda (i)
                                   (when (and (or (not predicate)
                                                  (funcall predicate i))
                                              (not (member
                                                    i '("./" "../"))))
                                     (prog1 t
                                       (add-text-properties
                                        0 (length i)
                                        `(selectrum-candidate-full
                                          ,(concat dir i))
                                        i))))
                                 t)
                      ;; May happen in case user quits out
                      ;; of a TRAMP prompt.
                      (quit)))))
             `((input . ,ematch)
               (candidates . ,cands))))))
    (substring-no-properties
     (selectrum-read
      prompt coll
      :default-candidate (or (car-safe def) def)
      :initial-input (or (car-safe initial-input) initial-input)
      :history hist
      :require-match (eq require-match t)
      :may-modify-candidates t
      :minibuffer-completion-table collection
      :minibuffer-completion-predicate predicate))))

;;;###autoload
(defun selectrum-read-file-name
    (prompt &optional dir default-filename mustmatch initial predicate)
  "Read file name using Selectrum. Can be used as `read-file-name-function'.
For PROMPT, DIR, DEFAULT-FILENAME, MUSTMATCH, INITIAL, and
PREDICATE, see `read-file-name'."
  (let ((completing-read-function #'selectrum--completing-read-file-name))
    (minibuffer-with-setup-hook
        (:append (lambda ()
                   (set-syntax-table
                    selectrum--minibuffer-local-filename-syntax)))
      (read-file-name-default
       prompt dir default-filename mustmatch initial predicate))))

(defvar selectrum--old-read-file-name-function nil
  "Previous value of `read-file-name-function'.")

;;;###autoload
(defun selectrum--fix-dired-read-dir-and-switches (func &rest args)
  "Make \\[dired] do the \"right thing\" with its default candidate.
By default \\[dired] uses `read-file-name' internally, which
causes Selectrum to provide you with the first file inside the
working directory as the default candidate. However, it would
arguably be more semantically appropriate to use
`read-directory-name', and this is especially important for
Selectrum since this causes it to select the working directory
initially.

To test that this advice is working correctly, type \\[dired] and
accept the default candidate. You should have opened the working
directory in Dired, and not a filtered listing for the current
file.

This is an `:around' advice for `dired-read-dir-and-switches'.
FUNC and ARGS are standard as in any `:around' advice."
  (cl-letf* ((orig-read-file-name (symbol-function #'read-file-name))
             ((symbol-function #'read-file-name)
              (lambda (prompt &optional
                              dir default-filename
                              mustmatch initial _predicate)
                (cl-letf (((symbol-function #'read-file-name)
                           orig-read-file-name))
                  (read-directory-name
                   prompt dir default-filename mustmatch initial)))))
    (apply func args)))

(defun selectrum--trailing-components (n path)
  "Take at most N trailing components of PATH.
For large enough N, return PATH unchanged."
  (let* ((n (min n (1+ (cl-count ?/ path))))
         (regexp (concat (string-join (make-list n "[^/]*") "/") "$")))
    (save-match-data
      (string-match regexp path)
      (match-string 0 path))))

;;;###autoload
(defun selectrum-read-library-name ()
  "Read and return a library name.
Similar to `read-library-name' except it handles `load-path'
shadows correctly."
  (eval-and-compile
    (require 'find-func))
  (let ((suffix-regexp (concat (regexp-opt (find-library-suffixes)) "\\'"))
        (table (make-hash-table :test #'equal))
        (lst nil))
    (dolist (dir (or find-function-source-path load-path))
      (condition-case _
          (mapc
           (lambda (entry)
             (unless (string-match-p "^\\.\\.?$" entry)
               (let ((base (file-name-base entry)))
                 (puthash base (cons entry (gethash base table)) table))))
           (directory-files dir 'full suffix-regexp 'nosort))
        (file-error)))
    (maphash
     (lambda (_ paths)
       (setq paths (nreverse (seq-uniq paths)))
       (cl-block nil
         (let ((num-components 1)
               (max-components (apply #'max (mapcar (lambda (path)
                                                      (1+ (cl-count ?/ path)))
                                                    paths))))
           (while t
             (let ((abbrev-paths
                    (seq-uniq
                     (mapcar (lambda (path)
                               (file-name-sans-extension
                                (selectrum--trailing-components
                                 num-components path)))
                             paths))))
               (when (or (= num-components max-components)
                         (= (length paths) (length abbrev-paths)))
                 (let ((candidate-paths
                        (mapcar (lambda (path)
                                  (propertize
                                   (file-name-base
                                    (file-name-sans-extension path))
                                   'selectrum-candidate-display-prefix
                                   (file-name-directory
                                    (file-name-sans-extension
                                     (selectrum--trailing-components
                                      num-components path)))
                                   'fixedcase 'literal
                                   'selectrum--lib-path path))
                                paths)))
                   (setq lst (nconc candidate-paths lst)))
                 (cl-return)))
             (cl-incf num-components)))))
     table)
    (get-text-property
     0 'selectrum--lib-path
     (selectrum-read
      "Library name: " lst :require-match t :may-modify-candidates t))))

(defun selectrum-repeat ()
  "Repeat the last command that used Selectrum, and try to restore state."
  (interactive)
  (unless selectrum--last-command
    (user-error "No Selectrum command has been run yet"))
  (let ((selectrum--repeat t))
    (setq current-prefix-arg selectrum--last-prefix-arg)
    (call-interactively selectrum--last-command)))

;;;###autoload
(defun selectrum--fix-set-minibuffer-message (&rest _)
  "Move the minibuffer message overlay to the right place.
This advice fixes the overlay placed by `set-minibuffer-message',
which is different from the one placed by `minibuffer-message'.

By default the overlay is placed at the end, but in the case of
Selectrum this means after all the candidates. We want to move it
instead to just after the user input.

To test that this advice is working correctly, type \\[find-file]
and enter \"/sudo::\", then authenticate. The overlay indicating
that authentication was successful should appear right after the
user input area, not at the end of the candidate list.

This is an `:after' advice for `set-minibuffer-message'."
  (selectrum--when-compile (boundp 'minibuffer-message-overlay)
    (when (and (bound-and-true-p selectrum--active-p)
               (overlayp minibuffer-message-overlay))
      (move-overlay minibuffer-message-overlay
                    selectrum--end-of-input-marker
                    selectrum--end-of-input-marker))))

;;;###autoload
(defun selectrum--fix-minibuffer-message (func &rest args)
  "Move the minibuffer message overlay to the right place.
This advice fixes the overlay placed by `minibuffer-message',
which is different from the one placed by
`set-minibuffer-message'.

By default the overlay is placed at the end, but in the case of
Selectrum this means after all the candidates. We want to move it
instead to just after the user input.

To test that this advice is working correctly, type \\[find-file]
twice in a row. The overlay indicating that recursive minibuffers
are not allowed should appear right after the user input area,
not at the end of the candidate list.

This is an `:around' advice for `minibuffer-message'. FUNC and
ARGS are standard as in all `:around' advice."
  (if (bound-and-true-p selectrum--active-p)
      (cl-letf* ((orig-make-overlay (symbol-function #'make-overlay))
                 ((symbol-function #'make-overlay)
                  (lambda (_beg _end &rest args)
                    (apply orig-make-overlay
                           selectrum--end-of-input-marker
                           selectrum--end-of-input-marker
                           args))))
        (apply func args))
    (apply func args)))

;; You may ask why we copy the entire minor-mode definition into the
;; autoloads file, and autoload several private functions as well.
;; This is because enabling `selectrum-mode' does not actually require
;; any of the code in Selectrum. So, to improve startup time, we avoid
;; loading Selectrum when enabling `selectrum-mode'.

;;;###autoload
(progn
  (define-minor-mode selectrum-mode
    "Minor mode to use Selectrum for `completing-read'."
    :global t
    (if selectrum-mode
        (progn
          ;; Make sure not to blow away saved variable values if mode
          ;; is enabled again when already on.
          (selectrum-mode -1)
          (setq selectrum-mode t)
          (setq selectrum--old-completing-read-function
                (default-value 'completing-read-function))
          (setq-default completing-read-function
                        #'selectrum-completing-read)
          (setq selectrum--old-read-buffer-function
                (default-value 'read-buffer-function))
          (setq-default read-buffer-function
                        #'selectrum-read-buffer)
          (setq selectrum--old-read-file-name-function
                (default-value 'read-file-name-function))
          (setq-default read-file-name-function
                        #'selectrum-read-file-name)
          (setq selectrum--old-completion-in-region-function
                (default-value 'completion-in-region-function))
          (setq-default completion-in-region-function
                        #'selectrum-completion-in-region)
          (advice-add #'completing-read-multiple :override
                      #'selectrum-completing-read-multiple)
          ;; No sharp quote because Dired may not be loaded yet.
          (advice-add 'dired-read-dir-and-switches :around
                      #'selectrum--fix-dired-read-dir-and-switches)
          ;; No sharp quote because `read-library-name' is not defined
          ;; in older Emacs versions.
          (advice-add 'read-library-name :override
                      #'selectrum-read-library-name)
          (advice-add #'minibuffer-message :around
                      #'selectrum--fix-minibuffer-message)
          ;; No sharp quote because `set-minibuffer-message' is not
          ;; defined in older Emacs versions.
          (advice-add 'set-minibuffer-message :after
                      #'selectrum--fix-set-minibuffer-message)
          (define-key minibuffer-local-map
            [remap previous-matching-history-element]
            'selectrum-select-from-history))
      (when (equal (default-value 'completing-read-function)
                   #'selectrum-completing-read)
        (setq-default completing-read-function
                      selectrum--old-completing-read-function))
      (when (equal (default-value 'read-buffer-function)
                   #'selectrum-read-buffer)
        (setq-default read-buffer-function
                      selectrum--old-read-buffer-function))
      (when (equal (default-value 'read-file-name-function)
                   #'selectrum-read-file-name)
        (setq-default read-file-name-function
                      selectrum--old-read-file-name-function))
      (when (equal (default-value 'completion-in-region-function)
                   #'selectrum-completion-in-region)
        (setq-default completion-in-region-function
                      selectrum--old-completion-in-region-function))
      (advice-remove #'completing-read-multiple
                     #'selectrum-completing-read-multiple)
      ;; No sharp quote because Dired may not be loaded yet.
      (advice-remove 'dired-read-dir-and-switches
                     #'selectrum--fix-dired-read-dir-and-switches)
      ;; No sharp quote because `read-library-name' is not defined in
      ;; older Emacs versions.
      (advice-remove 'read-library-name #'selectrum-read-library-name)
      (advice-remove #'minibuffer-message #'selectrum--fix-minibuffer-message)
      ;; No sharp quote because `set-minibuffer-message' is not
      ;; defined in older Emacs versions.
      (advice-remove 'set-minibuffer-message
                     #'selectrum--fix-set-minibuffer-message)
      (when (eq (lookup-key minibuffer-local-map
                            [remap previous-matching-history-element])
                #'selectrum-select-from-history)
        (define-key minibuffer-local-map
          [remap previous-matching-history-element] nil)))))

;;;; Closing remarks

(provide 'selectrum)

;; Local Variables:
;; checkdoc-verb-check-experimental-flag: nil
;; indent-tabs-mode: nil
;; outline-regexp: ";;;;* "
;; sentence-end-double-space: nil
;; End:

;;; selectrum.el ends here<|MERGE_RESOLUTION|>--- conflicted
+++ resolved
@@ -199,14 +199,7 @@
     ([remap kill-ring-save]                   . selectrum-kill-ring-save)
     ([remap previous-matching-history-element]
      . selectrum-select-from-history)
-<<<<<<< HEAD
-=======
-    ([remap previous-history-element]
-     . selectrum-previous-history-element)
-    ([remap next-history-element]
-     . selectrum-next-history-element)
     ("C-M-DEL"                                . backward-kill-sexp)
->>>>>>> bec17f4c
     ("C-j"                                    . selectrum-submit-exact-input)
     ("TAB"
      . selectrum-insert-current-candidate))
