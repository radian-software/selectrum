--- conflicted
+++ resolved
@@ -380,57 +380,6 @@
   :type 'boolean
   :group 'selectrum)
 
-<<<<<<< HEAD
-;;; Utility functions
-
-(defun selectrum--clamp (x lower upper)
-  "Constrain X to be between LOWER and UPPER inclusive.
-If X < LOWER, return LOWER. If X > UPPER, return UPPER. Else
-return X."
-  (min (max x lower) upper))
-
-(defun selectrum--move-to-front-destructive (elt lst)
-  "Move ELT to front of LST, if present.
-Make comparisons using `equal'. Modify the input list
-destructively and return the modified list."
-  (if-let ((rest (member elt lst)))
-      (nconc (list (car rest)) (delete elt lst))
-    lst))
-
-(defmacro selectrum--minibuffer-with-setup-hook (fun &rest body)
-  "Variant of `minibuffer-with-setup-hook' using a symbol and `fset'.
-This macro is only needed to prevent memory leaking issues with
-the upstream `minibuffer-with-setup-hook' macro. FUN is the hook
-function and BODY opens the minibuffer."
-  ;; Copied from https://github.com/minad/consult/commit/27e055e.
-  (declare (indent 1) (debug ([&or (":append" form) [&or symbolp form]] body)))
-  (let ((hook (make-symbol "hook"))
-        (append))
-    (when (eq (car-safe fun) :append)
-      (setq append '(t) fun (cadr fun)))
-    `(let ((,hook (make-symbol "selectrum--minibuffer-setup")))
-       (fset ,hook (lambda ()
-                     (remove-hook 'minibuffer-setup-hook ,hook)
-                     (funcall ,fun)))
-       (unwind-protect
-           (progn
-             (add-hook 'minibuffer-setup-hook ,hook ,@append)
-             ,@body)
-         (remove-hook 'minibuffer-setup-hook ,hook)))))
-
-(defmacro selectrum--while-no-input (&rest body)
-  "Wrap BODY in `while-no-input' unless selectrum is initilizing.
-If input arrives and body is aborted return nil."
-  `(if selectrum--is-initializing
-       ,@body
-     ;; Without ignoring this event editing the input with M-DEL will
-     ;; not update the UI.
-     (let* ((while-no-input-ignore-events '(selection-request))
-            (res (while-no-input ,@body)))
-       (unless (eq t res) res))))
-
-=======
->>>>>>> 52b11295
 ;;; Variables
 
 (defvar selectrum-minibuffer-map
@@ -647,6 +596,17 @@
   "Non-nil when command should trigger refresh.")
 
 ;;; Utility functions
+
+(defmacro selectrum--while-no-input (&rest body)
+  "Wrap BODY in `while-no-input' unless selectrum is initilizing.
+If input arrives and body is aborted return nil."
+  `(if selectrum--is-initializing
+       ,@body
+     ;; Without ignoring this event editing the input with M-DEL will
+     ;; not update the UI.
+     (let* ((while-no-input-ignore-events '(selection-request))
+            (res (while-no-input ,@body)))
+       (unless (eq t res) res))))
 
 (defun selectrum-refine-candidates-using-completions-styles (input candidates)
   "Use INPUT to filter and highlight CANDIDATES.
