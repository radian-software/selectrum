;;; selectrum.el --- Easily select item from list -*- lexical-binding: t -*-

;; Copyright (C) 2019 Radon Rosborough

;; Author: Radon Rosborough <radon.neon@gmail.com>
;; Created: 8 Dec 2019
;; Homepage: https://github.com/raxod502/selectrum
;; Keywords: extensions
;; Package-Requires: ((emacs "25.1"))
;; SPDX-License-Identifier: MIT
;; Version: 1.0

;;; Commentary:

;; Selectrum is a better solution for incremental narrowing in Emacs,
;; replacing Helm, Ivy, and IDO. Its design philosophy is based on
;; choosing the right abstractions and prioritizing consistency and
;; predictability over special-cased improvements for particular
;; cases. As such, Selectrum follows existing Emacs conventions where
;; they exist and are reasonable, and it declines to implement
;; features which have marginal benefit compared to the additional
;; complexity of a new interface.

;; Getting started: Selectrum provides a global minor mode,
;; `selectrum-mode', which enhances `completing-read' and all related
;; functions automatically without the need for further configuration.

;; Please see https://github.com/raxod502/selectrum for more
;; information.

;;; Code:

;; To see the outline of this file, run M-x outline-minor-mode and
;; then press C-c @ C-t. To also show the top-level functions and
;; variable declarations in each section, run M-x occur with the
;; following query: ^;;;;* \|^(

;;;; Libraries

(require 'cl-lib)
(require 'crm)
(require 'map)
(require 'regexp-opt)
(require 'seq)
(require 'subr-x)

;;;; Faces

(defface selectrum-current-candidate
  '((t :inherit highlight))
  "Face used to highlight the currently selected candidate."
  :group 'selectrum-faces)

(defface selectrum-additional-candidate
  '((t :inherit lazy-highlight))
  "Face used to highlight additional candidates in multiple selection."
  :group 'selectrum-faces)

(defface selectrum-primary-highlight
  '((t :weight bold))
  "Face used to highlight the parts of candidates that match the input."
  :group 'selectrum-faces)

(defface selectrum-secondary-highlight
  '((t :inherit selectrum-primary-highlight :underline t))
  "Additional face used to highlight parts of candidates.
May be used to highlight parts of candidates that match specific
parts of the input."
  :group 'selectrum-faces)

(defface selectrum-completion-annotation
  '((t :inherit completions-annotations))
  "Face used to display annotations in `selectrum-completion-in-region'."
  :group 'selectrum-faces)

(defface selectrum-completion-docsig
  '((t :inherit selectrum-completion-annotation :slant italic))
  "Face used to display docsigs in `selectrum-completion-in-region'."
  :group 'selectrum-faces)

;;;; Variables

(defvar selectrum-should-sort-p t
  "Non-nil if preprocessing and refinement functions should sort.
This is let-bound to nil in some contexts, and should be
respected by user functions for optimal results.")

;;;; User options

(defgroup selectrum nil
  "Simple incremental narrowing framework with sane API."
  :group 'convenience
  :prefix "selectrum-"
  :link '(url-link "https://github.com/raxod502/selectrum"))

(defcustom selectrum-num-candidates-displayed 10
  "Maximum number of candidates which are displayed at the same time.
The height of the minibuffer will be this number of rows plus one
for the prompt line, assuming no multiline text."
  :type 'number)

(defun selectrum-default-candidate-refine-function (input candidates)
  "Default value of `selectrum-refine-candidates-function'.
Return only candidates that contain the input as a substring.
INPUT is a string, CANDIDATES is a list of strings."
  (let ((regexp (regexp-quote input)))
    (cl-delete-if-not
     (lambda (candidate)
       (string-match-p regexp candidate))
     (copy-sequence candidates))))

(defcustom selectrum-refine-candidates-function
  #'selectrum-default-candidate-refine-function
  "Function used to decide which candidates should be displayed.
Receives two arguments, the user input (a string) and the list of
candidates (strings).

Returns a new list of candidates. Should not modify the input
list. The returned list may be modified by Selectrum, so a copy
of the input should be made. (Beware that `cl-remove-if' doesn't
make a copy if there's nothing to remove.)"
  :type 'function)

(defun selectrum-default-candidate-preprocess-function (candidates)
  "Default value of `selectrum-preprocess-candidates-function'.
Sort first by length and then alphabetically. CANDIDATES is a
list of strings."
  (if selectrum-should-sort-p
      (sort candidates
            (lambda (c1 c2)
              (or (< (length c1)
                     (length c2))
                  (and (= (length c1)
                          (length c2))
                       (string-lessp c1 c2)))))
    candidates))

(defcustom selectrum-preprocess-candidates-function
  #'selectrum-default-candidate-preprocess-function
  "Function used to preprocess the list of candidates.
Receive one argument, the list of candidates. Return a new list.
May modify the input list. The returned list may be modified by
Selectrum. Note that if you sort a list of candidates, you should
use a stable sort. That way, candidates which differ only in text
properties will retain their ordering, which may be significant
\(e.g. for `load-path' shadows in `read-library-name')."
  :type 'function)

(defun selectrum-default-candidate-highlight-function (input candidates)
  "Default value of `selectrum-highlight-candidates-function'.
Highlight the substring match with
`selectrum-primary-highlight'. INPUT is a string, CANDIDATES is a
list of strings."
  (let ((regexp (regexp-quote input)))
    (save-match-data
      (mapcar
       (lambda (candidate)
         (when (string-match regexp candidate)
           (setq candidate (copy-sequence candidate))
           (put-text-property
            (match-beginning 0) (match-end 0)
            'face 'selectrum-primary-highlight
            candidate))
         candidate)
       candidates))))

(defcustom selectrum-highlight-candidates-function
  #'selectrum-default-candidate-highlight-function
  "Function used to highlight matched candidates.
Receive two arguments, the input string and the list of
candidates (strings) that are going to be displayed (length at
most `selectrum-num-candidates-displayed'). Return a list of
propertized candidates. Do not modify the input list or
strings."
  :type 'function)

(defcustom selectrum-minibuffer-bindings
  '(([remap keyboard-quit]                    . abort-recursive-edit)
    ;; This is bound in `minibuffer-local-map' by loading `delsel', so
    ;; we have to account for it too.
    ([remap minibuffer-keyboard-quit]         . abort-recursive-edit)
    ;; Override both the arrow keys and C-n/C-p.
    ([remap previous-line]                    . selectrum-previous-candidate)
    ([remap next-line]                        . selectrum-next-candidate)
    ([remap previous-line-or-history-element] . selectrum-previous-candidate)
    ([remap next-line-or-history-element]     . selectrum-next-candidate)
    ([remap exit-minibuffer]
     . selectrum-select-current-candidate)
    ([remap scroll-down-command]              . selectrum-previous-page)
    ([remap scroll-up-command]                . selectrum-next-page)
    ;; Use `minibuffer-beginning-of-buffer' for Emacs >=27 and
    ;; `beginning-of-buffer' for Emacs <=26.
    ([remap minibuffer-beginning-of-buffer]   . selectrum-goto-beginning)
    ([remap beginning-of-buffer]              . selectrum-goto-beginning)
    ([remap end-of-buffer]                    . selectrum-goto-end)
    ([remap kill-ring-save]                   . selectrum-kill-ring-save)
    ([remap previous-matching-history-element]
     . selectrum-select-from-history)
    ([remap previous-history-element]
     . selectrum-previous-history-element)
    ([remap next-history-element]
     . selectrum-next-history-element)
    ("C-j"                                    . selectrum-submit-exact-input)
    ("TAB"
     . selectrum-insert-current-candidate))
  "Keybindings enabled in minibuffer. This is not a keymap.
Rather it is an alist that is converted into a keymap just before
entering the minibuffer. The keys are strings or raw key events
and the values are command symbols."
  :type '(alist
          :key-type sexp
          :value-type function))

(defcustom selectrum-candidate-selected-hook nil
  "Normal hook run when the user selects a candidate.
It gets the same arguments as `selectrum-read' got, prepended
with the string the user selected."
  :type 'hook)

(defcustom selectrum-candidate-inserted-hook nil
  "Normal hook run when the user inserts a candidate.
\(This happens by typing \\[selectrum-insert-current-candidate].)
It gets the same arguments as `selectrum-read' got, prepended
with the string the user inserted."
  :type 'hook)

(defcustom selectrum-count-style 'matches
  "The style to use for displaying count information before the prompt.

Possible values are:

- \\='matches: Show the total number of matches.
- \\='current/matches: Show the index of current match and the total number of
  matches.
- nil: Show nothing."
  :type '(choice
          (const :tag "Disabled" nil)
          (const :tag "Count matches" 'matches)
          (const :tag "Count matches and show current match"
                 'current/matches)))

(defcustom selectrum-show-indices nil
  "Non-nil means to number the candidates (starting from 1).
This allows you to select one directly by providing a prefix
argument to `selectrum-select-current-candidate'."
  :type 'boolean)

(defcustom selectrum-right-margin-padding 1
  "The number of spaces to add after right margin text.
This only takes effect when the
`selectrum-candidate-display-right-margin' property is presented
in candidates.

This option is a workaround for 2 problems:

- Some terminals will wrap the last character of a line when it
  exactly fits.

- Emacs doesn't provide a method to calculate the exact pixel
  width of a unicode char, so a wide char can cause line
  wrapping."
  :type 'integer)

(defcustom selectrum-fix-minibuffer-height nil
  "Non-nil means the minibuffer always has the same height.
Even if there are fewer candidates."
  :type 'boolean)

;;;; Utility functions

;;;###autoload
(progn
  (defmacro selectrum--when-compile (cond &rest body)
    "Like `when', but COND is evaluated at compile time.
If it's nil, BODY is not even compiled."
    (declare (indent 1))
    (when (eval cond)
      `(progn ,@body))))

(defun selectrum--clamp (x lower upper)
  "Constrain X to be between LOWER and UPPER inclusive.
If X < LOWER, return LOWER. If X > UPPER, return UPPER. Else
return X."
  (min (max x lower) upper))

(defun selectrum--map-destructive (func lst)
  "Apply FUNC to each element of LST, returning the new list.
Modify the original list destructively, instead of allocating a
new one."
  (prog1 lst
    (while lst
      (setcar lst (funcall func (car lst)))
      (setq lst (cdr lst)))))

(defun selectrum--move-to-front-destructive (elt lst)
  "Move all instances of ELT to front of LST, if present.
Make comparisons using `equal'. Modify the input list
destructively and return the modified list."
  (let* ((elts nil)
         ;; All problems in computer science are solved by an
         ;; additional layer of indirection.
         (lst (cons (make-symbol "dummy") lst))
         (link lst))
    (while (cdr link)
      (if (equal elt (cadr link))
          (progn
            (push (cadr link) elts)
            (setcdr link (cddr link)))
        (setq link (cdr link))))
    (nconc (nreverse elts) (cdr lst))))

(defun selectrum--normalize-collection (collection &optional predicate)
  "Normalize COLLECTION into a list of strings.
COLLECTION may be a list of strings or symbols or cons cells, an
obarray, a hash table, or a function, as per the docstring of
`try-completion'. The returned list may be mutated without
damaging the original COLLECTION.

If PREDICATE is non-nil, then it filters the collection as in
`try-completion'."
  (cond
   ;; Check for `functionp' first, because anonymous functions can be
   ;; mistaken for lists.
   ((functionp collection)
    (funcall collection "" predicate t))
   ((listp collection)
    (setq collection (copy-sequence collection))
    (when predicate
      (setq collection (cl-delete-if-not predicate collection)))
    (selectrum--map-destructive
     (lambda (elt)
       (setq elt (or (car-safe elt) elt))
       (when (symbolp elt)
         (setq elt (symbol-name elt)))
       elt)
     collection))
   ((hash-table-p collection)
    (let ((lst nil))
      (maphash
       (lambda (key val)
         (when (and (or (symbolp key)
                        (stringp key))
                    (or (null predicate)
                        (funcall predicate key val)))
           (push key lst)))
       collection)))
   ;; Use `vectorp' instead of `obarrayp' because the latter isn't
   ;; defined in Emacs 25.
   ((vectorp collection)
    (let ((lst nil))
      (mapatoms
       (lambda (elt)
         (when (or (null predicate)
                   (funcall predicate elt))
           (push (symbol-name elt) lst))))
      lst))
   (t
    (error "Unsupported collection type %S" (type-of collection)))))

(defun selectrum--get-full (candidate)
  "Get full form of CANDIDATE by inspecting text properties."
  (or (get-text-property 0 'selectrum-candidate-full candidate)
      candidate))

;;;; Minibuffer state

(defvar selectrum--start-of-input-marker nil
  "Marker at the start of the minibuffer user input.
This is used to prevent point from moving into the prompt.")

(defvar selectrum--end-of-input-marker nil
  "Marker at the end of the minibuffer user input.
This is used to prevent point from moving into the candidates.")

(defvar selectrum--preprocessed-candidates nil
  "Preprocessed list of candidates.
This is derived from the argument passed to `selectrum-read'. If
the collection is a list it is processed once by
`selectrum-preprocess-candidates-function' and saved in this
variable. If the collection is a function then that function is
stored in this variable instead, so that it can be called to get
a new list of candidates every time the input changes. (See
`selectrum-read' for more details on function collections.)

With a standard candidate list, the value of this variable is
subsequently passed to `selectrum-refine-candidates-function'.
With a dynamic candidate list (generated by a function), then the
returned list is subsequently passed also through
`selectrum-preprocess-candidates-function' each time the user
input changes. Either way, the results end up in
`selectrum--refined-candidates'.")

(defvar selectrum--refined-candidates nil
  "Refined list of candidates to be displayed.
This is derived from `selectrum--preprocessed-candidates' by
`selectrum-refine-candidates-function' (and, in the case of a
dynamic candidate list, also
`selectrum-preprocess-candidates-function') every time the user
input changes, and is subsequently passed to
`selectrum-highlight-candidates-function'.")

(defvar selectrum--selected-candidates nil
  "List of active candidates when multiple selection is enabled.")

(defvar selectrum--result nil
  "Return value for `selectrum-read'. Candidate string or list of them.")

(defvar selectrum--current-candidate-index nil
  "Index of currently selected candidate, or nil if no candidates.")

(defvar selectrum--previous-input-string nil
  "Previous user input string in the minibuffer.
Used to check if the user input has changed and candidates need
to be re-filtered.")

(defvar selectrum--match-required-p nil
  "Non-nil if the user must select one of the candidates.
Equivalently, nil if the user is allowed to submit their own
input that does not match any of the displayed candidates.")

(defvar selectrum--allow-multiple-selection-p nil
  "Non-nil if multiple selection is allowed.")

(defvar selectrum--move-default-candidate-p nil
  "Non-nil means move default candidate to start of list.
Nil means select the default candidate initially even if it's not
at the start of the list.")

(defvar selectrum--default-candidate nil
  "Default candidate, or nil if none given.")

;; The existence of this variable is a bit of a mess, but we'll run
;; with it for now.
(defvar selectrum--visual-input nil
  "User input string as transformed by candidate refinement.
See `selectrum-refine-candidates-function'.")

(defvar selectrum--read-args nil
  "List of arguments passed to `selectrum-read'.
Passed to various hook functions.")

(defvar selectrum--count-overlay nil
  "Overlay used to display count information before prompt.")

(defvar selectrum--default-value-overlay nil
  "Overlay used to show the default candidate when the input is selected.")

(defvar selectrum--right-margin-overlays nil
  "A list of overlays used to display right margin text.")

(defvar selectrum--last-command nil
  "Name of last interactive command that invoked Selectrum.")

(defvar selectrum--last-prefix-arg nil
  "Prefix argument given to last interactive command that invoked Selectrum.")

(defvar selectrum--repeat nil
  "Non-nil means try to restore the minibuffer state during setup.
This is used to implement `selectrum-repeat'.")

(defvar selectrum--active-p nil
  "Non-nil means we are in a Selectrum session currently.")

(defvar selectrum--minibuffer nil
  "Minibuffer currently in use.")

(defvar selectrum--current-candidate-bounds nil
  "Cons cell of start and end of current candidate in minibuffer.")

(defvar selectrum--ensure-centered-timer nil
  "Timer to run `selectrum--ensure-current-candidate-centered'.")

(defvar selectrum--total-num-candidates nil
  "Saved number of candidates, used for `selectrum-show-indices'.")

;;;;; Minibuffer state utility functions

(defun selectrum--get-candidate (index)
  "Get candidate at given INDEX. Negative means get the current user input."
  (if (and index (>= index 0))
      (nth index selectrum--refined-candidates)
    (buffer-substring-no-properties
     selectrum--start-of-input-marker
     selectrum--end-of-input-marker)))

;;;; Hook functions

(defun selectrum--count-info ()
  "Return a string of count information to be prepended to prompt."
  (let ((total (length selectrum--refined-candidates))
        (current (1+ (or selectrum--current-candidate-index -1))))
    (pcase selectrum-count-style
      ('matches         (format "%-4d " total))
      ('current/matches (format "%-6s " (format "%d/%d" current total)))
      (_                ""))))

(defun selectrum--ensure-current-candidate-centered ()
  "\"Scroll\" the minibuffer if needed to ensure current candidate visible.
This needs to be run on an idle timer since `posn-at-point' won't
work before redisplay.

Note that the current implementation produces an undesirable
gradual scrolling effect when browsing long candidates. This is
hard to avoid since Emacs does not have a good interface for
figuring out how many lines text will actually take up without
just rendering it to the screen and then checking."
  (when (and selectrum--active-p
             (car selectrum--current-candidate-bounds)
             (cdr selectrum--current-candidate-bounds))
    (with-current-buffer selectrum--minibuffer
      (let ((inhibit-read-only t))
        (when (let ((start
                     (cdr
                      (posn-actual-col-row
                       (posn-at-point
                        (car selectrum--current-candidate-bounds)))))
                    (end
                     (cdr
                      (posn-actual-col-row
                       (posn-at-point
                        (cdr selectrum--current-candidate-bounds)))))
                    (showing-everything-p
                     (posn-at-point (point-max)))
                    (height (1- (window-body-height))))
                (and (not showing-everything-p)
                     (or (not start)
                         (> start (/ height 2))
                         (and (or (not end)
                                  (>= end height))
                              (> start 1)))))
          (save-excursion
            (goto-char (1+ selectrum--end-of-input-marker))
            (delete-region
             (point)
             (save-excursion
               (end-of-visual-line)
               (condition-case _
                   (forward-char)
                 (end-of-buffer))
               (point))))
          ;; Redisplay and do it again.
          (setq selectrum--ensure-centered-timer
                (run-with-idle-timer
                 0 nil #'selectrum--ensure-current-candidate-centered)))))))

(defun selectrum--minibuffer-post-command-hook ()
  "Update minibuffer in response to user input."
  (goto-char (max (point) selectrum--start-of-input-marker))
  (goto-char (min (point) selectrum--end-of-input-marker))
  (save-excursion
    (let ((inhibit-read-only t)
          ;; Don't record undo information while messing with the
          ;; minibuffer, as per
          ;; <https://github.com/raxod502/selectrum/issues/31>.
          (buffer-undo-list t)
          (input (buffer-substring selectrum--start-of-input-marker
                                   selectrum--end-of-input-marker))
          (bound (marker-position selectrum--end-of-input-marker))
          (keep-mark-active (not deactivate-mark)))
      (unless (equal input selectrum--previous-input-string)
        (setq selectrum--previous-input-string input)
        ;; Reset the persistent input, so that it will be nil if
        ;; there's no special attention needed.
        (setq selectrum--visual-input nil)
        (let ((cands (if (functionp selectrum--preprocessed-candidates)
                         (funcall selectrum-preprocess-candidates-function
                                  (let ((result
                                         (funcall
                                          selectrum--preprocessed-candidates
                                          input)))
                                    (if (stringp (car result))
                                        result
                                      (setq input (or (alist-get 'input result)
                                                      input))
                                      (setq selectrum--visual-input input)
                                      (alist-get 'candidates result))))
                       selectrum--preprocessed-candidates)))
          (setq selectrum--total-num-candidates (length cands))
          (setq selectrum--refined-candidates
                (funcall selectrum-refine-candidates-function input cands)))
        (when selectrum--move-default-candidate-p
          (setq selectrum--refined-candidates
                (selectrum--move-to-front-destructive
                 selectrum--default-candidate
                 selectrum--refined-candidates)))
        (setq selectrum--refined-candidates
              (selectrum--move-to-front-destructive
               input selectrum--refined-candidates))
        (if selectrum--repeat
            (progn
              (setq selectrum--current-candidate-index
                    (and (> (length selectrum--refined-candidates) 0)
                         (min (or selectrum--current-candidate-index 0)
                              (1- (length selectrum--refined-candidates)))))
              (setq selectrum--repeat nil))
          (setq selectrum--current-candidate-index
                (cond
                 ((null selectrum--refined-candidates)
                  nil)
                 (selectrum--move-default-candidate-p
                  0)
                 (t
                  (or (cl-position selectrum--default-candidate
                                   selectrum--refined-candidates
                                   :key #'selectrum--get-full
                                   :test #'equal)
                      0))))))
      (overlay-put selectrum--count-overlay
                   'before-string (selectrum--count-info))
      (overlay-put selectrum--count-overlay
                   'priority 1)
      (while selectrum--right-margin-overlays
        (delete-overlay (pop selectrum--right-margin-overlays)))
      (setq input (or selectrum--visual-input input))
      (let ((first-index-displayed
             (if selectrum--current-candidate-index
                 (selectrum--clamp
                  ;; Adding one here makes it look slightly better, as
                  ;; there are guaranteed to be more candidates shown
                  ;; below the selection than above.
                  (1+ (- selectrum--current-candidate-index
                         (max 1 (/ selectrum-num-candidates-displayed 2))))
                  0
                  (max (- (length selectrum--refined-candidates)
                          selectrum-num-candidates-displayed)
                       0))
               0)))
        (delete-region bound (point-max))
        (goto-char (point-max))
        (let* ((highlighted-index (and selectrum--current-candidate-index
                                       (- selectrum--current-candidate-index
                                          first-index-displayed)))
               (displayed-candidates
                (seq-take
                 (nthcdr
                  first-index-displayed
                  selectrum--refined-candidates)
                 selectrum-num-candidates-displayed)))
          (setq displayed-candidates
                (seq-take displayed-candidates
                          selectrum-num-candidates-displayed))
          (when selectrum--default-value-overlay
            (delete-overlay selectrum--default-value-overlay)
            (setq selectrum--default-value-overlay nil))
          (if (or (and highlighted-index
                       (< highlighted-index 0))
                  (and (not selectrum--match-required-p)
                       (not displayed-candidates)))
              (if (= (minibuffer-prompt-end) bound)
                  (let ((str
                         (propertize
                          (format " [default value: %S]"
                                  (or selectrum--default-candidate 'none))
                          'face 'minibuffer-prompt))
                        (ol (make-overlay
                             (minibuffer-prompt-end)
                             (minibuffer-prompt-end))))
                    (put-text-property 0 1 'cursor t str)
                    (overlay-put ol 'after-string str)
                    (setq selectrum--default-value-overlay ol))
                (add-text-properties
                 (minibuffer-prompt-end) bound
                 '(face selectrum-current-candidate)))
            (remove-text-properties
             (minibuffer-prompt-end) bound
             '(face selectrum-current-candidate)))
          (let ((index 0))
            (setq selectrum--current-candidate-bounds (cons nil nil))
            (cl-mapcar
             (lambda (candidate orig-candidate)
               (let ((displayed-candidate
                      (concat
                       (get-text-property
                        0 'selectrum-candidate-display-prefix
                        candidate)
                       candidate
                       (get-text-property
                        0 'selectrum-candidate-display-suffix
                        candidate)))
                     (right-margin (get-text-property
                                    0 'selectrum-candidate-display-right-margin
                                    candidate)))
                 (when-let
                     ((face (cond
                             ((equal index highlighted-index)
                              'selectrum-current-candidate)
                             ((member (selectrum--get-full orig-candidate)
                                      selectrum--selected-candidates)
                              'selectrum-additional-candidate))))
                   (setq displayed-candidate
                         (copy-sequence displayed-candidate))
                   ;; Use `font-lock-prepend-text-property'. to avoid trampling
                   ;; highlighting done by
                   ;; `selectrum-highlight-candidates-function'. See
                   ;; <https://github.com/raxod502/selectrum/issues/21>. In
                   ;; emacs < 27 `add-face-text-property' causes other issues
                   ;; see <https://github.com/raxod502/selectrum/issues/58>,
                   ;; <https://github.com/raxod502/selectrum/pull/76>. No need to
                   ;; clean up afterwards, as an update will cause all these
                   ;; strings to be thrown away and re-generated from scratch.
                   (font-lock-prepend-text-property
                    0 (length displayed-candidate)
                    'face face displayed-candidate))
                 (insert "\n")
                 (when (equal index highlighted-index)
                   (setf (car selectrum--current-candidate-bounds)
                         (point-marker)))
                 (when selectrum-show-indices
                   (let* ((abs-index (+ index first-index-displayed))
                          (num (number-to-string (1+ abs-index)))
                          (num-digits
                           (length
                            (number-to-string
                             selectrum--total-num-candidates))))
                     (insert
                      (propertize
                       (concat
                        (make-string (- num-digits (length num)) ? )
                        num " ")
                       'face
                       'minibuffer-prompt))))
                 (insert displayed-candidate)
                 (when (equal index highlighted-index)
                   (setf (cdr selectrum--current-candidate-bounds)
                         (point-marker)))
                 (when right-margin
                   (let ((ol (make-overlay (point) (point))))
                     (overlay-put
                      ol 'after-string
                      (concat
                       (propertize
                        " "
                        'display
                        `(space :align-to (- right-fringe
                                             ,(string-width right-margin)
                                             selectrum-right-margin-padding)))
                       right-margin))
                     (push ol selectrum--right-margin-overlays))))
               (cl-incf index))
             (funcall
              selectrum-highlight-candidates-function
              input
              displayed-candidates)
             displayed-candidates)
            ;; Simplest way to grow the minibuffer to size is to just
            ;; insert some extra newlines :P
            (when selectrum-fix-minibuffer-height
              (dotimes (_ (- selectrum-num-candidates-displayed index))
                (insert "\n")))))
        (add-text-properties bound (point-max) '(read-only t))
        (setq selectrum--end-of-input-marker (set-marker (make-marker) bound))
        (set-marker-insertion-type selectrum--end-of-input-marker t)
        (selectrum--fix-set-minibuffer-message))
      (when keep-mark-active
        (setq deactivate-mark nil))
      (when selectrum--ensure-centered-timer
        (cancel-timer selectrum--ensure-centered-timer)
        (setq selectrum--ensure-centered-timer nil))
      (setq selectrum--ensure-centered-timer
            (run-with-idle-timer
             0 nil #'selectrum--ensure-current-candidate-centered)))))

(defun selectrum--minibuffer-exit-hook ()
  "Clean up Selectrum from the minibuffer, and self-destruct this hook."
  (remove-hook
   'post-command-hook #'selectrum--minibuffer-post-command-hook 'local)
  (remove-hook 'minibuffer-exit-hook #'selectrum--minibuffer-exit-hook 'local)
  (when (overlayp selectrum--count-overlay)
    (delete-overlay selectrum--count-overlay))
  (setq selectrum--count-overlay nil)
  (while selectrum--right-margin-overlays
    (delete-overlay (pop selectrum--right-margin-overlays))))

(cl-defun selectrum--minibuffer-setup-hook
    (candidates &key default-candidate initial-input)
  "Set up minibuffer for interactive candidate selection.
CANDIDATES is the list of strings that was passed to
`selectrum-read'. DEFAULT-CANDIDATE, if provided, is added to the
list and sorted first. INITIAL-INPUT, if provided, is inserted
into the user input area to start with."
  (add-hook
   'minibuffer-exit-hook #'selectrum--minibuffer-exit-hook nil 'local)
  (when selectrum--allow-multiple-selection-p
    (let ((inhibit-read-only t))
      (save-excursion
        (goto-char (minibuffer-prompt-end))
        (when (search-backward ":" nil t)
          (insert
           (apply #'propertize
                  (substitute-command-keys
                   (concat " [one OR more using "
                           "\\[selectrum-insert-current-candidate] "
                           "+ crm-separator]"))
                  (text-properties-at (point))))))))
  (setq selectrum--minibuffer (current-buffer))
  (setq selectrum--start-of-input-marker (point-marker))
  (if selectrum--repeat
      (insert selectrum--previous-input-string)
    (when initial-input
      (insert initial-input)))
  (setq selectrum--end-of-input-marker (point-marker))
  (set-marker-insertion-type selectrum--end-of-input-marker t)
  (setq selectrum--preprocessed-candidates
        (if (functionp candidates)
            candidates
          (funcall selectrum-preprocess-candidates-function candidates)))
  (setq selectrum--default-candidate default-candidate)
  ;; Make sure to trigger an "user input changed" event, so that
  ;; candidate refinement happens in `post-command-hook' and an index
  ;; is assigned.
  (setq selectrum--previous-input-string nil)
  (setq selectrum--count-overlay (make-overlay (point-min) (point-min)))
  (add-hook
   'post-command-hook
   #'selectrum--minibuffer-post-command-hook
   nil 'local))

;;;; Minibuffer commands

(defun selectrum-previous-candidate ()
  "Move selection to previous candidate, unless at beginning already."
  (interactive)
  (when selectrum--current-candidate-index
    (setq selectrum--current-candidate-index
          (max (if selectrum--match-required-p 0 -1)
               (1- selectrum--current-candidate-index)))))

(defun selectrum-next-candidate ()
  "Move selection to next candidate, unless at end already."
  (interactive)
  (when selectrum--current-candidate-index
    (setq selectrum--current-candidate-index
          (min (1- (length selectrum--refined-candidates))
               (1+ selectrum--current-candidate-index)))))

(defun selectrum-previous-page ()
  "Move selection upwards by one page, unless at beginning already."
  (interactive)
  (when selectrum--current-candidate-index
    (setq selectrum--current-candidate-index
          (max 0 (- selectrum--current-candidate-index
                    selectrum-num-candidates-displayed)))))

(defun selectrum-next-page ()
  "Move selection downwards by one page, unless at end already."
  (interactive)
  (when selectrum--current-candidate-index
    (setq selectrum--current-candidate-index
          (min (1- (length selectrum--refined-candidates))
               (+ selectrum--current-candidate-index
                  selectrum-num-candidates-displayed)))))

(defun selectrum-goto-beginning ()
  "Move selection to first candidate."
  (interactive)
  (when selectrum--current-candidate-index
    (setq selectrum--current-candidate-index 0)))

(defun selectrum-goto-end ()
  "Move selection to last candidate."
  (interactive)
  (when selectrum--current-candidate-index
    (setq selectrum--current-candidate-index
          (1- (length selectrum--refined-candidates)))))

(defun selectrum-kill-ring-save ()
  "Save current candidate to kill ring.
Or if there is an active region, save the region to kill ring."
  (interactive)
  (if (or (use-region-p) (not transient-mark-mode))
      (call-interactively #'kill-ring-save)
    (when selectrum--current-candidate-index
      (kill-new
       (selectrum--get-full
        (selectrum--get-candidate
         selectrum--current-candidate-index))))))

(defun selectrum--exit-with (candidate)
  "Exit minibuffer with given CANDIDATE.
If multiple selection is enabled, add CANDIDATE to the list of
selected candidates and then return the list to `selectrum-read'.
Otherwise just return CANDIDATE."
  (remove-text-properties
   0 (length candidate)
   '(face selectrum-current-candidate) candidate)
  (setq selectrum--result
        (cond ((and selectrum--allow-multiple-selection-p
                    (string-match crm-separator
                                  selectrum--previous-input-string))
               (with-temp-buffer
                 (insert selectrum--previous-input-string)
                 (goto-char (point-min))
                 (while (re-search-forward crm-separator nil t))
                 (delete-region (point) (point-max))
                 (insert (selectrum--get-full candidate))
                 (buffer-string)))
              (t
               (apply
                #'run-hook-with-args
                'selectrum-candidate-selected-hook
                candidate selectrum--read-args)
               (selectrum--get-full candidate))))
  (when (string-empty-p selectrum--result)
    (setq selectrum--result (or selectrum--default-candidate "")))
  (let ((inhibit-read-only t))
    (erase-buffer)
    (insert selectrum--result))
  (exit-minibuffer))

(defun selectrum-select-current-candidate (&optional arg)
  "Exit minibuffer, picking the currently selected candidate.
If there are no candidates, return the current user input, unless
a match is required, in which case do nothing.

Give a prefix argument ARG to select the candidate at that index
\(counting from one, clamped to fall within the candidate list).
Zero means to select the current user input."
  (interactive "P")
  (let ((index (if arg
                   (min (1- (prefix-numeric-value arg))
                        (1- (length selectrum--refined-candidates)))
                 selectrum--current-candidate-index)))
    (when (or index (not selectrum--match-required-p))
      (selectrum--exit-with
       (selectrum--get-candidate index)))))

(defun selectrum-submit-exact-input ()
  "Exit minibuffer, using the current user input.
This differs from `selectrum-select-current-candidate' in that it
ignores the currently selected candidate, if one exists."
  (interactive)
  (unless selectrum--match-required-p
    (selectrum--exit-with
     (buffer-substring-no-properties
      selectrum--start-of-input-marker
      selectrum--end-of-input-marker))))

(defun selectrum-insert-current-candidate ()
  "Insert current candidate into user input area."
  (interactive)
  (when selectrum--current-candidate-index
    (delete-region selectrum--start-of-input-marker
                   selectrum--end-of-input-marker)
    (let* ((candidate (nth selectrum--current-candidate-index
                           selectrum--refined-candidates))
           (full (selectrum--get-full candidate)))
      (insert (if (not selectrum--allow-multiple-selection-p)
                  full
                (let ((string ""))
                  (dolist (str (butlast
                                (split-string
                                 selectrum--previous-input-string
                                 crm-separator)))
                    (setq string (concat string str ",")))
                  (concat string full))))
      (add-to-history minibuffer-history-variable full)
      (apply
       #'run-hook-with-args
       'selectrum-candidate-inserted-hook
       candidate selectrum--read-args))))

(defun selectrum-previous-matching-history-element ()
  "Forward to `previous-matching-history-element'."
  (interactive)
  (let ((inhibit-read-only t))
    (save-restriction
      (narrow-to-region (point-min) selectrum--end-of-input-marker)
      (call-interactively 'previous-matching-history-element))
    (goto-char (minibuffer-prompt-end))))

(defun selectrum-next-history-element (arg)
  "Forward to `next-history-element'.
ARG has same meaning as in `next-history-element'."
  (interactive "p")
  (let ((inhibit-read-only t))
    (save-restriction
      (narrow-to-region (point-min) selectrum--end-of-input-marker)
      (next-history-element arg))
    (goto-char (minibuffer-prompt-end))))

(defun selectrum-previous-history-element (arg)
  "Forward to `previous-history-element'.
ARG has same meaning as in `previous-history-element'."
  (interactive "p")
  (let ((inhibit-read-only t))
    (save-restriction
      (narrow-to-region (point-min) selectrum--end-of-input-marker)
      (previous-history-element arg))
    (goto-char (minibuffer-prompt-end))))

(defun selectrum-select-from-history ()
  "Select a candidate from the minibuffer history.
If Selectrum isn't active, insert this candidate into the
minibuffer."
  (interactive)
  (let ((selectrum-should-sort-p nil)
        (enable-recursive-minibuffers t)
        (history (symbol-value minibuffer-history-variable)))
    (when (eq history t)
      (user-error "No history is recorded for this command"))
    (let ((result
           (let ((selectrum-candidate-inserted-hook nil)
                 (selectrum-candidate-selected-hook nil))
             (selectrum-read "History: " history :history t))))
      (if (and selectrum--match-required-p
               (not (member result selectrum--refined-candidates)))
          (user-error "That history element is not one of the candidates")
        (if selectrum--active-p
            (selectrum--exit-with result)
          (insert result))))))

;;;; Main entry points

(defmacro selectrum--let-maybe (pred varlist &rest body)
  "If PRED evaluates to non-nil, bind variables in VARLIST and eval BODY.
Otherwise, just eval BODY."
  (declare (indent 0))
  `(if ,pred
       (let ,varlist
         ,@body)
     ,@body))

(defmacro selectrum--save-global-state (&rest body)
  "Eval BODY, restoring all Selectrum global variables afterward."
  (declare (indent 0))
  `(let (,@(mapcar
            (lambda (var)
              `(,var ,var))
            '(selectrum--start-of-input-marker
              selectrum--end-of-input-marker
              selectrum--preprocessed-candidates
              selectrum--refined-candidates
              selectrum--selected-candidates
              selectrum--result
              selectrum--match-required-p
              selectrum--allow-multiple-selection-p
              selectrum--move-default-candidate-p
              selectrum--default-candidate
              selectrum--visual-input
              selectrum--read-args
              selectrum--count-overlay
              selectrum--default-value-overlay
              selectrum--right-margin-overlays
              selectrum--repeat
              selectrum--active-p
              selectrum--minibuffer
              selectrum--current-candidate-bounds
              selectrum--ensure-centered-timer
              crm-separator
              crm-completion-table)))
     ;; https://github.com/raxod502/selectrum/issues/39#issuecomment-618350477
     (selectrum--let-maybe
       selectrum--active-p
       (,@(mapcar
           (lambda (var)
             `(,var ,var))
           '(selectrum--current-candidate-index
             selectrum--previous-input-string
             selectrum--last-command
             selectrum--last-prefix-arg)))
       ,@body)))

(cl-defun selectrum-read
    (prompt candidates &rest args &key
            default-candidate initial-input require-match
            history multiple no-move-default-candidate
            may-modify-candidates)
  "Prompt user with PROMPT to select one of CANDIDATES.
Return the selected string.

CANDIDATES is a list of strings or a function to dynamically
generate them. If CANDIDATES is a function, then it receives one
argument, the current user input, and returns the list of
strings.

Instead of a list of strings, the function may alternatively
return an alist with the following keys:
- `candidates': list of strings, as above.
- `input' (optional): transformed user input, used for
  highlighting (see `selectrum-highlight-candidates-function').

PROMPT should generally end in a colon and space. Additional
keyword ARGS are accepted.

DEFAULT-CANDIDATE, if provided, is sorted first in the list if
it's present.

INITIAL-INPUT, if provided, is inserted into the user input area
initially (with point at the end).

REQUIRE-MATCH, if non-nil, means the user must select one of the
listed candidates (so, for example,
\\[selectrum-submit-exact-input] has no effect).

HISTORY is the `minibuffer-history-variable' to use (by default
`minibuffer-history').

MULTIPLE, if non-nil, means to allow multiple selections and
return a list of selected candidates.

NO-MOVE-DEFAULT-CANDIDATE, if non-nil, means that the default
candidate is not sorted first. Instead, it is left at its
original position in the candidate list. However, it is still
selected initially. This is handy for `switch-to-buffer' and
friends, for which getting the candidate list out of order at all
is very confusing.

MAY-MODIFY-CANDIDATES, if non-nil, means that Selectrum is
allowed to modify the CANDIDATES list destructively. Otherwise a
copy is made."
  (unless may-modify-candidates
    (setq candidates (copy-sequence candidates)))
  (selectrum--save-global-state
    (setq selectrum--read-args (cl-list* prompt candidates args))
    (unless selectrum--repeat
      (setq selectrum--last-command this-command)
      (setq selectrum--last-prefix-arg current-prefix-arg))
    (setq selectrum--match-required-p require-match)
    (setq selectrum--allow-multiple-selection-p multiple)
    (setq selectrum--move-default-candidate-p (not no-move-default-candidate))
    (let ((keymap (make-sparse-keymap)))
      (set-keymap-parent keymap minibuffer-local-map)
      ;; Use `map-apply' instead of `map-do' as the latter is not
      ;; available in Emacs 25.
      (map-apply
       (lambda (key cmd)
         (when (stringp key)
           (setq key (kbd key)))
         (define-key keymap key cmd))
       selectrum-minibuffer-bindings)
      (minibuffer-with-setup-hook
          (lambda ()
            (selectrum--minibuffer-setup-hook
             candidates
             :default-candidate default-candidate
             :initial-input initial-input))
        (let* ((minibuffer-allow-text-properties t)
               (resize-mini-windows 'grow-only)
               (max-mini-window-height
                (1+ selectrum-num-candidates-displayed))
               ;; Need to bind this back to its standard value due to
               ;; <https://github.com/raxod502/selectrum/issues/61>.
               ;; What happens is `selectrum-read-file-name' binds
               ;; `completing-read-function' to
               ;; `selectrum--completing-read-file-name', so if you
               ;; invoke another Selectrum command recursively then it
               ;; inherits that binding, even if the new Selectrum
               ;; command is not reading file names. This causes an
               ;; error. Arguably this solution is a bit of a hack but
               ;; it should work "well enough" for now. If we
               ;; encounter more trouble then we shall come up with a
               ;; proper solution.
               (completing-read-function
                #'selectrum-completing-read)
               (selectrum--active-p t))
          (read-from-minibuffer
           prompt nil keymap nil
           (or history 'minibuffer-history))
          selectrum--result)))))

;;;###autoload
(defun selectrum-completing-read
    (prompt collection &optional
            predicate require-match initial-input
            hist def inherit-input-method)
  "Read choice using Selectrum. Can be used as `completing-read-function'.
For PROMPT, COLLECTION, PREDICATE, REQUIRE-MATCH, INITIAL-INPUT,
HIST, DEF, and INHERIT-INPUT-METHOD, see `completing-read'."
  (ignore initial-input inherit-input-method)
  (selectrum-read
   prompt (selectrum--normalize-collection collection predicate)
   ;; Don't pass `initial-input'. We use it internally but it's
   ;; deprecated in `completing-read' and doesn't work well with the
   ;; Selectrum paradigm except in specific cases that we control.
   :default-candidate (or (car-safe def) def)
   :require-match (eq require-match t)
   :history hist
   :may-modify-candidates t))

(defvar selectrum--old-completing-read-function nil
  "Previous value of `completing-read-function'.")

;;;###autoload
(defun selectrum-completing-read-multiple
    (prompt table &optional predicate require-match initial-input
            hist def _inherit-input-method)
  "Read one or more choices using Selectrum.
Replaces `completing-read-multiple'. For PROMPT, TABLE,
PREDICATE, REQUIRE-MATCH, INITIAL-INPUT, HIST, DEF, and
INHERIT-INPUT-METHOD, see `completing-read-multiple'."
<<<<<<< HEAD
  (let* ((crm-completion-table table)
         (coll (all-completions "" #'crm--collection-fn predicate))
         (candidates
          (lambda (input)
            (let ((beg 0)
                  (inputs ()))
              (while (string-match crm-separator input beg)
                (push (substring input beg (match-beginning 0))
                      inputs)
                (setq beg (match-end 0)))
              (let ((coll (cl-delete-if
                           (lambda (i)
                             (member i inputs))
                           (copy-sequence coll)))
                    (ninput (substring input beg)))
                `((input . ,ninput)
                  (candidates . ,coll))))))
         (res (selectrum-read
               prompt
               candidates
               :require-match require-match
               :initial-input initial-input
               :history hist
               :default-candidate def
               :multiple t)))
    (split-string res crm-separator t)))
=======
  (ignore initial-input inherit-input-method)
  (selectrum-read
   prompt (selectrum--normalize-collection table predicate)
   :default-candidate (or (car-safe def) def)
   :require-match require-match
   :history hist
   :multiple t
   :may-modify-candidates t))
>>>>>>> e8e2b08c

;;;###autoload
(defun selectrum-completion-in-region
    (start end collection predicate)
  "Complete in-buffer text using a list of candidates.
Can be used as `completion-in-region-function'. For START, END,
COLLECTION, and PREDICATE, see `completion-in-region'."
  (let* ((cands (nconc
                 (completion-all-completions
                  (buffer-substring-no-properties start end)
                  collection
                  predicate
                  (- end start))
                 nil))
         (annotation-func (plist-get completion-extra-properties
                                     :annotation-function))
         (docsig-func (plist-get completion-extra-properties
                                 :company-docsig))
         (cands (selectrum--map-destructive
                 (lambda (cand)
                   (propertize
                    cand
                    'selectrum-candidate-display-suffix
                    (when annotation-func
                      ;; Rule out situations where the annotation is nil.
                      (when-let ((annotation (funcall annotation-func cand)))
                        (propertize
                         annotation
                         'face 'selectrum-completion-annotation)))
                    'selectrum-candidate-display-right-margin
                    (when docsig-func
                      (when-let ((docsig (funcall docsig-func cand)))
                        (propertize
                         (format "%s" docsig)
                         'face 'selectrum-completion-docsig)))))
                 cands))
         (result nil))
    (pcase (length cands)
      (`0 (message "No match"))
      (`1 (setq result (car cands)))
      ( _ (setq result (selectrum-read
                        "Completion: " cands :may-modify-candidates t))))
    (when result
      (delete-region start end)
      (insert (substring-no-properties result)))))

(defvar selectrum--old-completion-in-region-function nil
  "Previous value of `completion-in-region-function'.")

;;;###autoload
(defun selectrum-read-buffer (prompt &optional def require-match predicate)
  "Read buffer using Selectrum. Can be used as `read-buffer-function'.
Actually, as long as `selectrum-completing-read' is installed in
`completing-read-function', `read-buffer' already uses Selectrum.
Installing this function in `read-buffer-function' makes sure the
buffers are sorted in the default order (most to least recently
used) rather than in whatever order is defined by
`selectrum-preprocess-candidates-function', which is likely to be
less appropriate. It also allows you to view hidden buffers,
which is otherwise impossible due to tricky behavior of Emacs'
completion machinery. For PROMPT, DEF, REQUIRE-MATCH, and
PREDICATE, see `read-buffer'."
  (let ((selectrum-should-sort-p nil)
        (candidates
         (lambda (input)
           (let* ((buffers (mapcar #'buffer-name (buffer-list)))
                  (candidates (if predicate
                                  (cl-delete-if-not predicate buffers)
                                buffers)))
             (if (string-prefix-p " " input)
                 (progn
                   (setq input (substring input 1))
                   (setq candidates
                         (cl-delete-if-not
                          (lambda (name)
                            (string-prefix-p " " name))
                          candidates)))
               (setq candidates
                     (cl-delete-if
                      (lambda (name)
                        (string-prefix-p " " name))
                      candidates)))
             `((candidates . ,candidates)
               (input . ,input))))))
    (selectrum-read
     prompt candidates
     :default-candidate def
     :require-match (eq require-match t)
     :history 'buffer-name-history
     :no-move-default-candidate t
     :may-modify-candidates t)))

(defvar selectrum--old-read-buffer-function nil
  "Previous value of `read-buffer-function'.")

(defun selectrum--completing-read-file-name
    (prompt collection &optional
            predicate require-match initial-input
            hist def _inherit-input-method)
  "Selectrums completing read function for `read-file-name-default'.
For PROMPT, COLLECTION, PREDICATE, REQUIRE-MATCH, INITIAL-INPUT,
            HIST, DEF, _INHERIT-INPUT-METHOD see `completing-read'."
  (let ((coll
         (lambda (input)
           (let* (;; Full path of input dir (might include shadowed parts).
                  (dir (or (file-name-directory input) ""))
                  ;; The input used for matching current dir entries.
                  (ematch (file-name-nondirectory input))
                  ;; Adjust original collection for Selectrum.
                  (cands
                   (condition-case _
                       (funcall collection dir
                                (lambda (i)
                                  (when (and (or (not predicate)
                                                 (funcall predicate i))
                                             (not (member
                                                   i '("./" "../"))))
                                    (prog1 t
                                      (add-text-properties
                                       0 (length i)
                                       `(selectrum-candidate-full
                                         ,(concat dir i))
                                       i))))
                                t)
                     ;; May happen in case user quits out
                     ;; of a TRAMP prompt.
                     (quit))))
             `((input . ,ematch)
               (candidates . ,cands))))))
    (selectrum-read
     prompt coll
     :default-candidate (or (car-safe def) def)
     :initial-input (or (car-safe initial-input) initial-input)
     :history hist
     :require-match (eq require-match t)
     :may-modify-candidates t)))

;;;###autoload
(defun selectrum-read-file-name
    (prompt &optional dir default-filename mustmatch initial predicate)
  "Read file name using Selectrum. Can be used as `read-file-name-function'.
For PROMPT, DIR, DEFAULT-FILENAME, MUSTMATCH, INITIAL, and
PREDICATE, see `read-file-name'."
  (let ((completing-read-function #'selectrum--completing-read-file-name))
    (read-file-name-default
     prompt dir default-filename mustmatch initial predicate)))

(defvar selectrum--old-read-file-name-function nil
  "Previous value of `read-file-name-function'.")

;;;###autoload
(defun selectrum-read-directory-name
    (prompt &optional dir default-dirname mustmatch initial)
  "Read directory name using Selectrum.
Same as `read-directory-name' except it handles default
candidates a bit better (in particular you can immediately press
\\[selectrum-select-current-candidate] to use the current
directory). For PROMPT, DIR, DEFAULT-DIRNAME, MUSTMATCH, and
INITIAL, see `read-directory-name'."
  (let ((dir (expand-file-name (or dir default-directory)))
        (default (directory-file-name (or default-dirname initial dir))))
    ;; Elisp way of getting the parent directory. If we get nil, that
    ;; means the default was a relative path with only one component,
    ;; so the parent directory is dir.
    (setq dir (or (file-name-directory
                   (directory-file-name default))
                  dir))
    (selectrum-read-file-name
     prompt dir
     ;; show current dir first
     (file-name-as-directory
      (file-name-nondirectory default))
     mustmatch nil #'file-directory-p)))

;;;###autoload
(defun selectrum--fix-dired-read-dir-and-switches (func &rest args)
  "Make \\[dired] do the \"right thing\" with its default candidate.
By default \\[dired] uses `read-file-name' internally, which
causes Selectrum to provide you with the first file inside the
working directory as the default candidate. However, it would
arguably be more semantically appropriate to use
`read-directory-name', and this is especially important for
Selectrum since this causes it to provide you with the working
directory itself as the default candidate.

To test that this advice is working correctly, type \\[dired] and
accept the default candidate. You should have opened the working
directory in Dired, and not a filtered listing for the current
file.

This is an `:around' advice for `dired-read-dir-and-switches'.
FUNC and ARGS are standard as in any `:around' advice."
  (cl-letf* ((orig-read-file-name (symbol-function #'read-file-name))
             ((symbol-function #'read-file-name)
              (lambda (prompt &optional
                              dir default-filename
                              mustmatch initial _predicate)
                (cl-letf (((symbol-function #'read-file-name)
                           orig-read-file-name))
                  (read-directory-name
                   prompt dir default-filename mustmatch initial)))))
    (apply func args)))

(defun selectrum--trailing-components (n path)
  "Take at most N trailing components of PATH.
For large enough N, return PATH unchanged."
  (let* ((n (min n (1+ (cl-count ?/ path))))
         (regexp (concat (string-join (make-list n "[^/]*") "/") "$")))
    (save-match-data
      (string-match regexp path)
      (match-string 0 path))))

;;;###autoload
(defun selectrum-read-library-name ()
  "Read and return a library name.
Similar to `read-library-name' except it handles `load-path'
shadows correctly."
  (eval-and-compile
    (require 'find-func))
  (let ((suffix-regexp (concat (regexp-opt (find-library-suffixes)) "\\'"))
        (table (make-hash-table :test #'equal))
        (lst nil))
    (dolist (dir (or find-function-source-path load-path))
      (condition-case _
          (mapc
           (lambda (entry)
             (unless (string-match-p "^\\.\\.?$" entry)
               (let ((base (file-name-base entry)))
                 (puthash base (cons entry (gethash base table)) table))))
           (directory-files dir 'full suffix-regexp 'nosort))
        (file-error)))
    (maphash
     (lambda (_ paths)
       (setq paths (nreverse (seq-uniq paths)))
       (cl-block nil
         (let ((num-components 1)
               (max-components (apply #'max (mapcar (lambda (path)
                                                      (1+ (cl-count ?/ path)))
                                                    paths))))
           (while t
             (let ((abbrev-paths
                    (seq-uniq
                     (mapcar (lambda (path)
                               (file-name-sans-extension
                                (selectrum--trailing-components
                                 num-components path)))
                             paths))))
               (when (or (= num-components max-components)
                         (= (length paths) (length abbrev-paths)))
                 (let ((candidate-paths
                        (mapcar (lambda (path)
                                  (propertize
                                   (file-name-base
                                    (file-name-sans-extension path))
                                   'selectrum-candidate-display-prefix
                                   (file-name-directory
                                    (file-name-sans-extension
                                     (selectrum--trailing-components
                                      num-components path)))
                                   'fixedcase 'literal
                                   'selectrum--lib-path path))
                                paths)))
                   (setq lst (nconc candidate-paths lst)))
                 (cl-return)))
             (cl-incf num-components)))))
     table)
    (get-text-property
     0 'selectrum--lib-path
     (selectrum-read
      "Library name: " lst :require-match t :may-modify-candidates t))))

(defun selectrum-repeat ()
  "Repeat the last command that used Selectrum, and try to restore state."
  (interactive)
  (unless selectrum--last-command
    (user-error "No Selectrum command has been run yet"))
  (let ((selectrum--repeat t))
    (setq current-prefix-arg selectrum--last-prefix-arg)
    (call-interactively selectrum--last-command)))

;;;###autoload
(defun selectrum--fix-set-minibuffer-message (&rest _)
  "Move the minibuffer message overlay to the right place.
This advice fixes the overlay placed by `set-minibuffer-message',
which is different from the one placed by `minibuffer-message'.

By default the overlay is placed at the end, but in the case of
Selectrum this means after all the candidates. We want to move it
instead to just after the user input.

To test that this advice is working correctly, type \\[find-file]
and enter \"/sudo::\", then authenticate. The overlay indicating
that authentication was successful should appear right after the
user input area, not at the end of the candidate list.

This is an `:after' advice for `set-minibuffer-message'."
  (selectrum--when-compile (boundp 'minibuffer-message-overlay)
    (when (and (bound-and-true-p selectrum--active-p)
               (overlayp minibuffer-message-overlay))
      (move-overlay minibuffer-message-overlay
                    selectrum--end-of-input-marker
                    selectrum--end-of-input-marker))))

;;;###autoload
(defun selectrum--fix-minibuffer-message (func &rest args)
  "Move the minibuffer message overlay to the right place.
This advice fixes the overlay placed by `minibuffer-message',
which is different from the one placed by
`set-minibuffer-message'.

By default the overlay is placed at the end, but in the case of
Selectrum this means after all the candidates. We want to move it
instead to just after the user input.

To test that this advice is working correctly, type \\[find-file]
twice in a row. The overlay indicating that recursive minibuffers
are not allowed should appear right after the user input area,
not at the end of the candidate list.

This is an `:around' advice for `minibuffer-message'. FUNC and
ARGS are standard as in all `:around' advice."
  (if (bound-and-true-p selectrum--active-p)
      (cl-letf* ((orig-make-overlay (symbol-function #'make-overlay))
                 ((symbol-function #'make-overlay)
                  (lambda (_beg _end &rest args)
                    (apply orig-make-overlay
                           selectrum--end-of-input-marker
                           selectrum--end-of-input-marker
                           args))))
        (apply func args))
    (apply func args)))

;; You may ask why we copy the entire minor-mode definition into the
;; autoloads file, and autoload several private functions as well.
;; This is because enabling `selectrum-mode' does not actually require
;; any of the code in Selectrum. So, to improve startup time, we avoid
;; loading Selectrum when enabling `selectrum-mode'.

;;;###autoload
(progn
  (define-minor-mode selectrum-mode
    "Minor mode to use Selectrum for `completing-read'."
    :global t
    (if selectrum-mode
        (progn
          ;; Make sure not to blow away saved variable values if mode
          ;; is enabled again when already on.
          (selectrum-mode -1)
          (setq selectrum-mode t)
          (setq selectrum--old-completing-read-function
                (default-value 'completing-read-function))
          (setq-default completing-read-function
                        #'selectrum-completing-read)
          (setq selectrum--old-read-buffer-function
                (default-value 'read-buffer-function))
          (setq-default read-buffer-function
                        #'selectrum-read-buffer)
          (setq selectrum--old-read-file-name-function
                (default-value 'read-file-name-function))
          (setq-default read-file-name-function
                        #'selectrum-read-file-name)
          (setq selectrum--old-completion-in-region-function
                (default-value 'completion-in-region-function))
          (setq-default completion-in-region-function
                        #'selectrum-completion-in-region)
          (advice-add #'completing-read-multiple :override
                      #'selectrum-completing-read-multiple)
          (advice-add #'read-directory-name :override
                      #'selectrum-read-directory-name)
          ;; No sharp quote because Dired may not be loaded yet.
          (advice-add 'dired-read-dir-and-switches :around
                      #'selectrum--fix-dired-read-dir-and-switches)
          ;; No sharp quote because `read-library-name' is not defined
          ;; in older Emacs versions.
          (advice-add 'read-library-name :override
                      #'selectrum-read-library-name)
          (advice-add #'minibuffer-message :around
                      #'selectrum--fix-minibuffer-message)
          ;; No sharp quote because `set-minibuffer-message' is not
          ;; defined in older Emacs versions.
          (advice-add 'set-minibuffer-message :after
                      #'selectrum--fix-set-minibuffer-message)
          (define-key minibuffer-local-map
            [remap previous-matching-history-element]
            'selectrum-select-from-history))
      (when (equal (default-value 'completing-read-function)
                   #'selectrum-completing-read)
        (setq-default completing-read-function
                      selectrum--old-completing-read-function))
      (when (equal (default-value 'read-buffer-function)
                   #'selectrum-read-buffer)
        (setq-default read-buffer-function
                      selectrum--old-read-buffer-function))
      (when (equal (default-value 'read-file-name-function)
                   #'selectrum-read-file-name)
        (setq-default read-file-name-function
                      selectrum--old-read-file-name-function))
      (when (equal (default-value 'completion-in-region-function)
                   #'selectrum-completion-in-region)
        (setq-default completion-in-region-function
                      selectrum--old-completion-in-region-function))
      (advice-remove #'completing-read-multiple
                     #'selectrum-completing-read-multiple)
      (advice-remove #'read-directory-name
                     #'selectrum-read-directory-name)
      ;; No sharp quote because Dired may not be loaded yet.
      (advice-remove 'dired-read-dir-and-switches
                     #'selectrum--fix-dired-read-dir-and-switches)
      ;; No sharp quote because `read-library-name' is not defined in
      ;; older Emacs versions.
      (advice-remove 'read-library-name #'selectrum-read-library-name)
      (advice-remove #'minibuffer-message #'selectrum--fix-minibuffer-message)
      ;; No sharp quote because `set-minibuffer-message' is not
      ;; defined in older Emacs versions.
      (advice-remove 'set-minibuffer-message
                     #'selectrum--fix-set-minibuffer-message)
      (when (eq (lookup-key minibuffer-local-map
                            [remap previous-matching-history-element])
                #'selectrum-select-from-history)
        (define-key minibuffer-local-map
          [remap previous-matching-history-element] nil)))))

;;;; Closing remarks

(provide 'selectrum)

;; Local Variables:
;; checkdoc-verb-check-experimental-flag: nil
;; indent-tabs-mode: nil
;; outline-regexp: ";;;;* "
;; sentence-end-double-space: nil
;; End:

;;; selectrum.el ends here<|MERGE_RESOLUTION|>--- conflicted
+++ resolved
@@ -1188,7 +1188,6 @@
 Replaces `completing-read-multiple'. For PROMPT, TABLE,
 PREDICATE, REQUIRE-MATCH, INITIAL-INPUT, HIST, DEF, and
 INHERIT-INPUT-METHOD, see `completing-read-multiple'."
-<<<<<<< HEAD
   (let* ((crm-completion-table table)
          (coll (all-completions "" #'crm--collection-fn predicate))
          (candidates
@@ -1215,16 +1214,6 @@
                :default-candidate def
                :multiple t)))
     (split-string res crm-separator t)))
-=======
-  (ignore initial-input inherit-input-method)
-  (selectrum-read
-   prompt (selectrum--normalize-collection table predicate)
-   :default-candidate (or (car-safe def) def)
-   :require-match require-match
-   :history hist
-   :multiple t
-   :may-modify-candidates t))
->>>>>>> e8e2b08c
 
 ;;;###autoload
 (defun selectrum-completion-in-region
