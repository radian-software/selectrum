# Selectrum

*Selectrum is a better solution for incremental narrowing in Emacs,
replacing [Helm](https://github.com/emacs-helm/helm),
[Ivy](https://github.com/abo-abo/swiper#ivy), and
[Ido](https://www.gnu.org/software/emacs/manual/html_node/ido/index.html)*.

<!-- toc -->

- [What is it?](#what-is-it)
- [Installation](#installation)
- [Usage](#usage)
- [User guide](#user-guide)
  * [Keybindings](#keybindings)
  * [Sorting and filtering](#sorting-and-filtering)
  * [Additional features](#additional-features)
  * [Customization](#customization)
  * [Complementary extensions](#complementary-extensions)
  * [But what is it doing to my Emacs??](#but-what-is-it-doing-to-my-emacs)
- [Developer guide](#developer-guide)
  * [Usage of Selectrum](#usage-of-selectrum)
  * [Sorting, filtering, and highlighting](#sorting-filtering-and-highlighting)
  * [Text properties](#text-properties)
  * [Hooks](#hooks)
- [Contributor guide](#contributor-guide)
- [Caveats](#caveats)
- [Why use Selectrum?](#why-use-selectrum)
  * [Why not Ido?](#why-not-ido)
  * [Why not Helm?](#why-not-helm)
  * [Why not Ivy?](#why-not-ivy)
  * [Why not Icomplete?](#why-not-icomplete)
  * [Why not Icicles?](#why-not-icicles)
  * [Why not Snails?](#why-not-snails)
  * [Why not Sallet?](#why-not-sallet)
  * [Why not Raven?](#why-not-raven)
  * [What about Swiper?](#what-about-swiper)

<!-- tocstop -->

## What is it?

Selectrum provides an interface for selecting items from a list. You
can use it to run a command with `M-x`:

<p align="center"> <img src="images/commands.png" alt="Picking from a
list of commands" height="200"/> </p>

You can use it to open a file with `C-x C-f` (`find-file`):

<p align="center"> <img src="images/files.png" alt="Navigating the
filesystem" height="200"/> </p>

Even [TRAMP](https://www.gnu.org/software/tramp/#Quick-Start-Guide)
works great out of the box:

<p align="center"> <img src="images/tramp.png" alt="Using sudo via
TRAMP" height="200"/> </p>

You can switch buffers:

<p align="center"> <img src="images/buffers.png" alt="Switching to
another buffer" height="200"/> </p>

And every other command in Emacs is automatically enhanced, without
the need for any configuration:

<p align="center"> <img src="images/libraries.png" alt="Finding
libraries, with load-path shadows" height="200"/> </p>

## Installation

Selectrum is [available as a package on
MELPA](https://melpa.org/#/selectrum). The easiest way to install this
package is using
[`straight.el`](https://github.com/raxod502/straight.el):

```elisp
(straight-use-package 'selectrum)
```

However, you may install using any other package manager if you
prefer.

## Usage

To enable Selectrum, simply add to your init-file:

```elisp
(selectrum-mode +1)
```

Now all of your favorite Emacs commands will automatically use
Selectrum. However, the default sorting and filtering is very basic.
It is recommended to use
[`prescient.el`](https://github.com/raxod502/prescient.el) to enable
more intelligent sorting and filtering. Simply install the
`selectrum-prescient` package from MELPA and add to your init-file:

```elisp
;; to make sorting and filtering more intelligent
(selectrum-prescient-mode +1)

;; to save your command history on disk, so the sorting gets more
;; intelligent over time
(prescient-persist-mode +1)
```

## User guide

The design philosophy of Selectrum is to be as simple as possible,
because selecting an item from a list really doesn't have to be that
complicated, and you don't have time to learn all the hottest tricks
and keybindings for this. What this means is that Selectrum always
prioritizes consistency, simplicity, and understandability over making
optimal choices for workflow streamlining. The idea is that when
things go wrong, you'll find it easy to understand what happened and
how to fix it.

### Keybindings

* *To navigate to a candidate:* use the standard motion commands
  (`<up>`, `<down>`, `C-v`, `M-v`, `M-<`, `M->`). If you prefer, you
  can use `C-p` and `C-n` instead of the arrow keys.
* *To accept the currently selected candidate:* type `RET`. (With a
  prefix argument, accept instead the candidate at that point in the
  list, counting from one. See `selectrum-show-indices`. The value
  zero means to accept exactly what you've typed, as in the next
  bullet point.) You can also click the left mouse button on a
  candidate to choose it.
* *To submit what you've typed, even if it's not a candidate:* you can
  use `<up>` or `C-p` to select the user input just like a regular
  candidate, and type `RET` as usual. (Alternatively, you can type
  `C-j` to submit your exact input without selecting it first.)
* *To abort:* as per usual, type `C-g`.
* *To navigate into the currently selected directory while finding a
  file\:* type `TAB`. (What this actually does is insert the currently
  selected candidate into the minibuffer, which for `find-file` has
  the effect of navigating into a directory.) With a positive prefix
  argument, insert the candidate at that point in the list, counting
  from one. See `selectrum-show-indices`. A non-positive prefix
  argument inserts the candidate corresponding to
<<<<<<< HEAD
  `selectrum--current-candidate-index`.
* *To copy the current candidate:* type `M-w` or what is bound to
=======
  `selectrum--current-candidate-index`. You can also right click on a
  candidate to insert it into the minibuffer.
* *To copy the current candidate:* type `M-w` or what is bind to
>>>>>>> bec17f4c
  `kill-ring-save`. When there's an active region in your input, this
  still copies the active region. The behavior of `M-w` is not
  modified when Transient Mark mode is disabled.
* *To select multiple candidates:* separate them with `crm-separator`
  (`,` by default). To make this workflow more convenient, you can use
  `TAB` to complete the currently selected candidate before typing `,`
  to move on to entering the next one. This feature only works in
  commands that use `completing-read-multiple`, such as
  `describe-face`. (If multiple selection is enabled, it is shown in
  the minibuffer prompt.)

Selectrum respects your custom keybindings, so if you've bound
`next-line` to `M-*` for some reason, then pressing `M-*` will select
the next candidate. If you don't like the standard Selectrum bindings,
you can change them by customizing `selectrum-minibuffer-bindings`,
and your changes will take effect right away.

The keybindings listed above are the *only* ones changed from standard
editing bindings. So, for example:

* All your standard horizontal motion, selection, insertion, and
  deletion commands work as usual.
* To delete your current input, just use `C-a C-k`.
* To edit by word units use `M-DEL` like usual. To go up a directory
  you can use `C-M-DEL` (bound to `backward-kill-sexp`). Be aware that
  on some Linux distributions, this binding is used to kill the X
  server, which can cause loss of unsaved work. In that case, you can
  also use Emacs default binding `ESC C-DEL`.
* To navigate to your home directory, you can just use `C-a C-k ~/`.
* Minibuffer history navigation works as usual with `M-p` and `M-n`.
  `M-r` will invoke an improved version of history search with
  completion.

### Sorting and filtering

The default sorting and filtering in Selectrum is quite primitive.
First candidates are sorted alphabetically, and then they are filtered
down to those that contain your input as a substring. The part of each
candidate that matches your input is highlighted. This default
behavior is intended as a lowest common denominator that will
definitely work.

However, it is strongly recommended that you set up
[`prescient.el`](https://github.com/raxod502/prescient.el) in order to
get more intelligent sorting and filtering. (See the "getting started"
section for how to do this.) With `prescient.el`:

* Your most recent choices are saved, and those are sorted first.
  After that, your most frequent choices are saved, and those are
  sorted next. The rest of the candidates are sorted by length. This
  algorithm turns out to do very well in practice while being fast and
  not very magical.
* Your input is split on spaces into subqueries, each of which must
  match as either a substring, a regexp, or an initialism (e.g. `ffap`
  matches `find-file-at-point`) in order for a candidate to be
  included. Again, this algorithm isn't optimal, but it does very well
  in practice given its simplicity and speed.
* The part of each candidate that matched your input is highlighted,
  with the initials of an initialism highlighted in a second color.

It is possible to supply your own sorting, filtering, and highlighting
logic if you would like. For that, see the developer guide later in
this documentation.

Selectrum adds two special features on top of whatever sorting and
filtering is selected:

* If your input matches one of the candidates exactly, then that
  candidate is unconditionally sorted first. (So, if you type in
  `find-file`, then `ido-find-file` will never be sorted before
  `find-file`, no matter what.) This is intended to reduce frustration
  in the case that you know what you want and you don't want Selectrum
  getting in the way.
* After that, if the caller of Selectrum specified a default candidate
  (for example, `describe-function` suggests the function near point
  as a default) then that candidate will be sorted before the rest.
  This means you can just press `RET` immediately to accept the
  default, like usual.

Selectrum doesn't have any special handling of case-sensitivity,
because Emacs includes a system for this by default. The command `M-x
toggle-case-fold-search` toggles globally between case-sensitive
matching and case-insensitive matching.

### Additional features

* You can repeat the last command that invoked Selectrum, restoring
  your user input and selected candidate, using `selectrum-repeat`.
  You must bind this command to a key sequence in order to use it,
  since running `selectrum-repeat` from `M-x` will dutifully repeat
  the last command that invoked Selectrum, which was `M-x`. For
  example:

  ```elisp
  (global-set-key "C-x C-z" #'selectrum-repeat)
  ```

* There is experimental support for running Helm commands via the
  Selectrum interface. The idea is that we install some advices on
  Helm which translate calls to the Helm API into calls to the
  Selectrum API. Needless to say, this translation comes at a loss of
  functionality, since Helm is a behemoth which supports every
  conceivable kind of completion paradigm while Selectrum is designed
  to have as few features as possible without seriously compromising
  user experience. However, this support might allow you to make more
  convenient use of the extensive Helm ecosystem.

  To use the support, enable `selectrum-helm-mode` from the
  `selectrum-helm` library.

### Customization

* By default, ten candidates are shown in the minibuffer at any given
  time. You can customize that by changing
  `selectrum-num-candidates-displayed`.
    * Normally `selectrum-num-candidates-displayed` acts as just a
      maximum for the height of the minibuffer. You might prefer for
      the minibuffer to *always* have that height, even if there are
      fewer candidates. This behavior may be achieved by setting
      `selectrum-fix-minibuffer-height` to a non-nil value.
* The currently selected candidate is highlighted with the face
  `selectrum-current-candidate`. If you don't like the color, you can
  adjust it to taste.
* By default, the part of each candidate that matches your input is
  highlighted with the face `selectrum-primary-highlight`. There is
  also `selectrum-secondary-highlight`, which is not used by default
  but is provided for other packages that may use more complex
  highlighting schemes (such as `prescient.el`).
* By default, the total number of matches are shown before the prompt.
  This behavior can be customized using `selectrum-count-style`.
* You can cause the candidates to be numbered sequentially in the
  minibuffer by enabling `selectrum-show-indices`. This may be helpful
  in telling you what prefix argument you should pass to
  `selectrum-select-current-candidate` in order to select a given
  candidate.
* The `selectrum-completion-in-region` function can display
  annotations if the `completion-in-region-function` backend offers
  them. Customize the face `selectrum-completion-annotation` to change
  their appearance.
    * Customize the face `selectrum-completion-docsig` to change the
      appearance of function signatures show by
      `completion-in-region`.
    * Customize the face `completions-common-part` to change the
      appearance of the common prefix in `completion-in-region`
      candidates.

As an example of customizing the faces, I use the
[Zerodark](https://github.com/NicolasPetton/zerodark-theme) color
theme, which includes colors for Ivy, but not for Selectrum. I
inspected the theme source code to see what colors were being used for
Ivy, and copied them to be used for Selectrum as well:

```elisp
(require 'zerodark-theme)

(let ((class '((class color) (min-colors 89))))
  (custom-theme-set-faces
   'zerodark
   `(selectrum-current-candidate
     ((,class (:background "#48384c"
                           :weight bold
                           :foreground "#c678dd"))))
   `(selectrum-primary-highlight ((,class (:foreground "#da8548"))))
   `(selectrum-secondary-highlight ((,class (:foreground "#98be65"))))))

(enable-theme 'zerodark)
```

### Complementary extensions

Selectrum has a
[wiki](https://github.com/raxod502/selectrum/wiki/Useful-Commands), on
which people have contributed handy commands for doing things like
finding buffers and recent files at the same time. It is rather like
[Counsel](https://github.com/abo-abo/swiper#counsel). Feel free to add
your own commands! The wiki also contains configuration tips for
external packages
[here](https://github.com/raxod502/selectrum/wiki/Additional-Configuration).

External packages that work well with Selectrum:

* You can display completions in a child frame using
  [emacs-mini-frame](https://github.com/muffinmad/emacs-mini-frame).

* Imenu completion can be improved by using
  [flimenu](https://github.com/IvanMalison/flimenu) which turns the
  tree based item navigation into a flat completion menu.

* As an alternative sorting method to `prescient.el` (although it only
  works for `M-x`), there is
  [Amx](https://github.com/DarwinAwardWinner/amx). It has some extra
  features specific to `M-x`, like displaying keybindings, ignoring
  uninteresting commands, and performing alternate actions (such as
  `C-h f` instead of `RET` to look up docs for a command instead of
  calling it). It is also reported that Amx may be faster than
  `prescient.el` because it uses a different sorting algorithm.

* As an alternative filtering method to `prescient.el`, there is
  [orderless](https://github.com/oantolin/orderless). It supports many
  different matching styles and integrates with `completion-styles`.

### But what is it doing to my Emacs??

By inspecting the source code of `selectrum-mode`, you will see that
Selectrum operates by setting a number of standard Emacs variables
(`completing-read-function`, `read-file-name-function`, etc.) and
installing advice on a number of standard functions
(`read-library-name`, `minibuffer-message`, etc.).

If you object to these changes being made magically, you can make them
yourself and refrain from enabling `selectrum-mode`. However,
backwards compatibility is not guaranteed for this usage, so you will
need to review the source code of `selectrum-mode` after each update
of Selectrum.

The autoloads of Selectrum are set up so that you can enable
`selectrum-mode` without actually loading Selectrum. It will only be
loaded once you use some of its functionality in an interactive
command.

## Developer guide

This section is intended for the authors of packages which integrate
with Selectrum, or for end users who wish to customize the sorting and
filtering behavior of Selectrum.

### Usage of Selectrum

**In normal usage, there should be no need to use any
Selectrum-specific functions. Simply use `completing-read` and
friends, and Selectrum will automatically enhance the experience if
`selectrum-mode` is enabled.**

However, Selectrum does expose some internal functions as part of its
public API. The main entry point is the function `selectrum-read`.
This function is rather like `completing-read`, but with a cleaner
API. See the docstring for details. The various functions and advice
installed by Selectrum just call into `selectrum-read` with various
arguments, after translating whatever Emacs API they implement into
Selectrum's least common denominator.

Unless you are extending Selectrum to support some very weird function
which (ab)uses the `completing-read` framework in an interesting way,
you shouldn't need to use `selectrum-read` directly, as all Emacs
functions should call into it as appropriate when `selectrum-mode` is
enabled.

In addition to `selectrum-read`, Selectrum makes available as part of
its public API some of the functions that wrap `selectrum-read`:

* `selectrum-completing-read` (for `completing-read-function`)
* `selectrum-completing-read-multiple` (to override
  `completing-read-multiple`)
* `selectrum-completion-in-region` (for
  `completion-in-region-function`)
* `selectrum-read-buffer` (for `read-buffer-function`)
* `selectrum-read-file-name` (for `read-file-name-function`)
* `selectrum-read-directory-name` (to override `read-directory-name`)
* `selectrum-read-library-name` (to override `read-library-name`)

You can use these functions in defining variants of Selectrum-based
commands. If you need to do something more complicated than just
calling one of these functions with special options, then define your
own function and call `selectrum-read` directly.

### Sorting, filtering, and highlighting

Selectrum exposes a very simple API for sorting, filtering, and
highlighting. Each of these three tasks is controlled by a separate
user option:

* `selectrum-preprocess-candidates-function` takes the original list
  of candidates and sorts it (actually, it can do any sort of
  preprocessing it wants). Usually preprocessing only happens once.
  However, if a function is passed to `selectrum-read` to generate the
  candidate list dynamically based on the user input, then
  preprocessing happens instead after each input change.
* `selectrum-refine-candidates-function` takes the preprocessed list
  and filters it using the user's input. This refinement happens every
  time the user input is updated.
* `selectrum-highlight-candidates-function` takes a list of the
  refined candidates that are going to be displayed in the minibuffer,
  and propertizes them with highlighting.

For exact specifications of these functions, including whether or not
the input list may be modified, please see their docstrings. This
information is important, because if you make copies of the candidate
list unnecessarily, there will be noticeable lag due to the slowness
of Emacs' garbage collector.

### Text properties

What has been described so far suffices for most cases. However, some
types of candidate selection (in particular, `find-file`) are more
complex. This complexity is minimized by abstracting the essential
requirements of the `find-file` implementation into a simple API.

The API is based primarily on the following three text properties,
which may be applied to candidates using `propertize`:

* `selectrum-candidate-display-prefix`: controls how the candidate is
  displayed in the list shown in the minibuffer. If this property is
  present, then its value is prepended to the candidate when it is
  displayed. This is used, for example, to display disambiguating
  parent directories in `read-library-name`.
* `selectrum-candidate-display-suffix`: same as the display prefix,
  but it's postpended instead of prepended when the candidate is
  dispalyed. This is used, for example, to display candidate
  annotations under `completion-in-region`.
* `selectrum-candidate-full`: controls how the candidate appears in
  the user input area of the minibuffer. If this property is present,
  then it specifies the canonical representation of the candidate.
  This is the value that will be returned from `selectrum-read`. It is
  also the value that will be inserted when the user presses `TAB`. In
  `find-file`, the canonical representation of each candidate is its
  absolute path on the filesystem.

Besides, we have:

* `selectrum-candidate-display-right-margin`: if this property is
  presented, its value is displayed at the right margin after the
  candidate. Currently Selectrum doesn't make use of this property. It
  can be used to display supplementary information in user-defined
  commands.

Note that sorting, filtering, and highlighting is done on the standard
values of candidates, before any of these text properties are handled.

To really understand how these pieces work together, it is best to
inspect the source code of `selectrum-read-buffer` and
`selectrum-read-file-name` (an effort has been made to make the code
readable).

### Hooks

Selectrum provides two hooks for getting information about what
candidates were selected. These are intended primarily for packages
like `prescient.el` which want to record history statistics. The hooks
are:

* `selectrum-candidate-selected-hook`
* `selectrum-candidate-inserted-hook`

For more information, see their docstrings.

## Contributor guide

Please see [the contributor guide for my
projects](https://github.com/raxod502/contributor-guide).

Technical points:

* When adding a new state variable (like for example
  `selectrum--current-candidate-index`), you should think if its value
  needs to be preserved when entering a recursive Selectrum session.
  If so, you should add it to the list in
  `selectrum--save-global-state`.
* By default, `debug-on-error` doesn't work for errors that happen on
  `post-command-hook`. You can work around the issue like so:

  ```elisp
  (defun force-debug (func &rest args)
    (condition-case e
        (apply func args)
      ((debug error) (signal (car e) (cdr e)))))

  (advice-add #'selectrum--minibuffer-post-command-hook :around #'force-debug)
  ```

## Caveats

* There is currently no support for alternate actions, although there
  are plans for how this feature could be implemented without
  descending into the madness of how Ivy and Helm do it.
* In Emacs 25 and earlier, `M-x ffap` is basically completely broken.
  This is because in old versions of Emacs, `ffap` worked by calling
  `completing-read` directly with a special completion table function,
  rather than just using `read-file-name` like would be reasonable.
  Since Emacs 25 is going to die eventually, I'm not going to bother
  fixing this, although pull requests would be accepted.
* In Emacs 26 and earlier, the way that messages are displayed while
  the minibuffer is active is unworkably bad: they block out the
  entire minibuffer as long as they are displayed, and then mess up
  redisplay. This issue has been fixed in Emacs 27, and I suggest
  upgrading. I think the best solution for people running Emacs 26
  would be the development of a small third-party package which
  backports the improvement from Emacs 27. That way all
  minibuffer-based packages can benefit from the improvement.

## Why use Selectrum?

This section documents why I decided to write Selectrum instead of
using any of the numerous existing solutions in Emacs.

I have not used many of these packages extensively. So, if you think
I've overlooked an important part or I've written something mean or
unfair, **please** feel free to contribute a correction.

See [#23](https://github.com/raxod502/selectrum/issues/23) for
discussion.

### Why not Ido?

[Ido](https://www.gnu.org/software/emacs/manual/html_node/ido/index.html)
is a package for interactive selection that is included in Emacs by
default. It's a great improvement on the default `completing-read`
experience. However, I don't like how it displays candidates in a
horizontal instead of a vertical manner. It feels less intuitive to
me. Another key issue with Ido is that it hardly supports any commands
out of the box (only buffers and files). There is an extension package
[ido-completing-read+](https://github.com/DarwinAwardWinner/ido-completing-read-plus)
which adds support for the `completing-read` interface, but I have
been told that even this package does not handle all the cases
correctly.

There is a package
[`ido-vertical-mode`](https://github.com/creichert/ido-vertical-mode.el)
which makes Ido display candidates vertically instead of horizontally,
but I suspect that the problems with `completing-read` non-compliance
remain.

### Why not Helm?

[Helm](https://github.com/emacs-helm/helm) is an installable package
which provides an alternate vertical interface for candidate
selection. It has the advantage of having very many features and a
large number of packages which integrate with it. However, the problem
with Helm for me is exactly that it has too many features. Upon
opening a Helm menu, I am immediately confronted by numerous colors,
diagnostics, options, and pieces of help text. It is too complicated
for the problem I want solved.

### Why not Ivy?

[Ivy](https://github.com/abo-abo/swiper#ivy) is the most promising
alternative to Selectrum, and it's what I used before developing
Selectrum. It is marketed as a minimal alternative to Helm which
provides a simpler interface. The problem with Ivy is that its
architecture and API are very messy, and as a result the
implementation is complex and buggy. Ivy was originally designed to be
used as a backend to
[Swiper](https://github.com/abo-abo/swiper#swiper), a buffer search
package that originally used Helm. Unfortunately, when Ivy became a
more general-purpose interactive selection package, its abstractions
were not reworked to make sense in this new context. Over time, more
and more special cases were added to try to make various commands work
properly, and as a result the consistency and correctness of the core
functionality have suffered. As a result, the `ivy-read` API has
around 20 arguments and a heap of special cases for particular values
(which are completely undocumented). Numerous functions in Ivy,
[Counsel](https://github.com/abo-abo/swiper#counsel), and Swiper have
special cases hardcoded into them to detect when they're being called
from specific other functions *in the other two packages*. As a result
of all this, Ivy is incredibly flaky and full of edge-case bugs like
[this one](https://github.com/abo-abo/swiper/issues/1632). It is these
bugs and quirks in UX that led me to develop Selectrum.

Fundamentally, selecting an item from a list *is not a complicated
problem*, and it *does not require a complicated solution*. That's why
Selectrum is around 1,000 lines of code even though Ivy+Counsel (which
do basically the same thing) are around 11,000 lines together.
Selectrum achieves its conciseness by:

* working with the existing Emacs APIs for completion, rather than
  replacing all of them and then reimplementing every Emacs command
  that uses them (incidentally, this also reduces the number of bugs
  and inconsistencies)
* preferring simplicity and consistency over the "best" possible UX
  for each individual command (which also makes it easier to
  understand what Selectrum is doing and work around the sharp
  corners)
* designing the best possible interface for candidate selection from
  the ground up, rather than repurposing an API that was used for
  something else and then just sticking new things onto it every time
  a bug appears

Selectrum does not support features which break the `completing-read`
API and works with *every* Emacs command with approximately no special
cases, specifically because it focuses on doing the common case as
well as possible.

As a final note, when you're using `selectrum-prescient.el`, there's
an easy way to simulate Ivy's alternate actions. Suppose you've typed
`M-x` and found the command you want, but now you realize you want to
look up the documentation instead. Press `TAB` to insert the
candidate, which has the side effect of placing it at the top of the
recency table in `prescient.el`. Then `C-g` out of Selectrum and type
`C-h f`. The same command will automatically be at the top of the
list, so you can get the documentation just by pressing `RET`. I
believe that this sort of idea can be extended to get all of the
utility out of these extra features without actually implementing
explicit support for them (with all of the attendant complexity and
bugs).

### Why not Icomplete?

[Icomplete](https://www.gnu.org/software/emacs/manual/html_node/emacs/Icomplete.html)
is another built-in Emacs package for interactive selection. It is
basically the same as the standard `completing-read` framework, except
that the available candidates are displayed in the minibuffer as you
type. Unlike Selectrum, the candidates are displayed horizontally (by
default). This can be changed by some manual configuration, including
customizing `icomplete-separator`, although it is clear that this use
case is not an intended one for Icomplete. A serious usability problem
of Icomplete is that the way you select a candidate from lower down in
the list is very unintuitive: you must "rotate" the entire set of
candidates, whereupon the previous candidates become invisible since
they have wrapped to the bottom of the list.

With sufficient configuration, it is likely possible to replicate a
subset of the features of Selectrum using Icomplete. However, the
documentation of Icomplete is basically nonexistent, and to achieve
this configuration one must bend Icomplete rather severely away from
the interaction model it is designed for. In other words, the
configuration is not an enjoyable process, and the results will never
be equivalent in user experience to a package that was designed for
the desired interaction model in the first place. Selectrum, on the
other hand, offers a well-tuned and snappy vertical completion
interface that is robust and works out of the box.

There is a package which takes care of some of the manual labor of
configuring Icomplete, called
[`icomplete-vertical`](https://github.com/oantolin/icomplete-vertical).

It is worth noting the new [Fido
mode](https://github.com/emacs-mirror/emacs/commit/213643a890913f10bac710ca8537e8b1125941d6)
which will be included in Emacs 27. It is basically a variation of
Icomplete that behaves more like Ido. As such, Fido mode does not
offer solutions to the problems outlined in the above sections.

To be transparent, there are a few standard Emacs features which are
not implemented in Selectrum (mostly because I was unaware they
existed) but which do work in Icomplete: for example, many of the
`completion-*` user options such as `completion-ignore-case`. I do not
see any design reason these features cannot all be incorporated into
Selectrum eventually.

### Why not Icicles?

[Because it's maintained on EmacsWiki, enough
said.](https://github.com/melpa/melpa/pull/5008)

### Why not Snails?

[Snails](https://github.com/manateelazycat/snails) describes itself as
a "modern, easy-to-expand fuzzy-search framework". From the README, it
seems to provide a similar vertical completion interface to Selectrum.
Unfortunately, the package seems to be essentially nonfunctional. I
had to fix three bugs in the code before I could even get candidates
to show up, and filtering and sorting still did not work.

A deeper problem with Snails is that, like Ivy, it goes the route of
wrapping every possible command with a "backend" rather than using
existing Emacs interfaces to handle all possible commands. It's also
worth noting that Snails is unusable by design in a tty environment.

### Why not Sallet?

[Sallet](https://github.com/Fuco1/sallet) describes itself as "a type
of light spherical helmet", according to the repo description.
However, it also appears to be another vertical completion interface.
Although I haven't used Sallet extensively, here are some differences
that I can note:

* Sallet seems to go the route of providing wrappers for all the
  possible commands, rather than implementing all of them via the
  existing `completing-read` interface. I am skeptical of this for the
  reasons outlined in the Ivy section.
* Sallet provides a "rich-text" approach to vertical completion, where
  you are shown an entire buffer with colors and multiple columns.
  Personally, I would prefer something more minimal that fits neatly
  into the minibuffer.
* There is no user-facing documentation, which suggests to me that the
  package is unfinished.

### Why not Raven?

[Raven](https://github.com/chameco/raven) is a little-known package
for vertical completion. It looks quite similar to Selectrum, and
seems pretty usable to me. The main difference is that Selectrum
simply has a more fully-rounded set of features (such as candidate
highlighting and a full `find-file` replacement). I suspect that these
features have simply not yet been implemented.

### What about Swiper?

As discussed in the section on Ivy,
[Swiper](https://github.com/abo-abo/swiper#swiper) is a buffer-search
package that uses Ivy's interface. The implementation is not
well-abstracted at all, and therefore these two packages are a huge
mess both internally and in usage.

Does Selectrum attempt to provide a replacement for Swiper in addition
to Ivy and Counsel? The answer is no. Rather than blindly porting
functionality from the predecessors of Selectrum, I decided to design
a better buffer-search interface from scratch. During the design
process, I realized that a Selectrum-like interface is not the best
way to present buffer search. Instead, I decided on an improved
variant of the Isearch interface that takes inspiration from the
standard text search interface found in almost every other modern
piece of software, such as web browsers. The result is
[CTRLF](https://github.com/raxod502/ctrlf).<|MERGE_RESOLUTION|>--- conflicted
+++ resolved
@@ -139,14 +139,9 @@
   argument, insert the candidate at that point in the list, counting
   from one. See `selectrum-show-indices`. A non-positive prefix
   argument inserts the candidate corresponding to
-<<<<<<< HEAD
-  `selectrum--current-candidate-index`.
-* *To copy the current candidate:* type `M-w` or what is bound to
-=======
   `selectrum--current-candidate-index`. You can also right click on a
   candidate to insert it into the minibuffer.
-* *To copy the current candidate:* type `M-w` or what is bind to
->>>>>>> bec17f4c
+* *To copy the current candidate:* type `M-w` or what is bound to
   `kill-ring-save`. When there's an active region in your input, this
   still copies the active region. The behavior of `M-w` is not
   modified when Transient Mark mode is disabled.
